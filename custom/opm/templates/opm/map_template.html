{% extends "reports/partials/maps.html" %}
{% load hq_shared_tags %}
{% load report_tags %}
{% load i18n %}

{% block js-libs %}
    {% if "print" in report.url_root %}
        <script src="{% static 'jquery-1.7.1-legacy/jquery.js' %}"></script>
<<<<<<< HEAD
        <script src="{% static 'knockout-2.3.0-legacy/knockout.js' %}"></script>
        <script src="{% static 'hqwebapp/js/lib/underscore-1.4.4.js' %}"></script>
=======
        <script src="{% static 'hqwebapp/js/lib/knockout-2.3.0.js' %}"></script>
        <script src="{% static 'underscore-legacy/underscore-min.js' %}"></script>
>>>>>>> 5664e658
        <script src="{% static 'hqwebapp/js/lib/datatables-1.9/js/jquery.dataTables.min.js' %}"></script>
        {% include "imports/datatables.html" %}
        <script src="{% static 'reports/javascripts/config.dataTables.bootstrap.js' %}"></script>

        <script>
            setTimeout(function() {
                $('#tabular_filter').remove();
                $(".dataTables_control").remove();
                window.print();
           }, 3000);

        </script>

        <style>
            table {
                border-collapse: collapse;
            }
            td {
                border: 1px solid #000000;
            }

            th {
                border: 1px solid #000000;
            }

            body {
                width: 297mm;
            }
            tr {
                border: 1px solid #000000;
                page-break-inside: avoid;
            }
            small {
                font-size: 1em !important;
            }

            @page {
                size: A4 landscape;
            }
            @media print {
                #report_table_health_status_map_processing {
                    display: none;
                }
                .leaflet-top {
                    display: none;
                }
            }
        </style>
    {% endif %}
    <style>
        #legend, #extra-legend {
            max-height: 17em !important;
            overflow-y: auto;
        }
        #legend > div {
            font: 10px/0.9 "Helvetica Neue", Arial, Helvetica, sans-serif;
        }
        #map {
            height: 15cm !important;
            page-break-after: always;
        }
    </style>
    {{ block.super }}
{% endblock js-libs %}

{% block js-script %}
<script>

CONTEXT = {{ context|JSON }};
ICON_PATH = '{% static 'reports/css/leaflet/images' %}';
MIN_HEIGHT = 300; //px

$(document).ready(function() {
    if (CONTEXT !== '') {
        load(CONTEXT, ICON_PATH);
        var div = '<div id="extra-legend" class="control-pane leaflet-control"><h4>AWC Name</h4><div>' +
                '<table class="enumlegend"><tbody>';
        for(var awc_name in CONTEXT.config.metrics[0].children[3].color.categories) {
            div += "<tr><td>" + awc_name + "</td></tr>"
        }
        div += '</tbody></table></div></div>';
        $('#info').after(div);

        $('.ticklabel').first().css('top', '143px');
        $('.ticklabel').last().css('top', '7px');
        $('#metrics').on('click', '.choice', function() {
            $('.ticklabel').first().css('top', '143px');
            $('.ticklabel').last().css('top', '7px');
        })
    }
});

</script>
{% endblock js-script %}

{% block content %}
    <h2 class="media-heading">{{ report.report_title }}</h2>
    <h4 class="media-heading">
        {% for subtitle in report.report_subtitles %}
        <br/><small>{{ subtitle }}</small>
        {% endfor %}
    </h4>
    <table class="table table-striped datatable dataTable" id="tabular"></table>
    <div class="row-fluid dataTables_control" style="height: 20px"></div>
{% endblock content %}<|MERGE_RESOLUTION|>--- conflicted
+++ resolved
@@ -6,13 +6,8 @@
 {% block js-libs %}
     {% if "print" in report.url_root %}
         <script src="{% static 'jquery-1.7.1-legacy/jquery.js' %}"></script>
-<<<<<<< HEAD
         <script src="{% static 'knockout-2.3.0-legacy/knockout.js' %}"></script>
-        <script src="{% static 'hqwebapp/js/lib/underscore-1.4.4.js' %}"></script>
-=======
-        <script src="{% static 'hqwebapp/js/lib/knockout-2.3.0.js' %}"></script>
         <script src="{% static 'underscore-legacy/underscore-min.js' %}"></script>
->>>>>>> 5664e658
         <script src="{% static 'hqwebapp/js/lib/datatables-1.9/js/jquery.dataTables.min.js' %}"></script>
         {% include "imports/datatables.html" %}
         <script src="{% static 'reports/javascripts/config.dataTables.bootstrap.js' %}"></script>
