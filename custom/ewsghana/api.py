import logging
from django.core.validators import validate_email
from corehq.apps.products.models import SQLProduct
from custom.logistics.commtrack import add_location
from dimagi.utils.dates import force_to_datetime
from corehq import Domain
from corehq.apps.commtrack.models import SupplyPointCase
from corehq.apps.locations.models import SQLLocation, LocationType
from corehq.apps.users.models import WebUser, UserRole, Permissions
from custom.api.utils import apply_updates
from custom.ewsghana.extensions import ews_product_extension, ews_webuser_extension
from jsonobject.properties import StringProperty, BooleanProperty, ListProperty, IntegerProperty, ObjectProperty
from custom.ilsgateway.api import ProductStock, StockTransaction
from jsonobject import JsonObject
from custom.logistics.api import LogisticsEndpoint, APISynchronization
from corehq.apps.locations.models import Location as Loc
from django.core.exceptions import ValidationError


class Group(JsonObject):
    id = IntegerProperty()
    name = StringProperty()


class SupplyPoint(JsonObject):
    id = IntegerProperty()
    active = BooleanProperty()
    code = StringProperty()
    groups = ListProperty()
    last_reported = StringProperty()
    name = StringProperty()
    primary_reporter = IntegerProperty()
    supervised_by = IntegerProperty()
    supplied_by = IntegerProperty()
    type = StringProperty()
    location_id = IntegerProperty()
    products = ListProperty()


class SMSUser(JsonObject):
    id = IntegerProperty()
    name = StringProperty()
    role = StringProperty()
    is_active = StringProperty()
    supply_point = ObjectProperty(item_type=SupplyPoint)
    email = StringProperty()
    phone_numbers = ListProperty()
    backend = StringProperty()
    family_name = StringProperty()
    to = StringProperty()
    language = StringProperty()


class EWSUser(JsonObject):
    username = StringProperty()
    first_name = StringProperty()
    last_name = StringProperty()
    email = StringProperty()
    password = StringProperty()
    is_staff = BooleanProperty()
    is_active = BooleanProperty()
    is_superuser = BooleanProperty()
    last_login = StringProperty()
    date_joined = StringProperty()
    location = IntegerProperty()
    supply_point = IntegerProperty()
    sms_notifications = BooleanProperty()
    organization = StringProperty()
    groups = ListProperty(item_type=Group)
    contact = ObjectProperty(item_type=SMSUser)


class Location(JsonObject):
    id = IntegerProperty()
    name = StringProperty()
    type = StringProperty()
    parent_id = IntegerProperty()
    latitude = StringProperty()
    longitude = StringProperty()
    code = StringProperty()
    groups = ListProperty()
    supervised_by = IntegerProperty()
    supply_points = ListProperty(item_type=SupplyPoint)
    is_active = BooleanProperty()


class Program(JsonObject):
    code = StringProperty()
    name = StringProperty()


class Product(JsonObject):
    name = StringProperty()
    units = StringProperty()
    sms_code = StringProperty()
    description = StringProperty()
    is_active = BooleanProperty()
    program = ObjectProperty(item_type=Program)


class GhanaEndpoint(LogisticsEndpoint):
    models_map = {
        'product': Product,
        'webuser': EWSUser,
        'smsuser': SMSUser,
        'location': Location,
        'product_stock': ProductStock,
        'stock_transaction': StockTransaction
    }

    def __init__(self, base_uri, username, password):
        super(GhanaEndpoint, self).__init__(base_uri, username, password)
        self.supply_point_url = self._urlcombine(self.base_uri, '/supplypoints/')

    def get_supply_points(self, **kwargs):
        meta, supply_points = self.get_objects(self.supply_point_url, **kwargs)
        return meta, [SupplyPoint(supply_point) for supply_point in supply_points]


class EWSApi(APISynchronization):
    LOCATION_CUSTOM_FIELDS = ['created_at', 'supervised_by']
    SMS_USER_CUSTOM_FIELDS = ['to', 'backend', 'role']
    PRODUCT_CUSTOM_FIELDS = []

    def _create_location_type_if_not_exists(self, supply_point, location):
        parent, _ = LocationType.objects.get_or_create(
            domain=self.domain,
            name=location.location_type,
        )
        LocationType.objects.get_or_create(
            domain=self.domain,
            name=supply_point.type,
            parent_type=parent,
        )

    def _create_location_from_supply_point(self, supply_point, location):
        try:
            sql_location = SQLLocation.objects.get(domain=self.domain, site_code=supply_point.code)
            return Loc.get(sql_location.location_id)
        except SQLLocation.DoesNotExist:
            self._create_location_type_if_not_exists(supply_point, location)
            new_location = Loc(parent=location)
            new_location.domain = self.domain
            new_location.location_type = supply_point.type
            new_location.name = supply_point.name
            new_location.site_code = supply_point.code
            if supply_point.supervised_by:
                new_location.metadata['supervised_by'] = supply_point.supervised_by
            new_location.save()
            sql_loc = new_location.sql_location
            sql_loc.products = SQLProduct.objects.filter(domain=self.domain, code__in=supply_point.products)
            sql_loc.save()
            return new_location

    def _create_supply_point_from_location(self, supply_point, location):
        if not SupplyPointCase.get_by_location(location):
            if supply_point.supervised_by:
                location.metadata['supervised_by'] = supply_point.supervised_by
                location.save()
                sql_loc = location.sql_location
                sql_loc.products = SQLProduct.objects.filter(domain=self.domain, code__in=supply_point.products)
                sql_loc.save()
            SupplyPointCase.get_or_create_by_location(Loc(_id=location._id,
                                                          name=supply_point.name,
                                                          external_id=str(supply_point.id),
                                                          domain=self.domain))

    def prepare_commtrack_config(self):
<<<<<<< HEAD
        country, _ = LocationType.objects.get_or_create(
            domain=self.domain,
            name="country",
            administrative=True,
        )
        LocationType.objects.get_or_create(
            domain=self.domain,
            name="Central Medical Store",
            administrative=False,
            parent_type=country,
        )
        LocationType.objects.get_or_create(
            domain=self.domain,
            name="Teaching Hospital",
            administrative=False,
            parent_type=country,
        )

        region, _ = LocationType.objects.get_or_create(
            domain=self.domain,
            name="region",
            administrative=True,
            parent_type=country,
        )
        LocationType.objects.get_or_create(
            domain=self.domain,
            name="Regional Medical Store",
            administrative=False,
            parent_type=region,
        )
        LocationType.objects.get_or_create(
            domain=self.domain,
            name="Regional Hospital",
            administrative=False,
            parent_type=region,
        )

        district, _ = LocationType.objects.get_or_create(
            domain=self.domain,
            name="district",
            administrative=True,
            parent_type=region,
        )
        LocationType.objects.get_or_create(
            domain=self.domain,
            name="Clinic",
            administrative=False,
            parent_type=district,
        )
        LocationType.objects.get_or_create(
            domain=self.domain,
            name="District Hospital",
            administrative=False,
            parent_type=district,
        )
        LocationType.objects.get_or_create(
            domain=self.domain,
            name="Health Centre",
            administrative=False,
            parent_type=district,
        )

        LocationType.objects.get_or_create(
            domain=self.domain,
            name="CHPS Facility",
            administrative=False,
            parent_type=district,
        ),
        LocationType.objects.get_or_create(
            domain=self.domain,
            name="Hospital",
            administrative=False,
            parent_type=district,
        )
        LocationType.objects.get_or_create(
            domain=self.domain,
            name="Psychiatric Hospital",
            administrative=False,
            parent_type=district,
        )
        LocationType.objects.get_or_create(
            domain=self.domain,
            name="Polyclinic",
            administrative=False,
            parent_type=district,
        )
        LocationType.objects.get_or_create(
            domain=self.domain,
            name="facility",
            administrative=False,
            parent_type=district,
        )

        role = UserRole(domain=self.domain, permissions=Permissions(), name='Facility manager')
=======
        domain = Domain.get_by_name(self.domain)
        domain.location_types = [
            LocationType(name="country", allowed_parents=[""],
                         administrative=True),
            LocationType(name="Central Medical Store", allowed_parents=["country"],
                         administrative=False),
            LocationType(name="Teaching Hospital", allowed_parents=["country"],
                         administrative=False),
            LocationType(name="region", allowed_parents=["country"],
                         administrative=True),
            LocationType(name="Regional Medical Store", allowed_parents=["region"],
                         administrative=False),
            LocationType(name="Regional Hospital", allowed_parents=["region"],
                         administrative=False),
            LocationType(name="district", allowed_parents=["region"],
                         administrative=True),
            LocationType(name="Clinic", allowed_parents=["district"],
                         administrative=False),
            LocationType(name="District Hospital", allowed_parents=["district"],
                         administrative=False),
            LocationType(name="Health Centre", allowed_parents=["district"],
                         administrative=False),
            LocationType(name="CHPS Facility", allowed_parents=["district"],
                         administrative=False),
            LocationType(name="Hospital", allowed_parents=["district"],
                         administrative=False),
            LocationType(name="Psychiatric Hospital", allowed_parents=["district"],
                         administrative=False),
            LocationType(name="Polyclinic", allowed_parents=["district"],
                         administrative=False),
            LocationType(name="facility", allowed_parents=["district"],
                         administrative=False)
        ]
        domain.save()
        role = UserRole(domain=self.domain, permissions=Permissions(view_reports=True,
                                                                    edit_data=True), name='Facility manager')
>>>>>>> ea1600b0
        role.save()

    def product_sync(self, ews_product):
        product = super(EWSApi, self).product_sync(ews_product)
        ews_product_extension(product, ews_product)
        return product

    def _set_location_properties(self, location, ews_location):
        location.domain = self.domain
        location.name = ews_location.name
        location.metadata = {}
        if ews_location.latitude:
            location.latitude = float(ews_location.latitude)
        if ews_location.longitude:
            location.longitude = float(ews_location.longitude)
        location.location_type = ews_location.type
        location.site_code = ews_location.code
        location.external_id = str(ews_location.id)

    def _set_up_supply_point(self, location, ews_location):
        supply_point_with_stock_data = filter(lambda x: x.last_reported, ews_location.supply_points)
        if location.location_type in ['country', 'region', 'district']:
            for supply_point in supply_point_with_stock_data:
                created_location = self._create_location_from_supply_point(supply_point, location)
                fake_location = Loc(
                    _id=created_location._id,
                    name=supply_point.name,
                    external_id=str(supply_point.id),
                    domain=self.domain
                )
                SupplyPointCase.get_or_create_by_location(fake_location)
                created_location.save()
            fake_location = Loc(_id=location._id,
                                name=location.name,
                                domain=self.domain)
            SupplyPointCase.get_or_create_by_location(fake_location)
        elif ews_location.supply_points:
            supply_point = ews_location.supply_points[0]
            location.location_type = supply_point.type
            self._create_supply_point_from_location(supply_point, location)
            location.save()

    def location_sync(self, ews_location):
        try:
            sql_loc = SQLLocation.objects.get(
                domain=self.domain,
                external_id=int(ews_location.id)
            )
            location = Loc.get(sql_loc.location_id)
        except SQLLocation.DoesNotExist:
            location = None

        if not location:
            if ews_location.parent_id:
                try:
                    loc_parent = SQLLocation.objects.get(
                        external_id=ews_location.parent_id,
                        domain=self.domain
                    )
                    loc_parent_id = loc_parent.location_id
                except SQLLocation.DoesNotExist:
                    parent = self.endpoint.get_location(ews_location.parent_id)
                    loc_parent = self.location_sync(Location(parent))
                    loc_parent_id = loc_parent._id

                location = Loc(parent=loc_parent_id)
            else:
                location = Loc()
                location.lineage = []

            self._set_location_properties(location, ews_location)
            location.save()
            self._set_up_supply_point(location, ews_location)
        else:
            location_dict = {
                'name': ews_location.name,
                'latitude': float(ews_location.latitude) if ews_location.latitude else None,
                'longitude': float(ews_location.longitude) if ews_location.longitude else None,
                'site_code': ews_location.code.lower(),
                'external_id': str(ews_location.id),
            }

            if apply_updates(location, location_dict):
                location.save()
            for loc in ews_location.supply_points:
                sp = SupplyPointCase.view('hqcase/by_domain_external_id',
                                          key=[self.domain, str(loc.id)],
                                          reduce=False,
                                          include_docs=True,
                                          limit=1).first()
                if sp:
                    sqlloc = sp.location.sql_location
                    sqlloc.stocks_all_products = False
                    if not sqlloc.products:
                        sqlloc.products = SQLProduct.objects.filter(domain=self.domain, code__in=loc.products)
                        sqlloc.save()
        return location

    def convert_web_user_to_sms_user(self, ews_webuser):
        sms_user = SMSUser()
        sms_user.username = ews_webuser.username
        sms_user.email = ews_webuser.email
        sms_user.role = 'facility_manager'

        if ews_webuser.contact and ews_webuser.contact.supply_point:
            sms_user.supply_point = ews_webuser.contact.supply_point
        elif ews_webuser.location:
            sms_user.supply_point = SupplyPoint(
                location_id=ews_webuser.location
            )

        sms_user.is_active = str(ews_webuser.is_active)
        sms_user.name = ews_webuser.first_name + " " + ews_webuser.last_name
        if ews_webuser.contact:
            sms_user.backend = ews_webuser.contact.backend
            sms_user.to = ews_webuser.contact.to
            sms_user.phone_numbers = ews_webuser.contact.phone_numbers
        return self.sms_user_sync(
            sms_user,
            username_part=ews_webuser.username.lower() if ews_webuser.username else None,
            password=ews_webuser.password,
            first_name=ews_webuser.first_name,
            last_name=ews_webuser.last_name
        )

    def web_user_sync(self, ews_webuser):
        if not ews_webuser.is_superuser and ews_webuser.groups:
            group = ews_webuser.groups[0]
            if group.name == 'facility_manager':
                return self.convert_web_user_to_sms_user(ews_webuser)

        username = ews_webuser.email.lower()
        if not username:
            try:
                validate_email(ews_webuser.username)
                username = ews_webuser.username
            except ValidationError:
                return None
        user = WebUser.get_by_username(username)
        user_dict = {
            'first_name': ews_webuser.first_name,
            'last_name': ews_webuser.last_name,
            'is_active': ews_webuser.is_active,
            'last_login': force_to_datetime(ews_webuser.last_login),
            'date_joined': force_to_datetime(ews_webuser.date_joined),
            'password_hashed': True,
        }
        sp = SupplyPointCase.view('hqcase/by_domain_external_id',
                                  key=[self.domain, str(ews_webuser.location)],
                                  reduce=False,
                                  include_docs=True,
                                  limit=1).first()
        location_id = sp.location_id if sp else None

        if user is None:
            try:
                user = WebUser.create(domain=None, username=username,
                                      password=ews_webuser.password, email=ews_webuser.email,
                                      **user_dict)
                user.add_domain_membership(self.domain, location_id=location_id)
            except Exception as e:
                logging.error(e)
        else:
            if self.domain not in user.get_domains():
                user.add_domain_membership(self.domain, location_id=location_id)
        ews_webuser_extension(user, ews_webuser)
        dm = user.get_domain_membership(self.domain)
        if ews_webuser.is_superuser:
            dm.is_admin = True
        else:
            dm.role_id = UserRole.get_read_only_role_by_domain(self.domain).get_id
        user.save()
        return user

    def sms_user_sync(self, ews_smsuser, **kwargs):
        sms_user = super(EWSApi, self).sms_user_sync(ews_smsuser, **kwargs)
        if not sms_user:
            return None
        sms_user.user_data['to'] = ews_smsuser.to

        if ews_smsuser.supply_point:
            if ews_smsuser.supply_point.id:
                sp = SupplyPointCase.view('hqcase/by_domain_external_id',
                                          key=[self.domain, str(ews_smsuser.supply_point.id)],
                                          reduce=False,
                                          include_docs=True,
                                          limit=1).first()
            else:
                sp = None

            if sp:
                couch_location_id = sp.location_id
            elif ews_smsuser.supply_point.location_id:
                try:
                    location = SQLLocation.objects.get(domain=self.domain,
                                                       external_id=ews_smsuser.supply_point.location_id)
                    couch_location_id = location.location_id
                except SQLLocation.DoesNotExist:
                    couch_location_id = None
            else:
                couch_location_id = None
            if couch_location_id:
                dm = sms_user.get_domain_membership(self.domain)
                dm.location_id = couch_location_id
                sms_user.save()
                add_location(sms_user, couch_location_id)

        if ews_smsuser.role == 'facility_manager':
            role = UserRole.by_domain_and_name(self.domain, 'Facility manager')
            if role:
                dm = sms_user.get_domain_membership(self.domain)
                dm.role_id = role[0].get_id

        sms_user.save()
        return sms_user<|MERGE_RESOLUTION|>--- conflicted
+++ resolved
@@ -166,7 +166,6 @@
                                                           domain=self.domain))
 
     def prepare_commtrack_config(self):
-<<<<<<< HEAD
         country, _ = LocationType.objects.get_or_create(
             domain=self.domain,
             name="country",
@@ -260,45 +259,8 @@
             parent_type=district,
         )
 
-        role = UserRole(domain=self.domain, permissions=Permissions(), name='Facility manager')
-=======
-        domain = Domain.get_by_name(self.domain)
-        domain.location_types = [
-            LocationType(name="country", allowed_parents=[""],
-                         administrative=True),
-            LocationType(name="Central Medical Store", allowed_parents=["country"],
-                         administrative=False),
-            LocationType(name="Teaching Hospital", allowed_parents=["country"],
-                         administrative=False),
-            LocationType(name="region", allowed_parents=["country"],
-                         administrative=True),
-            LocationType(name="Regional Medical Store", allowed_parents=["region"],
-                         administrative=False),
-            LocationType(name="Regional Hospital", allowed_parents=["region"],
-                         administrative=False),
-            LocationType(name="district", allowed_parents=["region"],
-                         administrative=True),
-            LocationType(name="Clinic", allowed_parents=["district"],
-                         administrative=False),
-            LocationType(name="District Hospital", allowed_parents=["district"],
-                         administrative=False),
-            LocationType(name="Health Centre", allowed_parents=["district"],
-                         administrative=False),
-            LocationType(name="CHPS Facility", allowed_parents=["district"],
-                         administrative=False),
-            LocationType(name="Hospital", allowed_parents=["district"],
-                         administrative=False),
-            LocationType(name="Psychiatric Hospital", allowed_parents=["district"],
-                         administrative=False),
-            LocationType(name="Polyclinic", allowed_parents=["district"],
-                         administrative=False),
-            LocationType(name="facility", allowed_parents=["district"],
-                         administrative=False)
-        ]
-        domain.save()
         role = UserRole(domain=self.domain, permissions=Permissions(view_reports=True,
                                                                     edit_data=True), name='Facility manager')
->>>>>>> ea1600b0
         role.save()
 
     def product_sync(self, ews_product):
