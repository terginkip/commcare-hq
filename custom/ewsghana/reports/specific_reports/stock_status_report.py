from collections import defaultdict
from datetime import timedelta
from django.db.models.aggregates import Count
from django.http import HttpResponse
from corehq.apps.commtrack.models import StockState
from corehq.apps.locations.models import SQLLocation
from corehq.apps.products.models import SQLProduct
from corehq.apps.reports.cache import request_cache
from corehq.apps.reports.generic import GenericTabularReport
from custom.ilsgateway.tanzania.reports.utils import link_format
from dimagi.utils.decorators.memoized import memoized
from corehq.apps.reports.datatables import DataTablesHeader, DataTablesColumn
from corehq.apps.reports.graph_models import Axis
from custom.common import ALL_OPTION
from custom.ewsghana.filters import ProductByProgramFilter, ViewReportFilter, EWSDateFilter, \
    EWSRestrictionLocationFilter
from custom.ewsghana.reports.stock_levels_report import StockLevelsReport, InventoryManagementData, \
    StockLevelsLegend, FacilityReportData, InputStock, UsersData
from custom.ewsghana.reports import MultiReport, EWSData, EWSMultiBarChart, ProductSelectionPane, EWSLineChart
from casexml.apps.stock.models import StockTransaction
from custom.ewsghana.utils import get_descendants, make_url, get_second_week, get_country_id, get_supply_points


class ProductAvailabilityData(EWSData):
    show_chart = True
    show_table = False
    slug = 'product_availability'

    @property
    def title(self):
        if not self.location:
            return ""

        location_type = self.location.location_type.name.lower()
        if location_type == 'country':
            return "Product availability - National Aggregate"
        elif location_type == 'region':
            return "Product availability - Regional Aggregate"
        elif location_type == 'district':
            return "Product availability - District Aggregate"

    @property
    def headers(self):
        return []

    @property
    def rows(self):
        rows = []
        if self.config['location_id']:
            locations = get_descendants(self.config['location_id'])
            unique_products = self.unique_products(locations, all=True).order_by('code')

            for product in unique_products:
                with_stock = self.config['with_stock'].get(product.product_id, 0)
                without_stock = self.config['without_stock'].get(product.product_id, 0)
                without_data = self.config['all'] - with_stock - without_stock
                rows.append({"product_code": product.code,
                             "product_name": product.name,
                             "total": self.config['all'],
                             "with_stock": with_stock,
                             "without_stock": without_stock,
                             "without_data": without_data})
        return rows

    @property
    def chart_config(self):
        return {
            'label_color': {
                "Stocked out": "#a30808",
                "Not Stocked out": "#7aaa7a",
                "No Stock Data": "#efde7f"
            },
            'div': "product_availability_summary_plot_placeholder",
            'legenddiv': "product_availability_summary_legend",
            'xaxistitle': "Products",
            'yaxistitle': "Facilities",
        }

    @property
    def charts(self):
        product_availability = self.rows
        if product_availability:
            def convert_product_data_to_stack_chart(rows, chart_config):
                ret_data = []
                for k in ['Stocked out', 'Not Stocked out', 'No Stock Data']:

                    def calculate_percent(x, y):
                        return float(x) / float((y or 1))

                    datalist = []
                    for row in rows:
                        total = row['total']
                        if k == 'No Stock Data':
                            datalist.append([row['product_code'], calculate_percent(row['without_data'], total),
                                             row['product_name']])
                        elif k == 'Stocked out':
                            datalist.append([row['product_code'], calculate_percent(row['without_stock'], total),
                                             row['product_name']])
                        elif k == 'Not Stocked out':
                            datalist.append([row['product_code'], calculate_percent(row['with_stock'], total),
                                             row['product_name']])
                    ret_data.append({'color': chart_config['label_color'][k], 'label': k, 'data': datalist})
                return ret_data
            chart = EWSMultiBarChart('', x_axis=Axis('Products'), y_axis=Axis('', '%'))
            chart.rotateLabels = -45
            chart.marginBottom = 120
            chart.stacked = False
            chart.tooltipFormat = " on "
            chart.forceY = [0, 1]
            chart.product_code_map = {
                sql_product.code: sql_product.name
                for sql_product in SQLProduct.objects.filter(domain=self.domain)
            }
            chart.is_rendered_as_email = self.config.get('is_rendered_as_email', False)
            for row in convert_product_data_to_stack_chart(product_availability, self.chart_config):
                chart.add_dataset(row['label'], [
                    {'x': r[0], 'y': r[1], 'name': r[2]}
                    for r in sorted(row['data'], key=lambda x: x[0])], color=row['color']
                )
            return [chart]
        return []


class MonthOfStockProduct(EWSData):

    slug = 'mos_product'
    show_chart = False
    show_table = True
    use_datatables = True
    default_rows = 25

    @property
    def title(self):
        if not self.location:
            return ""

        if self.config['export']:
            return "Current MOS by Product"

        location_type = self.location.location_type.name.lower()
        if location_type == 'country':
            return "Current MOS by Product - CMS, RMS, and Teaching Hospitals"
        elif location_type == 'region':
            return "Current MOS by Product - RMS and Teaching Hospitals"
        elif location_type == 'district':
            return "Current MOS by Product"

    @property
    def headers(self):
        headers = DataTablesHeader(DataTablesColumn('Location'))
        for product in self.unique_products(
            get_supply_points(self.config['domain'], self.config['location_id']), all=(not self.config['export'])
        ):
            if not self.config['export']:
                headers.add_column(DataTablesColumn(product.code))
            else:
                headers.add_column(DataTablesColumn(u'{} ({})'.format(product.name, product.code)))
        return headers

    @property
    def rows(self):
        rows = []
        unique_products = self.unique_products(
            get_supply_points(self.config['domain'], self.config['location_id']), all=(not self.config['export'])
        )
        if self.config['location_id']:
            for case_id, products in self.config['months_of_stock'].iteritems():

                sp = SQLLocation.objects.get(supply_point_id=case_id)

                if sp.location_type.administrative:
                    cls = StockLevelsReport
                else:
                    cls = StockStatus

                url = make_url(
                    cls,
                    self.config['domain'],
                    '?location_id=%s&filter_by_program=%s&startdate=%s&enddate=%s&report_type=%s',
                    (sp.location_id, self.config['program'] or ALL_OPTION, self.config['startdate'].date(),
                    self.config['enddate'].date(), self.config['report_type'])
                )

                row = [
                    link_format(sp.name, url) if not self.config.get('is_rendered_as_email', False) else sp.name
                ]

                for p in unique_products:
                    product_data = products.get(p.product_id)
                    if product_data:
                        value = '%.1f' % product_data
                    else:
                        value = '-'
                    row.append(value)
                rows.append(row)
        return rows


class StockoutsProduct(EWSData):

    slug = 'stockouts_product'
    show_chart = True
    show_table = False
    chart_x_label = 'Months'
    chart_y_label = 'Facility count'
    title = 'Stockout by Product'

    @property
    def headers(self):
        return []

    @property
    def rows(self):
        rows = {}
        if self.config['location_id']:
            supply_points = get_descendants(self.config['location_id'])
            products = self.unique_products(supply_points, all=True)
            code_name_map = {}
            for product in products:
                rows[product.code] = []
                code_name_map[product.code] = product.name

            enddate = self.config['enddate']
            startdate = self.config['startdate'] if 'custom_date' in self.config else enddate - timedelta(days=90)
            for d in get_second_week(startdate, enddate):
                txs = list(StockTransaction.objects.filter(
                    case_id__in=list(supply_points.values_list('supply_point_id', flat=True)),
                    sql_product__in=list(products),
                    report__date__range=[d['start_date'], d['end_date']],
                    report__domain=self.config['domain'],
                    type='stockonhand',
                    stock_on_hand=0
                ).values('sql_product__code').annotate(count=Count('case_id')))
                for product in products:
                    if not any([product.code == tx['sql_product__code'] for tx in txs]):
                        rows[product.code].append({'x': d['start_date'], 'y': 0})
                for tx in txs:
                    rows[tx['sql_product__code']].append(
                        {
                            'x': d['start_date'],
                            'y': tx['count'],
                            'name': code_name_map[tx['sql_product__code']]
                        }
                    )
        return rows

    @property
    def charts(self):
        rows = self.rows
        if self.show_chart:
            chart = EWSLineChart("Stockout by Product", x_axis=Axis(self.chart_x_label, dateFormat='%b %Y'),
                                 y_axis=Axis(self.chart_y_label, 'd'))
            chart.x_axis_uses_dates = True
            chart.tooltipFormat = True
            chart.is_rendered_as_email = self.config['is_rendered_as_email']
            for key, value in rows.iteritems():
                chart.add_dataset(key, value)
            return [chart]
        return []


class StockoutTable(EWSData):

    slug = 'stockouts_product_table'
    show_chart = False
    show_table = True

    @property
    def title(self):
        if not self.location:
            return ""
        if self.config['export']:
            return 'Stockouts'

        location_type = self.location.location_type.name.lower()
        if location_type == 'country':
            return "Stockouts - CMS, RMS, and Teaching Hospitals"
        elif location_type == 'region':
            return "Stockouts - RMS and Teaching Hospitals"
        elif location_type == 'district':
            return "Stockouts"

    @property
    def headers(self):
        return DataTablesHeader(
            DataTablesColumn('Location'),
            DataTablesColumn('Stockouts')
        )

    @property
    def rows(self):
        rows = []
        if self.config['location_id']:
            product_id_to_name = {
                product_id: product_name
                for (product_id, product_name) in self.config['unique_products'].values_list('product_id', 'name')
            }
            for supply_point in self.config['stockout_table_supply_points']:
                products_set = self.config['stockouts'].get(supply_point.supply_point_id)
                url = link_format(supply_point.name, make_url(
                    StockLevelsReport,
                    self.config['domain'],
                    '?location_id=%s&startdate=%s&enddate=%s',
                    (supply_point.location_id, self.config['startdate'], self.config['enddate'])
                ))
                if products_set:
                    rows.append(
                        [url if not self.config.get('is_rendered_as_email') else supply_point.name, ', '.join(
                            product_id_to_name[product_id] for product_id in products_set
                        )]
                    )
                else:
                    rows.append(
                        [url if not self.config.get('is_rendered_as_email') else supply_point.name, '-']
                    )
        return rows


class StockStatus(MultiReport):
    name = 'Stock status'
    title = 'Stock Status'
    slug = 'stock_status'
    fields = [EWSRestrictionLocationFilter, ProductByProgramFilter, EWSDateFilter, ViewReportFilter]
    split = False
    exportable = True
    is_exportable = True
    is_rendered_as_email = False
<<<<<<< HEAD
=======

    def unique_products(self, locations):
        return SQLProduct.objects.filter(
            pk__in=locations.values_list('_products', flat=True)
        ).exclude(is_archived=True)

    def get_stock_transactions_for_supply_points_and_products(self, supply_points, unique_products,
                                                              **additional_params):
        return StockTransaction.objects.filter(
            type='stockonhand',
            case_id__in=list(supply_points.values_list('supply_point_id', flat=True)),
            report__domain=self.report_config['domain'],
            report__date__lte=self.report_config['enddate'],
            report__date__gte=self.report_config['startdate'],
            product_id__in=list(unique_products.values_list('product_id', flat=True)),
            **additional_params
        ).distinct('case_id', 'product_id').order_by('case_id', 'product_id', '-report__date').values_list(
            'case_id', 'product_id'
        )

    def get_stockouts_for_supply_points_and_products(self, supply_points, unique_products):
        return self.get_stock_transactions_for_supply_points_and_products(
            supply_points,
            unique_products,
            stock_on_hand=0
        )

    def stockouts_data(self):
        supply_points = get_supply_points(self.report_config['domain'], self.report_config['location_id'])

        if not supply_points:
            return {}

        unique_products = self.unique_products(supply_points)
        transactions = self.get_stockouts_for_supply_points_and_products(
            supply_points, unique_products
        ).values_list('case_id', 'product_id')
        stockouts = defaultdict(set)

        for (case_id, product_id) in transactions:
            stockouts[case_id].add(product_id)

        return {
            'stockouts': stockouts,
            'unique_products': unique_products,
            'stockout_table_supply_points': supply_points
        }

    def data(self):
        locations = self.report_location.get_descendants()
        locations_ids = locations.values_list('supply_point_id', flat=True)

        if not locations_ids:
            return {}

        unique_products = self.unique_products(locations)
        transactions = self.get_stock_transactions_for_supply_points_and_products(
            locations_ids, unique_products
        ).values_list('case_id', 'product_id', 'report__date', 'stock_on_hand')
        current_mos_locations = get_supply_points(self.report_config['domain'], self.report_config['location_id'])
        current_mos_locations_ids = set(
            current_mos_locations.values_list('supply_point_id', flat=True)
        )
        stock_states = StockState.objects.filter(
            sql_product__domain=self.domain,
            case_id__in=current_mos_locations_ids
        )
        product_case_with_stock = defaultdict(set)
        product_case_without_stock = defaultdict(set)

        months_of_stock = defaultdict(lambda: defaultdict(dict))
        stock_state_map = {
            (stock_state.case_id, stock_state.product_id):
            stock_state.get_monthly_consumption() if stock_state.daily_consumption else None
            for stock_state in stock_states
        }

        stockouts = defaultdict(set)
        for (case_id, product_id, date, stock_on_hand) in transactions:
            if stock_on_hand > 0:
                product_case_with_stock[product_id].add(case_id)
                if case_id in current_mos_locations_ids:
                    stock_state_dict = stock_state_map.get((case_id, product_id))
                    if stock_state_dict:
                        months_of_stock[case_id][product_id] = stock_on_hand / stock_state_dict
                    else:
                        months_of_stock[case_id][product_id] = None
            else:
                product_case_without_stock[product_id].add(case_id)
                if case_id in current_mos_locations_ids:
                    stockouts[case_id].add(product_id)
                    months_of_stock[case_id][product_id] = 0

        not_reporting_locations = [
            case_id
            for case_id in current_mos_locations_ids
            if case_id not in months_of_stock
        ]
        sohs = StockTransaction.objects.filter(
            report__date__lte=self.report_config['enddate'],
            case_id__in=not_reporting_locations
        ).order_by('case_id', 'product_id', '-report__date').distinct('case_id', 'product_id').values_list(
            'case_id',
            'product_id',
            'stock_on_hand'
        )
        sohs_dict = {(case_id, product_id): stock_on_hand for case_id, product_id, stock_on_hand in sohs}
        for case_id in not_reporting_locations:
            if case_id not in months_of_stock:
                for product in unique_products:
                    soh = sohs_dict.get((case_id, product.product_id))
                    consumption = stock_state_map.get((case_id, product.product_id))
                    if soh and consumption:
                        months_of_stock[case_id][product.product_id] = soh / consumption

        return {
            'without_stock': {
                product_id: len(case_list)
                for product_id, case_list in product_case_without_stock.iteritems()
            },
            'with_stock': {
                product_id: len(case_list)
                for product_id, case_list in product_case_with_stock.iteritems()
            },
            'all': locations.count(),
            'months_of_stock': months_of_stock,
            'stockouts': stockouts,
            'unique_products': unique_products,
            'stockout_table_supply_points': current_mos_locations
        }
>>>>>>> b98f561a

    @property
    def report_config(self):
        program = self.request.GET.get('filter_by_program')
        products = self.request.GET.getlist('filter_by_product')
        location_id = self.request.GET.get('location_id')
        return dict(
            domain=self.domain,
            startdate=self.datespan.startdate_utc,
            enddate=self.datespan.enddate_utc,
            location_id=location_id if location_id else get_country_id(self.domain),
            program=program if program != ALL_OPTION else None,
            products=products if products and products[0] != ALL_OPTION else [],
            report_type=self.request.GET.get('report_type', None),
            user=self.request.couch_user,
            export=False,
            is_rendered_as_email=self.is_rendered_as_email
        )

    @property
    def data_providers(self):
        config = self.report_config
        report_type = self.request.GET.get('report_type', None)

        if self.is_reporting_type():
            self.split = True
            if self.is_rendered_as_email:
                return [FacilityReportData(config)]
            else:
                return [
                    FacilityReportData(config),
                    StockLevelsLegend(config),
                    InputStock(config),
                    UsersData(config),
                    InventoryManagementData(config),
                    ProductSelectionPane(config, hide_columns=False)
                ]
        self.split = False
        if report_type == 'stockouts':
            config.update(self.stockouts_data())
            return [
                ProductSelectionPane(config=config, hide_columns=False),
                StockoutsProduct(config=config),
                StockoutTable(config=config)
            ]
        elif report_type == 'asi':
            config.update(self.data())
            return [
                ProductSelectionPane(config=config),
                ProductAvailabilityData(config=config),
                MonthOfStockProduct(config=config),
                StockoutsProduct(config=config),
                StockoutTable(config=config)
            ]
        else:
            config.update(self.data())
            return [
                ProductSelectionPane(config=config),
                ProductAvailabilityData(config=config),
                MonthOfStockProduct(config=config)
            ]

    @property
    def export_table(self):
        if self.is_reporting_type():
            return super(StockStatus, self).export_table

        report_type = self.request.GET.get('report_type', None)
        config = self.report_config
        config.update(self.data())
        config['export'] = True
        if report_type == 'stockouts' or not report_type:
            r = MonthOfStockProduct(config=config)
            return [self._export(r.title, r.headers, r.rows)]
        else:
            reports = [
                MonthOfStockProduct(config=config),
                StockoutTable(config=config)
            ]
            return [self._export(r.title, r.headers, r.rows) for r in reports]

    def _export(self, export_sheet_name, headers, formatted_rows, total_row=None):
        def _unformat_row(row):
            return [col.get("sort_key", col) if isinstance(col, dict) else col for col in row]

        table = headers.as_export_table
        rows = [_unformat_row(row) for row in formatted_rows]
        for row in rows:
            row[0] = GenericTabularReport._strip_tags(row[0])
        replace = ''

        for k, v in enumerate(table[0]):
            if v != ' ':
                replace = v
            else:
                table[0][k] = replace
        table.extend(rows)
        if total_row:
            table.append(_unformat_row(total_row))

        return [export_sheet_name, self._report_info + table]

    @property
    @request_cache()
    def print_response(self):
        """
        Returns the report for printing.
        """
        self.is_rendered_as_email = True
        self.use_datatables = False
        self.override_template = "ewsghana/stock_status_print_report.html"
        return HttpResponse(self._async_context()['report'])<|MERGE_RESOLUTION|>--- conflicted
+++ resolved
@@ -325,8 +325,6 @@
     exportable = True
     is_exportable = True
     is_rendered_as_email = False
-<<<<<<< HEAD
-=======
 
     def unique_products(self, locations):
         return SQLProduct.objects.filter(
@@ -457,7 +455,6 @@
             'unique_products': unique_products,
             'stockout_table_supply_points': current_mos_locations
         }
->>>>>>> b98f561a
 
     @property
     def report_config(self):
