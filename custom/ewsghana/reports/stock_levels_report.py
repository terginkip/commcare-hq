from datetime import timedelta
from django.utils.timesince import timesince
from math import ceil
from corehq.apps.es import UserES
from corehq import Domain
from corehq.apps.commtrack.models import StockState
from corehq.apps.products.models import SQLProduct
from corehq.apps.reports.commtrack.const import STOCK_SECTION_TYPE
from corehq.apps.reports.datatables import DataTablesHeader, DataTablesColumn
from corehq.apps.reports.filters.dates import DatespanFilter
from corehq.apps.reports.filters.fixtures import AsyncLocationFilter
from corehq.apps.reports.graph_models import Axis
from custom.common import ALL_OPTION
from custom.ewsghana.filters import ProductByProgramFilter
from custom.ewsghana.reports import EWSData, REORDER_LEVEL, MAXIMUM_LEVEL, MultiReport, get_url, EWSLineChart
from dimagi.utils.decorators.memoized import memoized
from django.utils.translation import ugettext as _
<<<<<<< HEAD
from corehq.apps.locations.models import Location, SQLLocation
=======
from corehq.apps.locations.models import Location


class StockLevelsSubmissionData(EWSData):
    title = 'Aggregate Stock Report'
    slug = 'stock_levels_submission'
    show_table = True
    use_datatables = True

    @property
    def headers(self):
        headers = DataTablesHeader(*[
            DataTablesColumn(_('Location')),
            DataTablesColumn(_('Stockout')),
            DataTablesColumn(_('Low Stock')),
            DataTablesColumn(_('Adequate Stock')),
            DataTablesColumn(_('Overstock')),
            DataTablesColumn(_('Total'))])

        if self.config['products'] != '':
            headers.add_column(DataTablesColumn(_('AMC')))
        return headers

    def get_prod_data(self):

        for sublocation in self.sublocations:
            sp_ids = get_relevant_supply_point_ids(self.config['domain'], sublocation)
            stock_states = StockState.include_archived.filter(
                case_id__in=sp_ids,
                last_modified_date__lte=self.config['enddate'],
                last_modified_date__gte=self.config['startdate'],
                section_id=STOCK_SECTION_TYPE
            )

            stock_states = stock_states.order_by('product_id')
            state_grouping = {}
            for state in stock_states:
                status = state.stock_category
                if state.product_id in state_grouping:
                    state_grouping[state.product_id][status] += 1
                else:
                    state_grouping[state.product_id] = {
                        'id': state.product_id,
                        'stockout': 0,
                        'understock': 0,
                        'overstock': 0,
                        'adequate': 0,
                        'nodata': 0,
                        'facility_count': 1,
                        'amc': int(state.get_monthly_consumption() or 0)
                    }
                    state_grouping[state.product_id][status] = 1

            location_grouping = {
                'location': sublocation.name,
                'stockout': 0,
                'understock': 0,
                'adequate': 0,
                'overstock': 0,
                'total': 0,
                'amc': 0
            }
            product_ids = []
            if self.config['program'] != '' and self.config['products'] == '':
                product_ids = [product.product_id for product in SQLProduct.objects.filter(
                    program_id=self.config['program'], domain=self.config['domain'])]
            elif self.config['program'] != '' and self.config['products'] != '':
                product_ids = [self.config['products']]
            else:
                product_ids = [product.product_id for product in SQLProduct.objects.filter(
                    domain=self.config['domain'])]

            for product in state_grouping.values():
                if product['id'] in product_ids:
                    location_grouping['stockout'] += product['stockout']
                    location_grouping['understock'] += product['understock']
                    location_grouping['adequate'] += product['adequate']
                    location_grouping['overstock'] += product['overstock']
                    location_grouping['total'] += sum([product['stockout'], product['understock'],
                                                       product['adequate'], product['overstock']])
                    location_grouping['amc'] += product['amc']

            location_grouping['stockout'] = self.percent_fn(location_grouping['total'],
                                                            location_grouping['stockout'])
            location_grouping['understock'] = self.percent_fn(location_grouping['total'],
                                                              location_grouping['understock'])
            location_grouping['adequate'] = self.percent_fn(location_grouping['total'],
                                                            location_grouping['adequate'])
            location_grouping['overstock'] = self.percent_fn(location_grouping['total'],
                                                             location_grouping['overstock'])

            yield location_grouping

    @property
    def rows(self):
        for location_grouping in self.get_prod_data():
            row = [location_grouping['location'],
                   location_grouping['stockout'],
                   location_grouping['understock'],
                   location_grouping['adequate'],
                   location_grouping['overstock'],
                   location_grouping['total']]
            if self.config['products'] != '':
                row.append(location_grouping['amc'])

            yield row
>>>>>>> b731d108


class StockLevelsLegend(EWSData):
    title = 'Legend'
    slug = 'legend'
    show_table = True

    @property
    def headers(self):
        return DataTablesHeader(*[
            DataTablesColumn(_('Icon')),
            DataTablesColumn(_('Stock status')),
        ])

    @property
    def rows(self):
        return [['<span class="icon-arrow-up" style="color:purple"/>', 'Overstock'],
                ['<span class="icon-ok" style="color:green"/>', 'Adequate'],
                ['<span class="icon-warning-sign" style="color:orange"/>', 'Low'],
                ['<span class="icon-remove" style="color:red"/>', 'Stockout']]


class FacilityReportData(EWSData):
    title = 'Facility Report'
    slug = 'facility_report'
    show_table = True
    use_datatables = True

    @property
    def headers(self):
        return DataTablesHeader(*[
            DataTablesColumn(_('Commodity')),
            DataTablesColumn(_('Months of Stock')),
            DataTablesColumn(_('Stockout Duration')),
            DataTablesColumn(_('Current Stock')),
            DataTablesColumn(_('Monthly Consumption')),
            DataTablesColumn(_('Reorder Level')),
            DataTablesColumn(_('Maximum Level')),
            DataTablesColumn(_('Date of Last Report'))
        ])

    def get_prod_data(self):
        def get_months_until_stockout_icon(value):
            STOCKOUT = 0.0
            LOW = 1
            ADEQUATE = 3
            if float(value) == STOCKOUT:
                return '%s <span class="icon-remove" style="color:red"/>' % value
            elif float(value) < LOW:
                return '%s <span class="icon-warning-sign" style="color:orange"/>' % value
            elif float(value) <= ADEQUATE:
                return '%s <span class="icon-ok" style="color:green"/>' % value
            elif float(value) > ADEQUATE:
                return '%s <span class="icon-arrow-up" style="color:purple"/>' % value

        state_grouping = {}
<<<<<<< HEAD

        loc = SQLLocation.objects.get(location_id=self.config['location_id'])
=======
        if self.config['program'] and not self.config['products']:
            product_ids = [product.product_id for product in SQLProduct.objects.filter(
                program_id=self.config['program'], domain=self.config['domain'])]
        elif self.config['program'] and self.config['products']:
            product_ids = self.config['products']
        else:
            product_ids = [product.product_id for product in SQLProduct.objects.filter(
                domain=self.config['domain'])]
>>>>>>> b731d108

        stock_states = StockState.objects.filter(
            case_id=loc.supply_point_id,
            section_id=STOCK_SECTION_TYPE,
            sql_product__in=self.unique_products([loc])
        ).order_by('-last_modified_date')

        product_names = {product.product_id: product.name for product in SQLProduct.objects.filter(
            product_id__in=product_ids)}
        for state in stock_states:
            monthly_consumption = int(state.get_monthly_consumption()) if state.get_monthly_consumption() else 0
            if state.product_id not in state_grouping:
                state_grouping[state.product_id] = {
<<<<<<< HEAD
                    'commodity': state.sql_product.name,
=======
                    'commodity': product_names[state.product_id],
>>>>>>> b731d108
                    'months_until_stockout': "%.2f" % (state.stock_on_hand / monthly_consumption)
                    if state.stock_on_hand and monthly_consumption else 0,
                    'stockout_duration': timesince(state.last_modified_date) if state.stock_on_hand == 0 else '',
                    'stockout_duration_helper': state.stock_on_hand == 0,
                    'current_stock': state.stock_on_hand,
                    'monthly_consumption': monthly_consumption,
                    'reorder_level': int(monthly_consumption * REORDER_LEVEL),
                    'maximum_level': int(monthly_consumption * MAXIMUM_LEVEL),
                    'date_of_last_report': state.last_modified_date.strftime("%Y-%m-%d")
                }
            elif state_grouping[state.product_id]['stockout_duration_helper']:
                    if not state.stock_on_hand:
                        state_grouping[state.product_id]['stockout_duration'] = timesince(state.last_modified_date)
                    else:
                        state_grouping[state.product_id]['stockout_duration_helper'] = False

        for values in state_grouping.values():
            yield {
                'commodity': values['commodity'],
                'current_stock': int(values['current_stock']),
                'monthly_consumption': values['monthly_consumption'] if values['monthly_consumption'] != 0.00
                else 'not enough data',
                'months_until_stockout': get_months_until_stockout_icon(values['months_until_stockout']
                                                                        if values['months_until_stockout']
                                                                        else 0.0),
                'stockout_duration': values['stockout_duration'],
                'date_of_last_report': values['date_of_last_report'],
                'reorder_level': values['reorder_level'] if values['reorder_level'] != 0.00
                else 'unknown',
                'maximum_level': values['maximum_level'] if values['maximum_level'] != 0.00
                else 'unknown'}

    @property
    def rows(self):
        for row in self.get_prod_data():
            yield [row['commodity'],
                   row['months_until_stockout'],
                   row['stockout_duration'],
                   row['current_stock'],
                   row['monthly_consumption'],
                   row['reorder_level'],
                   row['maximum_level'],
                   row['date_of_last_report']]


class InventoryManagementData(EWSData):
    title = ''
    slug = 'inventory_management'
    show_table = False
    show_chart = True
    chart_x_label = 'Weeks'
    chart_y_label = 'MOS'

<<<<<<< HEAD
=======
    def get_products(self):
        if self.config['program'] and not self.config['products']:
            product_ids = [product.product_id for product in SQLProduct.objects.filter(
                program_id=self.config['program'], domain=self.config['domain'])]
        elif self.config['program'] and self.config['products']:
            product_ids = self.config['products']
        else:
            product_ids = [product.product_id for product in SQLProduct.objects.filter(
                domain=self.config['domain'])]
        return product_ids

>>>>>>> b731d108
    @property
    def rows(self):
        return []

    @property
    def chart_data(self):
        def calculate_weeks_remaining(stock_state, date):

            if stock_state.last_modified_date < date:
                if not stock_state.daily_consumption:
                    return 0
                consumption = float(stock_state.daily_consumption) * 30.0
                quantity = float(stock_state.stock_on_hand) - int((date - state.last_modified_date).days / 7.0) \
                    * consumption
                if consumption and consumption > 0 and quantity > 0:
                    return quantity / consumption
            return 0
        loc = SQLLocation.objects.get(location_id=self.config['location_id'])
        stock_states = StockState.include_archived.filter(
            case_id=loc.supply_point_id,
            section_id=STOCK_SECTION_TYPE,
            sql_product__in=self.unique_products([loc]),
            last_modified_date__lte=self.config['enddate'],
        ).order_by('last_modified_date')

        rows = {}
        products = {product.product_id: product for product in SQLProduct.objects.filter(
            product_id__in=self.get_products())}
        for state in stock_states:
<<<<<<< HEAD
            product_name = state.sql_product.name
=======
            product = products[state.product_id]
            product_name = product.name + ' (%s)' % product.code
>>>>>>> b731d108
            rows[product_name] = []
            weeks = ceil((self.config['enddate'] - self.config['startdate']).days / 7.0)
            for i in range(1, int(weeks + 1)):
                rows[product_name].append({'x': i, 'y': calculate_weeks_remaining(state, self.config['startdate'] +
                                                                                  timedelta(weeks=i))})
        return rows

    @property
    def charts(self):
        if self.show_chart:
            chart = EWSLineChart("Inventory Management Trends", x_axis=Axis(self.chart_x_label, 'd'),
                                 y_axis=Axis(self.chart_y_label, '.1f'))
            for product, value in self.chart_data.iteritems():
                chart.add_dataset(product, value)
            return [chart]
        return []


class InputStock(EWSData):
    slug = 'input_stock'
    show_table = True

    @property
    def rows(self):
        # TODO: change text to get_url(form_name, "Input Stock", self.config['domain']) and add params
        return [["Input Stock"]]


class FacilitySMSUsers(EWSData):
    title = 'SMS Users'
    slug = 'facility_sms_users'
    show_table = True

    @property
    def headers(self):
        return DataTablesHeader(*[
            DataTablesColumn(_('User')),
            DataTablesColumn(_('Phone Number'))
        ])

    @property
    def rows(self):
        from corehq.apps.users.views.mobile import CreateCommCareUserView

        query = (UserES().mobile_users().domain(self.config['domain'])
                 .term("domain_membership.location_id", self.config['location_id']))

        for hit in query.run().hits:
            if (hit['first_name'] or hit['last_name']) and hit['phone_numbers']:
                yield [hit['first_name'] + ' ' + hit['last_name'], hit['phone_numbers'][0]]

        yield [get_url(CreateCommCareUserView.urlname, 'Create new Mobile Worker', self.config['domain'])]


class FacilityUsers(EWSData):
    title = 'Web Users'
    slug = 'facility_users'
    show_table = True

    @property
    def headers(self):
        return DataTablesHeader(*[
            DataTablesColumn(_('User')),
            DataTablesColumn(_('Email'))
        ])

    @property
    def rows(self):
        query = (UserES().web_users().domain(self.config['domain'])
                 .term("domain_memberships.location_id", self.config['location_id']))

        for hit in query.run().hits:
            if (hit['first_name'] or hit['last_name']) and hit['email']:
                yield [hit['first_name'] + ' ' + hit['last_name'], hit['email']]


class FacilityInChargeUsers(EWSData):
    title = ''
    slug = 'in_charge'
    show_table = True

    @property
    def headers(self):
        return DataTablesHeader(*[
            DataTablesColumn(_('In charge')),
        ])

    @property
    def rows(self):
        query = (UserES().mobile_users().domain(self.config['domain'])
                 .term("domain_membership.location_id", self.config['location_id']))

        for hit in query.run().hits:
            if hit['user_data'].get('role') == 'In Charge' and (hit['first_name'] or hit['last_name']):
                yield [hit['first_name'] + ' ' + hit['last_name']]


class StockLevelsReport(MultiReport):
    title = "Aggregate Stock Report"
    fields = [AsyncLocationFilter, ProductByProgramFilter, DatespanFilter]
    name = "Stock Levels Report"
    slug = 'ews_stock_levels_report'
    exportable = True
    is_exportable = True

    @property
    def report_config(self):
        program = self.request.GET.get('filter_by_program')
        products = self.request.GET.getlist('filter_by_product')
        return dict(
            domain=self.domain,
            startdate=self.datespan.startdate_utc,
            enddate=self.datespan.enddate_utc,
            location_id=self.request.GET.get('location_id'),
            program=program if program != ALL_OPTION else None,
            products=products if products and products[0] != ALL_OPTION else [],
        )

    @property
    @memoized
    def data_providers(self):
        config = self.report_config
        location_types = [loc_type.name for loc_type in filter(
            lambda loc_type: not loc_type.administrative,
            Domain.get_by_name(self.domain).location_types
        )]
        if not self.needs_filters and Location.get(config['location_id']).location_type in location_types:
            return [FacilityReportData(config),
                    StockLevelsLegend(config),
                    InputStock(config),
                    FacilitySMSUsers(config),
                    FacilityUsers(config),
                    FacilityInChargeUsers(config),
                    InventoryManagementData(config)]

    @classmethod
    def show_in_navigation(cls, domain=None, project=None, user=None):
        return False<|MERGE_RESOLUTION|>--- conflicted
+++ resolved
@@ -15,116 +15,8 @@
 from custom.ewsghana.reports import EWSData, REORDER_LEVEL, MAXIMUM_LEVEL, MultiReport, get_url, EWSLineChart
 from dimagi.utils.decorators.memoized import memoized
 from django.utils.translation import ugettext as _
-<<<<<<< HEAD
 from corehq.apps.locations.models import Location, SQLLocation
-=======
 from corehq.apps.locations.models import Location
-
-
-class StockLevelsSubmissionData(EWSData):
-    title = 'Aggregate Stock Report'
-    slug = 'stock_levels_submission'
-    show_table = True
-    use_datatables = True
-
-    @property
-    def headers(self):
-        headers = DataTablesHeader(*[
-            DataTablesColumn(_('Location')),
-            DataTablesColumn(_('Stockout')),
-            DataTablesColumn(_('Low Stock')),
-            DataTablesColumn(_('Adequate Stock')),
-            DataTablesColumn(_('Overstock')),
-            DataTablesColumn(_('Total'))])
-
-        if self.config['products'] != '':
-            headers.add_column(DataTablesColumn(_('AMC')))
-        return headers
-
-    def get_prod_data(self):
-
-        for sublocation in self.sublocations:
-            sp_ids = get_relevant_supply_point_ids(self.config['domain'], sublocation)
-            stock_states = StockState.include_archived.filter(
-                case_id__in=sp_ids,
-                last_modified_date__lte=self.config['enddate'],
-                last_modified_date__gte=self.config['startdate'],
-                section_id=STOCK_SECTION_TYPE
-            )
-
-            stock_states = stock_states.order_by('product_id')
-            state_grouping = {}
-            for state in stock_states:
-                status = state.stock_category
-                if state.product_id in state_grouping:
-                    state_grouping[state.product_id][status] += 1
-                else:
-                    state_grouping[state.product_id] = {
-                        'id': state.product_id,
-                        'stockout': 0,
-                        'understock': 0,
-                        'overstock': 0,
-                        'adequate': 0,
-                        'nodata': 0,
-                        'facility_count': 1,
-                        'amc': int(state.get_monthly_consumption() or 0)
-                    }
-                    state_grouping[state.product_id][status] = 1
-
-            location_grouping = {
-                'location': sublocation.name,
-                'stockout': 0,
-                'understock': 0,
-                'adequate': 0,
-                'overstock': 0,
-                'total': 0,
-                'amc': 0
-            }
-            product_ids = []
-            if self.config['program'] != '' and self.config['products'] == '':
-                product_ids = [product.product_id for product in SQLProduct.objects.filter(
-                    program_id=self.config['program'], domain=self.config['domain'])]
-            elif self.config['program'] != '' and self.config['products'] != '':
-                product_ids = [self.config['products']]
-            else:
-                product_ids = [product.product_id for product in SQLProduct.objects.filter(
-                    domain=self.config['domain'])]
-
-            for product in state_grouping.values():
-                if product['id'] in product_ids:
-                    location_grouping['stockout'] += product['stockout']
-                    location_grouping['understock'] += product['understock']
-                    location_grouping['adequate'] += product['adequate']
-                    location_grouping['overstock'] += product['overstock']
-                    location_grouping['total'] += sum([product['stockout'], product['understock'],
-                                                       product['adequate'], product['overstock']])
-                    location_grouping['amc'] += product['amc']
-
-            location_grouping['stockout'] = self.percent_fn(location_grouping['total'],
-                                                            location_grouping['stockout'])
-            location_grouping['understock'] = self.percent_fn(location_grouping['total'],
-                                                              location_grouping['understock'])
-            location_grouping['adequate'] = self.percent_fn(location_grouping['total'],
-                                                            location_grouping['adequate'])
-            location_grouping['overstock'] = self.percent_fn(location_grouping['total'],
-                                                             location_grouping['overstock'])
-
-            yield location_grouping
-
-    @property
-    def rows(self):
-        for location_grouping in self.get_prod_data():
-            row = [location_grouping['location'],
-                   location_grouping['stockout'],
-                   location_grouping['understock'],
-                   location_grouping['adequate'],
-                   location_grouping['overstock'],
-                   location_grouping['total']]
-            if self.config['products'] != '':
-                row.append(location_grouping['amc'])
-
-            yield row
->>>>>>> b731d108
 
 
 class StockLevelsLegend(EWSData):
@@ -181,19 +73,8 @@
                 return '%s <span class="icon-arrow-up" style="color:purple"/>' % value
 
         state_grouping = {}
-<<<<<<< HEAD
 
         loc = SQLLocation.objects.get(location_id=self.config['location_id'])
-=======
-        if self.config['program'] and not self.config['products']:
-            product_ids = [product.product_id for product in SQLProduct.objects.filter(
-                program_id=self.config['program'], domain=self.config['domain'])]
-        elif self.config['program'] and self.config['products']:
-            product_ids = self.config['products']
-        else:
-            product_ids = [product.product_id for product in SQLProduct.objects.filter(
-                domain=self.config['domain'])]
->>>>>>> b731d108
 
         stock_states = StockState.objects.filter(
             case_id=loc.supply_point_id,
@@ -201,17 +82,11 @@
             sql_product__in=self.unique_products([loc])
         ).order_by('-last_modified_date')
 
-        product_names = {product.product_id: product.name for product in SQLProduct.objects.filter(
-            product_id__in=product_ids)}
         for state in stock_states:
             monthly_consumption = int(state.get_monthly_consumption()) if state.get_monthly_consumption() else 0
             if state.product_id not in state_grouping:
                 state_grouping[state.product_id] = {
-<<<<<<< HEAD
                     'commodity': state.sql_product.name,
-=======
-                    'commodity': product_names[state.product_id],
->>>>>>> b731d108
                     'months_until_stockout': "%.2f" % (state.stock_on_hand / monthly_consumption)
                     if state.stock_on_hand and monthly_consumption else 0,
                     'stockout_duration': timesince(state.last_modified_date) if state.stock_on_hand == 0 else '',
@@ -265,20 +140,6 @@
     chart_x_label = 'Weeks'
     chart_y_label = 'MOS'
 
-<<<<<<< HEAD
-=======
-    def get_products(self):
-        if self.config['program'] and not self.config['products']:
-            product_ids = [product.product_id for product in SQLProduct.objects.filter(
-                program_id=self.config['program'], domain=self.config['domain'])]
-        elif self.config['program'] and self.config['products']:
-            product_ids = self.config['products']
-        else:
-            product_ids = [product.product_id for product in SQLProduct.objects.filter(
-                domain=self.config['domain'])]
-        return product_ids
-
->>>>>>> b731d108
     @property
     def rows(self):
         return []
@@ -305,15 +166,9 @@
         ).order_by('last_modified_date')
 
         rows = {}
-        products = {product.product_id: product for product in SQLProduct.objects.filter(
-            product_id__in=self.get_products())}
+
         for state in stock_states:
-<<<<<<< HEAD
-            product_name = state.sql_product.name
-=======
-            product = products[state.product_id]
-            product_name = product.name + ' (%s)' % product.code
->>>>>>> b731d108
+            product_name = '{0} ({1})'.format(state.sql_product.name, state.sql_product.code)
             rows[product_name] = []
             weeks = ceil((self.config['enddate'] - self.config['startdate']).days / 7.0)
             for i in range(1, int(weeks + 1)):
