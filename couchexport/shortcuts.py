import logging
from zipfile import ZipFile
from couchdbkit.ext.django.schema import Document
from django.http import HttpResponse
from StringIO import StringIO
from unidecode import unidecode
from couchforms.models import XFormInstance
from django.core.cache import cache
import hashlib

def get_export_files(export_tag, format=None, previous_export_id=None, filter=None):
    # the APIs of how these methods are broken down suck, but at least
    # it's DRY
    
    from couchexport.export import export
    
    CACHE_TIME = 1 * 60 * 60 # cache for 1 hour, in seconds
    def _build_cache_key(tag, prev_export_id, format):
        return "couchexport_:%s:%s:%s" % (tag, prev_export_id, format)
    
    # check cache, only supported for filterless queries, currently
    if filter is None:
        cached_data = cache.get(_build_cache_key(export_tag, previous_export_id, format))
        if cached_data:
            (tmp, checkpoint) = cached_data
            return (tmp, checkpoint)
    

    tmp = StringIO()
    checkpoint = export(export_tag, tmp, format=format, 
                        previous_export_id=previous_export_id,
                        filter=filter)
    if checkpoint:
        cache.set(_build_cache_key(export_tag, previous_export_id, format), (tmp, checkpoint), CACHE_TIME)
        return (tmp, checkpoint)
    
    return (None, None) # hacky empty case
    
def export_data_shared(export_tag, format=None, filename=None,
                       previous_export_id=None, filter=None,
                       use_cache=True, max_column_size=2000):
    """
    Shared method for export. If there is data, return an HTTPResponse
    with the appropriate data. If there is not data returns None.
    """
    from couchexport.export import export

    if not filename:
        filename = export_tag
    
<<<<<<< HEAD
    
    tmp, checkpoint = get_export_files(export_tag, format, 
                                       previous_export_id, filter)
    
    if checkpoint:
=======
    CACHE_TIME = 1 * 60 * 60 # cache for 1 hour, in seconds
    def _build_cache_key(tag, prev_export_id, format, max_column_size):
        def _human_readable_key(tag, prev_export_id, format, max_column_size):
            return "couchexport_:%s:%s:%s:%s" % (tag, prev_export_id, format, max_column_size)
        return hashlib.md5(_human_readable_key(tag, prev_export_id, 
                                               format, max_column_size)).hexdigest()
    
    cache_hit = False
    # check cache, only supported for filterless queries, currently
    if use_cache and filter is None:
        _build_cache_key(export_tag, previous_export_id, format)
        cached_data = cache.get(_build_cache_key(export_tag, previous_export_id, 
                                                 format, max_column_size))
        if cached_data:
            (tmp, checkpoint) = cached_data
            cache_hit = True
    
    if not cache_hit:
        tmp = StringIO()
        checkpoint = export(export_tag, tmp, format=format, 
                            previous_export_id=previous_export_id,
                            filter=filter, max_column_size=max_column_size)
    if checkpoint:
        if use_cache:
            cache.set(_build_cache_key(export_tag, previous_export_id, 
                                       format, max_column_size), 
                      (tmp, checkpoint), CACHE_TIME)
>>>>>>> c3ba54c9
        return export_response(tmp, format, filename, checkpoint)
    else: 
        return None
    
def export_response(file, format, filename, checkpoint=None):
    """
    Get an http response for an export
    """
    from couchexport.export import Format
    if not filename:
        filename = "NAMELESS EXPORT"
    
    format = Format.from_format(format)
    response = HttpResponse(mimetype=format.mimetype)

    try:
        filename = unidecode(filename)
    except Exception:
        logging.exception("Error with filename: %r" % filename)
        filename = "data"
    finally:
        response['Content-Disposition'] = 'attachment; filename={filename}.{format.extension}'.format(
            filename=filename,
            format=format
        )

    if checkpoint:
        response['X-CommCareHQ-Export-Token'] = checkpoint.get_id
    response.write(file.getvalue())
    file.close()
    return response

def export_raw_data(export_tag, filename=None):
                       
    xform_instances = XFormInstance.view('couchexport/schema_index', key=export_tag, include_docs=True)
    f = StringIO()
    zipfile = ZipFile(f, 'w')
    for xform_instance in xform_instances:
        form_xml = xform_instance.fetch_attachment('form.xml').encode('utf-8')
        zipfile.writestr("%s.xml" % xform_instance.get_id, form_xml)
    zipfile.close()
    f.flush()
    response = HttpResponse(f.getvalue())
    f.close()
    response['Content-Type'] = "application/zip"
    response['Content-Disposition'] = "attachment; filename=%s.zip" % filename
    return response<|MERGE_RESOLUTION|>--- conflicted
+++ resolved
@@ -8,30 +8,36 @@
 from django.core.cache import cache
 import hashlib
 
-def get_export_files(export_tag, format=None, previous_export_id=None, filter=None):
+def get_export_files(export_tag, format=None, previous_export_id=None, filter=None,
+                     use_cache=True, max_column_size=2000):
     # the APIs of how these methods are broken down suck, but at least
     # it's DRY
     
     from couchexport.export import export
     
     CACHE_TIME = 1 * 60 * 60 # cache for 1 hour, in seconds
-    def _build_cache_key(tag, prev_export_id, format):
-        return "couchexport_:%s:%s:%s" % (tag, prev_export_id, format)
+    def _build_cache_key(tag, prev_export_id, format, max_column_size):
+        def _human_readable_key(tag, prev_export_id, format, max_column_size):
+            return "couchexport_:%s:%s:%s:%s" % (tag, prev_export_id, format, max_column_size)
+        return hashlib.md5(_human_readable_key(tag, prev_export_id, 
+                                               format, max_column_size)).hexdigest()
     
     # check cache, only supported for filterless queries, currently
-    if filter is None:
-        cached_data = cache.get(_build_cache_key(export_tag, previous_export_id, format))
+    cache_key = _build_cache_key(export_tag, previous_export_id, 
+                                 format, max_column_size)
+    if use_cache and filter is None:
+        cached_data = cache.get(cache_key)
         if cached_data:
             (tmp, checkpoint) = cached_data
             return (tmp, checkpoint)
     
-
     tmp = StringIO()
     checkpoint = export(export_tag, tmp, format=format, 
                         previous_export_id=previous_export_id,
-                        filter=filter)
+                        filter=filter, max_column_size=max_column_size)
     if checkpoint:
-        cache.set(_build_cache_key(export_tag, previous_export_id, format), (tmp, checkpoint), CACHE_TIME)
+        if use_cache:
+            cache.set(cache_key, (tmp, checkpoint), CACHE_TIME)
         return (tmp, checkpoint)
     
     return (None, None) # hacky empty case
@@ -48,41 +54,11 @@
     if not filename:
         filename = export_tag
     
-<<<<<<< HEAD
-    
     tmp, checkpoint = get_export_files(export_tag, format, 
-                                       previous_export_id, filter)
+                                       previous_export_id, filter, 
+                                       use_cache, max_column_size)
     
     if checkpoint:
-=======
-    CACHE_TIME = 1 * 60 * 60 # cache for 1 hour, in seconds
-    def _build_cache_key(tag, prev_export_id, format, max_column_size):
-        def _human_readable_key(tag, prev_export_id, format, max_column_size):
-            return "couchexport_:%s:%s:%s:%s" % (tag, prev_export_id, format, max_column_size)
-        return hashlib.md5(_human_readable_key(tag, prev_export_id, 
-                                               format, max_column_size)).hexdigest()
-    
-    cache_hit = False
-    # check cache, only supported for filterless queries, currently
-    if use_cache and filter is None:
-        _build_cache_key(export_tag, previous_export_id, format)
-        cached_data = cache.get(_build_cache_key(export_tag, previous_export_id, 
-                                                 format, max_column_size))
-        if cached_data:
-            (tmp, checkpoint) = cached_data
-            cache_hit = True
-    
-    if not cache_hit:
-        tmp = StringIO()
-        checkpoint = export(export_tag, tmp, format=format, 
-                            previous_export_id=previous_export_id,
-                            filter=filter, max_column_size=max_column_size)
-    if checkpoint:
-        if use_cache:
-            cache.set(_build_cache_key(export_tag, previous_export_id, 
-                                       format, max_column_size), 
-                      (tmp, checkpoint), CACHE_TIME)
->>>>>>> c3ba54c9
         return export_response(tmp, format, filename, checkpoint)
     else: 
         return None
