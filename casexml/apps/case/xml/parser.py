--- conflicted
+++ resolved
@@ -37,11 +37,7 @@
     
     def __init__(self, block, type=None, name=None, external_id=None, 
                  user_id=None, owner_id=None, opened_on=None, 
-<<<<<<< HEAD
                  dynamic_properties=None, indices=None, attachments=None):
-=======
-                 dynamic_properties=None, indices=None):
->>>>>>> aea118b9
         self.raw_block = block
         self.type = type
         self.name = name
@@ -51,10 +47,7 @@
         self.opened_on = opened_on
         self.dynamic_properties = dynamic_properties or {}
         self.indices = indices or []
-<<<<<<< HEAD
-		self.attachments = attachments or {}
-=======
->>>>>>> aea118b9
+        self.attachments = attachments or {}
     
     def get_known_properties(self):
         prop_list = ["type", "name", "external_id", "user_id",
