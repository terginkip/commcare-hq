--- conflicted
+++ resolved
@@ -1,12 +1,6 @@
-<<<<<<< HEAD
-DOMAIN_INDEX = "hqdomains_20150814_1658"
-DOMAIN_MAPPING = {'_meta': {'comment': 'Jenny modified on 8/14/2015',
-           'created': None},
-=======
 DOMAIN_INDEX = "hqdomains_20150904_0410"
 DOMAIN_MAPPING = {'_meta': {'comment': 'danny modified on 9/4/2015',
                             'created': None},
->>>>>>> cfee1dc1
  'date_detection': False,
  'date_formats': ['yyyy-MM-dd',
                   "yyyy-MM-dd'T'HH:mm:ssZZ",
