from django.conf import settings

from corehq.apps.groups.models import Group
from dimagi.utils.decorators.memoized import memoized
from pillowtop.listener import AliasedElasticPillow

from .mappings.group_mapping import GROUP_INDEX, GROUP_MAPPING
from .base import HQPillow

<<<<<<< HEAD
=======

>>>>>>> 3ecccb2c
class GroupPillow(HQPillow):
    """
    Simple/Common Case properties Indexer
    """

    document_class = Group
    couch_filter = "groups/all_groups"
    es_index_prefix = "hqgroups"
    es_alias = "hqgroups"
    es_type = "group"
    es_index = GROUP_INDEX
    default_mapping = GROUP_MAPPING<|MERGE_RESOLUTION|>--- conflicted
+++ resolved
@@ -7,10 +7,6 @@
 from .mappings.group_mapping import GROUP_INDEX, GROUP_MAPPING
 from .base import HQPillow
 
-<<<<<<< HEAD
-=======
-
->>>>>>> 3ecccb2c
 class GroupPillow(HQPillow):
     """
     Simple/Common Case properties Indexer
