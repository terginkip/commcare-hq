--- conflicted
+++ resolved
@@ -377,13 +377,7 @@
 
     def process_xforms_for_cases(self, xform_lock_manager):
         from casexml.apps.case.models import CommCareCase
-        from casexml.apps.case.xform import (
-<<<<<<< HEAD
-            get_and_check_xform_domain, CaseDbCache
-=======
-            get_and_check_xform_domain, process_cases_with_casedb
->>>>>>> f44d8567
-        )
+        from casexml.apps.case.xform import get_and_check_xform_domain
         from casexml.apps.case.signals import case_post_save
         from casexml.apps.case.exceptions import IllegalCaseId, UsesReferrals
         from corehq.apps.commtrack.exceptions import MissingProductId
