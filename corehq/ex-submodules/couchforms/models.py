--- conflicted
+++ resolved
@@ -340,11 +340,7 @@
 
     def archive(self, user=None):
         if self.is_archived:
-<<<<<<< HEAD
-            raise BadOperationException("This form is already archived")
-=======
             return
->>>>>>> b98f561a
         self.doc_type = "XFormArchived"
         self.history.append(XFormOperation(
             user=user,
@@ -355,11 +351,7 @@
 
     def unarchive(self, user=None):
         if not self.is_archived:
-<<<<<<< HEAD
-            raise BadOperationException("This form is already restored or never archived")
-=======
             return
->>>>>>> b98f561a
         self.doc_type = "XFormInstance"
         self.history.append(XFormOperation(
             user=user,
