from collections import namedtuple
from functools import wraps
import hashlib
from django.http import Http404
import math
from toggle.shortcuts import toggle_enabled, set_toggle

Tag = namedtuple('Tag', 'name css_class')
TAG_ONE_OFF = Tag(name='One-Off', css_class='important')
TAG_EXPERIMENTAL = Tag(name='Experimental', css_class='warning')
TAG_PRODUCT_PATH = Tag(name='Product Path', css_class='info')
TAG_PRODUCT_CORE = Tag(name='Core Product', css_class='success')
TAG_PREVIEW = Tag(name='Preview', css_class='default')
TAG_UNKNOWN = Tag(name='Unknown', css_class='inverse')
ALL_TAGS = [TAG_ONE_OFF, TAG_EXPERIMENTAL, TAG_PRODUCT_PATH, TAG_PRODUCT_CORE, TAG_PREVIEW, TAG_UNKNOWN]


class StaticToggle(object):
    def __init__(self, slug, label, tag, namespaces=None, help_link=None,
                 description=None, save_fn=None):
        self.slug = slug
        self.label = label
        self.tag = tag
        self.help_link = help_link
        self.description = description
        # Optionally provide a callable to be called whenever the toggle is
        # updated.  This is only applicable to domain toggles.  It must accept
        # two parameters, `domain_name` and `toggle_is_enabled`
        self.save_fn = save_fn
        if namespaces:
            self.namespaces = [None if n == NAMESPACE_USER else n for n in namespaces]
        else:
            self.namespaces = [None]

    def enabled(self, item, **kwargs):
        return any([toggle_enabled(self.slug, item, namespace=n, **kwargs) for n in self.namespaces])

    def set(self, item, enabled, namespace=None):
        set_toggle(self.slug, item, enabled, namespace)

    def required_decorator(self):
        """
        Returns a view function decorator that checks to see if the domain
        or user in the request has the appropriate toggle enabled.
        """
        def decorator(view_func):
            @wraps(view_func)
            def wrapped_view(request, *args, **kwargs):
                if (
                    (hasattr(request, 'user') and self.enabled(request.user.username))
                    or (hasattr(request, 'domain') and self.enabled(request.domain))
                ):
                    return view_func(request, *args, **kwargs)
                raise Http404()
            return wrapped_view
        return decorator


def deterministic_random(input_string):
    """
    Returns a deterministically random number between 0 and 1 based on the
    value of the string. The same input should always produce the same output.
    """
    return float.fromhex(hashlib.md5(input_string).hexdigest()) / math.pow(2, 128)


class PredictablyRandomToggle(StaticToggle):
    """
    A toggle that is predictably random based off some axis. Useful for for doing
    a randomized rollout of a feature. E.g. "turn this on for 5% of domains", or
    "turn this on for 40% of users".

    It extends StaticToggle, so individual domains/users can also be explicitly added.
    """

    def __init__(self, slug, label, tag, namespaces, randomness, help_link=None, description=None):
        super(PredictablyRandomToggle, self).__init__(slug, label, tag, list(namespaces),
                                                      help_link=help_link, description=description)
        assert namespaces, 'namespaces must be defined!'
        assert 0 <= randomness <= 1, 'randomness must be between 0 and 1!'
        self.randomness = randomness

    @property
    def randomness_percent(self):
        return "{:.0f}".format(self.randomness * 100)

    def _get_identifier(self, item):
        return '{}:{}:{}'.format(self.namespaces, self.slug, item)

    def enabled(self, item, **kwargs):
        return (
            (item and deterministic_random(self._get_identifier(item)) < self.randomness)
            or super(PredictablyRandomToggle, self).enabled(item, **kwargs)
        )

# if no namespaces are specified the user namespace is assumed
NAMESPACE_USER = 'user'
NAMESPACE_DOMAIN = 'domain'
ALL_NAMESPACES = [NAMESPACE_USER, NAMESPACE_DOMAIN]


def any_toggle_enabled(*toggles):
    """
    Return a view decorator for allowing access if any of the given toggles are
    enabled. Example usage:

    @toggles.any_toggle_enabled(REPORT_BUILDER, USER_CONFIGURABLE_REPORTS)
    def delete_custom_report():
        pass

    """
    def decorator(view_func):
        @wraps(view_func)
        def wrapped_view(request, *args, **kwargs):
            for t in toggles:
                if (
                    (hasattr(request, 'user') and t.enabled(request.user.username))
                    or (hasattr(request, 'domain') and t.enabled(request.domain))
                ):
                    return view_func(request, *args, **kwargs)
            raise Http404()
        return wrapped_view
    return decorator


def all_toggles():
    """
    Loads all toggles
    """
    # trick for listing the attributes of the current module.
    # http://stackoverflow.com/a/990450/8207
    for toggle_name, toggle in globals().items():
        if not toggle_name.startswith('__'):
            if isinstance(toggle, StaticToggle):
                yield toggle


def toggles_dict(username=None, domain=None):
    """
    Loads all toggles into a dictionary for use in JS
    """
    return {t.slug: True for t in all_toggles() if (t.enabled(username) or
                                                    t.enabled(domain))}


APP_BUILDER_CUSTOM_PARENT_REF = StaticToggle(
    'custom-parent-ref',
    'Custom case parent reference',
    TAG_ONE_OFF
)

APP_BUILDER_CAREPLAN = StaticToggle(
    'careplan',
    'Careplan module',
    TAG_EXPERIMENTAL
)

APP_BUILDER_ADVANCED = StaticToggle(
    'advanced-app-builder',
    'Advanced Module in App-Builder',
    TAG_EXPERIMENTAL
)

APP_BUILDER_SHADOW_MODULES = StaticToggle(
    'shadow-app-builder',
    'Shadow Modules',
    TAG_EXPERIMENTAL,
    [NAMESPACE_DOMAIN],
    help_link='https://confluence.dimagi.com/display/ccinternal/Shadow+Modules',
)

BOOTSTRAP3_PREVIEW = StaticToggle(
    'bootstrap3_preview',
    'Bootstrap 3 Preview',
    TAG_PRODUCT_PATH,
    [NAMESPACE_USER]
)

CASE_LIST_CUSTOM_XML = StaticToggle(
    'case_list_custom_xml',
    'Show text area for entering custom case list xml',
    TAG_EXPERIMENTAL,
    [NAMESPACE_DOMAIN]
)

CASE_LIST_TILE = StaticToggle(
    'case_list_tile',
    'Allow configuration of case list tiles',
    TAG_EXPERIMENTAL,
    [NAMESPACE_DOMAIN, NAMESPACE_USER]
)

SHOW_PERSIST_CASE_CONTEXT_SETTING = StaticToggle(
    'show_persist_case_context_setting',
    'Allow toggling the persistent case context tile',
    TAG_PRODUCT_PATH,
    [NAMESPACE_DOMAIN],
)

CASE_LIST_LOOKUP = StaticToggle(
    'case_list_lookup',
    'Allow external android callouts to search the caselist',
    TAG_EXPERIMENTAL,
    [NAMESPACE_DOMAIN, NAMESPACE_USER]
)

ADD_USERS_FROM_LOCATION = StaticToggle(
    'add_users_from_location',
    "Allow users to add new mobile workers from the locations page",
    TAG_PRODUCT_CORE,
    [NAMESPACE_DOMAIN]
)

DEMO_REPORTS = StaticToggle(
    'demo-reports',
    'Access to map-based demo reports',
    TAG_PREVIEW,
    [NAMESPACE_DOMAIN, NAMESPACE_USER]
)

SUPPLY_REPORTS = StaticToggle(
    'supply_reports',
    "Early stages reports for CommCare Supply",
    TAG_EXPERIMENTAL,
    [NAMESPACE_DOMAIN],
)

DETAIL_LIST_TABS = StaticToggle(
    'detail-list-tabs',
    'Tabs in the case detail list',
    TAG_PRODUCT_PATH,
    [NAMESPACE_DOMAIN, NAMESPACE_USER]
)

DETAIL_LIST_TAB_NODESETS = StaticToggle(
    'detail-list-tab-nodesets',
    'Associate a nodeset with a case detail tab',
    TAG_PRODUCT_PATH,
    [NAMESPACE_DOMAIN],
    help_link='https://confluence.dimagi.com/display/ccinternal/Case+Detail+Nodesets',
)

GRAPH_CREATION = StaticToggle(
    'graph-creation',
    'Case list/detail graph creation',
    TAG_EXPERIMENTAL,
    [NAMESPACE_DOMAIN]
)

OFFLINE_CLOUDCARE = StaticToggle(
    'offline-cloudcare',
    'Offline Cloudcare',
    TAG_EXPERIMENTAL
)

IS_DEVELOPER = StaticToggle(
    'is_developer',
    'Is developer',
    TAG_EXPERIMENTAL
)

MM_CASE_PROPERTIES = StaticToggle(
    'mm_case_properties',
    'Multimedia Case Properties',
    TAG_PRODUCT_PATH
)

VISIT_SCHEDULER = StaticToggle(
    'app_builder_visit_scheduler',
    'Visit Scheduler',
    TAG_EXPERIMENTAL,
    [NAMESPACE_DOMAIN, NAMESPACE_USER]
)


USER_CONFIGURABLE_REPORTS = StaticToggle(
    'user_reports',
    'User configurable reports UI',
    TAG_PRODUCT_PATH,
    [NAMESPACE_DOMAIN, NAMESPACE_USER]
)

LOCATIONS_IN_UCR = StaticToggle(
    'locations_in_ucr',
    'Add Locations as one of the Source Types for User Configurable Reports',
    TAG_ONE_OFF,
    [NAMESPACE_DOMAIN]
)

REPORT_BUILDER = StaticToggle(
    'report_builder',
    'Report Builder',
    TAG_PRODUCT_PATH,
    [NAMESPACE_DOMAIN]
)

REPORT_BUILDER_BETA_GROUP = StaticToggle(
    'report_builder_beta_group',
    'RB beta group',
    TAG_ONE_OFF,
    [NAMESPACE_DOMAIN],
)

STOCK_TRANSACTION_EXPORT = StaticToggle(
    'ledger_export',
    'Show "export transactions" link on case details page',
    TAG_PRODUCT_PATH
)

SYNC_ALL_LOCATIONS = StaticToggle(
    'sync_all_locations',
    'Sync the full location hierarchy when syncing location fixtures',
    TAG_PRODUCT_PATH,
    [NAMESPACE_DOMAIN]
)

EXTENSION_CASES_SYNC_ENABLED = StaticToggle(
    'extension_sync',
    'Enable extension syncing',
    TAG_EXPERIMENTAL,
    [NAMESPACE_DOMAIN]
)

NO_VELLUM = StaticToggle(
    'no_vellum',
    'Allow disabling Form Builder per form '
    '(for custom forms that Vellum breaks)',
    TAG_EXPERIMENTAL,
    [NAMESPACE_DOMAIN, NAMESPACE_USER]
)

HIPAA_COMPLIANCE_CHECKBOX = StaticToggle(
    'hipaa_compliance_checkbox',
    'Show HIPAA compliance checkbox',
    TAG_ONE_OFF,
    [NAMESPACE_USER],
)

REMOTE_APPS = StaticToggle(
    'remote-apps',
    'Allow creation of remote applications',
    TAG_EXPERIMENTAL,
    [NAMESPACE_DOMAIN],
)

CAN_EDIT_EULA = StaticToggle(
    'can_edit_eula',
    "Whether this user can set the custom eula and data sharing internal project options. "
    "This should be a small number of DIMAGI ONLY users",
    TAG_EXPERIMENTAL,
)

STOCK_AND_RECEIPT_SMS_HANDLER = StaticToggle(
    'stock_and_sms_handler',
    "Enable the stock report handler to accept both stock and receipt values "
    "in the format 'soh abc 100.20'",
    TAG_ONE_OFF,
    [NAMESPACE_DOMAIN]
)

LOOSE_SYNC_TOKEN_VALIDATION = StaticToggle(
    'loose_sync_token_validation',
    "Don't fail hard on missing or deleted sync tokens.",
    TAG_EXPERIMENTAL,
    [NAMESPACE_DOMAIN]
)

MULTIPLE_LOCATIONS_PER_USER = StaticToggle(
    'multiple_locations',
    "Enable multiple locations per user on domain.",
    TAG_ONE_OFF,
    [NAMESPACE_DOMAIN]
)

PRODUCTS_PER_LOCATION = StaticToggle(
    'products_per_location',
    "Products Per Location: Specify products stocked at individual locations.  "
    "This doesn't actually do anything yet.",
    TAG_PRODUCT_CORE,
    [NAMESPACE_DOMAIN]
)

ALLOW_CASE_ATTACHMENTS_VIEW = StaticToggle(
    'allow_case_attachments_view',
    "Explicitly allow user to access case attachments, even if they can't view the case list report.",
    TAG_ONE_OFF,
    [NAMESPACE_DOMAIN, NAMESPACE_USER]
)

LOCATION_TYPE_STOCK_RATES = StaticToggle(
    'location_type_stock_rates',
    "Specify stock rates per location type.",
    TAG_PRODUCT_PATH,
    [NAMESPACE_DOMAIN]
)

BULK_ARCHIVE_FORMS = StaticToggle(
    'bulk_archive_forms',
    'Bulk archive forms with excel',
    TAG_PRODUCT_PATH
)

TRANSFER_DOMAIN = StaticToggle(
    'transfer_domain',
    'Transfer domains to different users',
    TAG_PRODUCT_PATH,
    [NAMESPACE_DOMAIN]
)

DHIS2_DOMAIN = StaticToggle(
    'dhis2_domain',
    'Enable DHIS2 integration for this domain',
    TAG_ONE_OFF,
    [NAMESPACE_DOMAIN]
)

PRIME_RESTORE = StaticToggle(
    'prime_restore',
    'Prime restore cache',
    TAG_PRODUCT_PATH,
    [NAMESPACE_DOMAIN, NAMESPACE_USER]
)

FORM_LINK_WORKFLOW = StaticToggle(
    'form_link_workflow',
    'Form linking workflow available on forms',
    TAG_EXPERIMENTAL,
    [NAMESPACE_DOMAIN],
)

# not referenced in code directly but passed through to vellum
# see toggles_dict

VELLUM_SAVE_TO_CASE = StaticToggle(
    'save_to_case',
    "Adds save to case as a question to the form builder",
    TAG_UNKNOWN,
    [NAMESPACE_DOMAIN]
)

VELLUM_ADVANCED_ITEMSETS = StaticToggle(
    'advanced_itemsets',
    "Allows a user to configure itemsets for more than lookup tables",
    TAG_EXPERIMENTAL,
    [NAMESPACE_DOMAIN]
)

VELLUM_EXPERIMENTAL_UI = StaticToggle(
    'experimental_ui',
    "Enables some experimental UI enhancements for the form builder",
    TAG_EXPERIMENTAL,
    [NAMESPACE_DOMAIN]
)

VELLUM_PRINTING = StaticToggle(
    'printing',
    "Enables the Print Android App Callout",
    TAG_PRODUCT_PATH,
    [NAMESPACE_DOMAIN]
)

VELLUM_RICH_TEXT = StaticToggle(
    'rich_text',
    "Enables rich text for the form builder",
    TAG_EXPERIMENTAL,
    [NAMESPACE_DOMAIN]
)

CACHE_AND_INDEX = StaticToggle(
    'cache_and_index',
    'Enable the "Cache and Index" format option when choosing sort properties '
    'in the app builder',
    TAG_UNKNOWN,
    [NAMESPACE_DOMAIN],
)

CUSTOM_PROPERTIES = StaticToggle(
    'custom_properties',
    'Allow users to add arbitrary custom properties to their application',
    TAG_EXPERIMENTAL,
    [NAMESPACE_DOMAIN]
)

BULK_SMS_VERIFICATION = StaticToggle(
    'bulk_sms_verification',
    'Allow initiating the SMS phone verification workflow for all users in a group.',
    TAG_ONE_OFF,
    [NAMESPACE_USER, NAMESPACE_DOMAIN],
)

BULK_PAYMENTS = StaticToggle(
    'bulk_payments',
    'Enable payment of invoices by bulk credit payments and invoice generation for wire transfers',
    TAG_PRODUCT_CORE
)


ENABLE_LOADTEST_USERS = StaticToggle(
    'enable_loadtest_users',
    'Enable creating loadtest users on HQ',
    TAG_EXPERIMENTAL,
    namespaces=[NAMESPACE_DOMAIN],
    help_link='https://confluence.dimagi.com/display/ccinternal/Loadtest+Users',
)

MOBILE_UCR = StaticToggle(
    'mobile_ucr',
    ('Mobile UCR: Configure viewing user configurable reports on the mobile '
     'through the app builder'),
    TAG_EXPERIMENTAL,
    namespaces=[NAMESPACE_DOMAIN],
)

RESTRICT_WEB_USERS_BY_LOCATION = StaticToggle(
    'restrict_web_users_by_location',
    "Allow project to restrict web user permissions by location",
    TAG_PRODUCT_CORE,
    namespaces=[NAMESPACE_DOMAIN],
)

API_THROTTLE_WHITELIST = StaticToggle(
    'api_throttle_whitelist',
    ('API throttle whitelist'),
    TAG_EXPERIMENTAL,
    namespaces=[NAMESPACE_USER],
)


def _commtrackify(domain_name, toggle_is_enabled):
    from corehq.apps.domain.models import Domain
    domain = Domain.get_by_name(domain_name, strict=True)
    if domain and domain.commtrack_enabled != toggle_is_enabled:
        if toggle_is_enabled:
            domain.convert_to_commtrack()
        else:
            domain.commtrack_enabled = False
            domain.save()


COMMTRACK = StaticToggle(
    'commtrack',
    "CommCare Supply",
    TAG_PRODUCT_CORE,
    description=(
        '<a href="http://www.commtrack.org/home/">CommCare Supply</a> '
        "is a logistics and supply chain management module. It is designed "
        "to improve the management, transport, and resupply of a variety of "
        "goods and materials, from medication to food to bednets. <br/>"
    ),
    help_link='https://help.commcarehq.org/display/commtrack/CommTrack+Home',
    namespaces=[NAMESPACE_DOMAIN],
    save_fn=_commtrackify,
)

INSTANCE_VIEWER = StaticToggle(
    'instance_viewer',
    'CloudCare Form Debugging Tool',
    TAG_PRODUCT_PATH,
    namespaces=[NAMESPACE_USER],
)

LOCATIONS_IN_REPORTS = StaticToggle(
    'LOCATIONS_IN_REPORTS',
    "Include locations in report filters",
    TAG_PRODUCT_PATH,
    namespaces=[NAMESPACE_DOMAIN],
)

CLOUDCARE_CACHE = StaticToggle(
    'cloudcare_cache',
    'Aggresively cache case list, can result in stale data',
    TAG_EXPERIMENTAL,
    namespaces=[NAMESPACE_DOMAIN],
)

OPENLMIS = StaticToggle(
    'openlmis',
    'Offer OpenLMIS settings',
    TAG_UNKNOWN,
    namespaces=[NAMESPACE_DOMAIN],
)

CUSTOM_MENU_BAR = StaticToggle(
    'custom_menu_bar',
    "Hide Dashboard and Applications from top menu bar "
    "for non-admin users",
    TAG_ONE_OFF,
    namespaces=[NAMESPACE_DOMAIN],
)

LINK_SUPPLY_POINT = StaticToggle(
    'link_supply_point',
    'Add a "Supply Point" tab to location pages.  This is feature flagged '
    'because this is not a great way to display additional information.',
    TAG_EXPERIMENTAL,
    namespaces=[NAMESPACE_DOMAIN],
)

<<<<<<< HEAD
REVAMPED_EXPORTS = StaticToggle(
    'revamped_exports',
    'Revamped Form and Case exports',
    TAG_PRODUCT_PATH,
)

ICDS_REPORTS = StaticToggle(
    'icds_reports',
    'Enable access to the Tableau dashboard for ICDS',
    TAG_ONE_OFF,
    [NAMESPACE_DOMAIN]
)

=======
>>>>>>> 34f0039e
MULTIPLE_CHOICE_CUSTOM_FIELD = StaticToggle(
    'multiple_choice_custom_field',
    'Allow project to use multiple choice field in custom fields',
    TAG_PRODUCT_PATH,
    namespaces=[NAMESPACE_DOMAIN]
)

RESTRICT_FORM_EDIT_BY_LOCATION = StaticToggle(
    'restrict_form_edit_by_location',
    "Restrict ability to edit/archive forms by the web user's location",
    TAG_ONE_OFF,
    namespaces=[NAMESPACE_DOMAIN],
)

SUPPORT = StaticToggle(
    'support',
    'General toggle for support features',
    TAG_EXPERIMENTAL,
)

BASIC_CHILD_MODULE = StaticToggle(
    'child_module',
    'Basic modules can be child modules',
    TAG_PRODUCT_PATH,
    [NAMESPACE_DOMAIN]
)

HSPH_HACK = StaticToggle(
    'hsph_hack',
    'Optmization hack for HSPH',
    TAG_ONE_OFF,
    [NAMESPACE_DOMAIN],
)

FIXTURE_CASE_SELECTION = StaticToggle(
    'fixture_case',
    'Allow a configurable case list that is filtered based on a fixture type and fixture selection (Due List)',
    TAG_PRODUCT_PATH,
    [NAMESPACE_DOMAIN],
)

EWS_INVALID_REPORT_RESPONSE = StaticToggle(
    'ews_invalid_report_response',
    'Send response about invalid stock on hand',
    TAG_ONE_OFF,
    [NAMESPACE_DOMAIN]
)


BROADCAST_TO_LOCATIONS = StaticToggle(
    'broadcast_to_locations',
    'Send broadcasts to locations',
    TAG_PRODUCT_PATH,
    [NAMESPACE_DOMAIN],
)

MOBILE_WORKER_SELF_REGISTRATION = StaticToggle(
    'mobile_worker_self_registration',
    'Allow mobile workers to self register',
    TAG_PRODUCT_PATH,
    [NAMESPACE_DOMAIN],
)

EWS_BROADCAST_BY_ROLE = StaticToggle(
    'ews_broadcast_by_role',
    'EWS: Filter broadcast recipients by role',
    TAG_ONE_OFF,
    [NAMESPACE_DOMAIN],
)


AUTOMATIC_CASE_CLOSURE = StaticToggle(
    'automatic_case_closure',
    'Automatically Close Cases',
    TAG_PRODUCT_PATH,
    [NAMESPACE_DOMAIN],
)


SMS_PERFORMANCE_FEEDBACK = StaticToggle(
    'sms_performance_feedback',
    'Enable SMS-based performance feedback',
    TAG_PRODUCT_PATH,
    [NAMESPACE_DOMAIN],
)

LEGACY_SYNC_SUPPORT = StaticToggle(
    'legacy_sync_support',
    "Support mobile sync bugs in older projects (2.9 and below).",
    TAG_EXPERIMENTAL,
    [NAMESPACE_DOMAIN]
)

VIEW_BUILD_SOURCE = StaticToggle(
    'diff_builds',
    'Allow users to view and diff build source files',
    TAG_EXPERIMENTAL,
    [NAMESPACE_DOMAIN, NAMESPACE_USER]
)

# Removed until ready for production
# USE_SQL_BACKEND = StaticToggle(
#     'sql_backend',
#     'Uses a sql backend instead of a couch backend for form processing',
#     TAG_PRODUCT_CORE,
#     [NAMESPACE_DOMAIN]
# )

EWS_WEB_USER_EXTENSION = StaticToggle(
    'ews_web_user_extension',
    'Enable EWSGhana web user extension',
    TAG_ONE_OFF,
    [NAMESPACE_DOMAIN]
)

CALL_CENTER_LOCATION_OWNERS = StaticToggle(
    'call_center_location_owners',
    'Enable the use of locations as owners of call center cases',
    TAG_PRODUCT_PATH,
    [NAMESPACE_DOMAIN]
)

GRID_MENUS = StaticToggle(
    'grid_menus',
    'Allow using grid menus on Android',
    TAG_ONE_OFF,
    [NAMESPACE_DOMAIN]
)<|MERGE_RESOLUTION|>--- conflicted
+++ resolved
@@ -596,13 +596,6 @@
     namespaces=[NAMESPACE_DOMAIN],
 )
 
-<<<<<<< HEAD
-REVAMPED_EXPORTS = StaticToggle(
-    'revamped_exports',
-    'Revamped Form and Case exports',
-    TAG_PRODUCT_PATH,
-)
-
 ICDS_REPORTS = StaticToggle(
     'icds_reports',
     'Enable access to the Tableau dashboard for ICDS',
@@ -610,8 +603,6 @@
     [NAMESPACE_DOMAIN]
 )
 
-=======
->>>>>>> 34f0039e
 MULTIPLE_CHOICE_CUSTOM_FIELD = StaticToggle(
     'multiple_choice_custom_field',
     'Allow project to use multiple choice field in custom fields',
