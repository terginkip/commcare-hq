--- conflicted
+++ resolved
@@ -110,14 +110,14 @@
     'Multimedia Case Properties',
 )
 
-<<<<<<< HEAD
 AUTO_GPS_CAPTURE = StaticToggle(
     'auto_gps_capture',
     'Auto GPS Capture',
-=======
+    [NAMESPACE_DOMAIN, NAMESPACE_USER]
+)
+
 VISIT_SCHEDULER = StaticToggle(
     'app_builder_visit_scheduler',
     'Visit Scheduler',
->>>>>>> 4f97e52b
     [NAMESPACE_DOMAIN, NAMESPACE_USER]
 )