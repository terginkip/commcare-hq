from datetime import datetime, timedelta
import pytz
from corehq.apps import reports
from corehq.apps.reports.display import xmlns_to_name
from couchdbkit.ext.django.schema import *
<<<<<<< HEAD
from couchexport.models import SavedExportSchema
from couchexport.util import SerializableFunction
=======
from couchexport.models import SavedExportSchema, GroupExportConfiguration
from couchexport.util import FilterFunction
>>>>>>> 316cc5c9
import couchforms
from dimagi.utils.couch.database import get_db
from dimagi.utils.mixins import UnicodeMixIn
import settings

class HQUserType(object):
    REGISTERED = 0
    DEMO_USER = 1
    ADMIN = 2
    UNKNOWN = 3
    human_readable = [settings.COMMCARE_USER_TERM,
                      "demo_user",
                      "admin",
                      "Unknown Users"]
    toggle_defaults = [True, False, False, False]

    @classmethod
    def use_defaults(cls, show_all=False):
        defaults = cls.toggle_defaults
        if show_all:
            defaults = [True]*4
        return [HQUserToggle(i, defaults[i]) for i in range(len(cls.human_readable))]

    @classmethod
    def use_filter(cls, ufilter):
        return [HQUserToggle(i, unicode(i) in ufilter) for i in range(len(cls.human_readable))]

class HQToggle(object):
    type = None
    show = False
    name = None
    
    def __init__(self, type, show, name):
        self.type = type
        self.name = name
        self.show = show

class HQUserToggle(HQToggle):
    
    def __init__(self, type, show):
        name = HQUserType.human_readable[type]
        super(HQUserToggle, self).__init__(type, show, name)


class TempCommCareUser(object):
    filter_flag = HQUserType.UNKNOWN

    def __init__(self, domain, username, uuid):
        self.domain = domain
        self.username = username
        self._id = uuid
        self.date_joined = datetime.utcnow()
        self.is_active = False
        self.user_data = {}

        if username == HQUserType.human_readable[HQUserType.DEMO_USER]:
            self.filter_flag = HQUserType.DEMO_USER
        elif username == HQUserType.human_readable[HQUserType.ADMIN]:
            self.filter_flag = HQUserType.ADMIN

    @property
    def get_id(self):
        return self._id
    
    @property
    def user_id(self):
        return self._id

    @property
    def userID(self):
        return self._id

    @property
    def username_in_report(self):
        if self.filter_flag == HQUserType.UNKNOWN:
            final = '%s <strong>[unregistered]</strong>' % self.username
        elif self.filter_flag == HQUserType.DEMO_USER:
            final = '<strong>%s</strong>' % self.username
        else:
            final = '<strong>%s</strong> (%s)' % (self.username, self.user_id)
        return final

    @property
    def raw_username(self):
        return self.username

class ReportNotification(Document, UnicodeMixIn):
    domain = StringProperty()
    user_ids = StringListProperty()
    report_slug = StringProperty()
    
    def __unicode__(self):
        return "Notify: %s user(s): %s, report: %s" % \
                (self.doc_type, ",".join(self.user_ids), self.report_slug)
    
class DailyReportNotification(ReportNotification):
    hours = IntegerProperty()
    
    
class WeeklyReportNotification(ReportNotification):
    hours = IntegerProperty()
    day_of_week = IntegerProperty()

class FormExportSchema(SavedExportSchema):
    doc_type = 'SavedExportSchema'
    app_id = StringProperty()
    include_errors = BooleanProperty(default=True)

    @classmethod
    def wrap(cls, data):
        self = super(FormExportSchema, cls).wrap(data)
        if self.filter_function == 'couchforms.filters.instances':
            # grandfather in old custom exports
            self.include_errors = False
            self.filter_function = None
        return self

    @property
    def filter(self):
        f = SerializableFunction()

        if self.app_id is not None:
            f.add(reports.util.app_export_filter, app_id=self.app_id)
        if not self.include_errors:
            f.add(couchforms.filters.instances)
        return f

    @property
    def domain(self):
        return self.index[0]

    @property
    def xmlns(self):
        return self.index[1]

    @property
    def formname(self):
        return xmlns_to_name(self.domain, self.xmlns, app_id=self.app_id)
<<<<<<< HEAD

class FormDeidExportSchema(FormExportSchema):

    @property
    def transform(self):
        return SerializableFunction()

    @classmethod
    def get_case(cls, doc, case_id):
        pass
=======
    
class HQGroupExportConfiguration(GroupExportConfiguration):
    """
    HQ's version of a group export, tagged with a domain
    """
    domain = StringProperty()
    
    @classmethod
    def by_domain(cls, domain):
        return cls.view("groupexport/by_domain", key=domain, 
                        reduce=False, include_docs=True).all()

class CaseActivityReportCache(Document):
    domain = StringProperty()
    timezone = StringProperty()
    last_updated = DateTimeProperty()
    active_cases = DictProperty()
    closed_cases = DictProperty()
    inactive_cases = DictProperty()
    landmark_data = DictProperty()

    _couch_view = "reports/case_activity"
    _default_case_key = "__DEFAULT__"

    _case_list = None
    @property
    def case_list(self):
        if not self._case_list:
            key = ["type", self.domain]
            data = get_db().view(self._couch_view,
                group=True,
                group_level=3,
                startkey=key,
                endkey=key+[{}]
            ).all()
            self._case_list = [None] + [item.get('key',[])[-1] for item in data]
        return self._case_list

    _now = None
    @property
    def now(self):
        if not self._now:
            self._now = datetime.now(tz=pytz.timezone(str(self.timezone)))
            self._now = self._now.replace(hour=23, minute=59, second=59, microsecond=999999)
        return self._now

    _milestone = None
    @property
    def milestone(self):
        if not self._milestone:
            self._milestone = self._now - timedelta(days=121)
        return self._milestone

    def _get_user_id_counts(self, data):
        result = dict()
        for item in data:
            count = item.get('value', 0)
            user_id = item.get('key',[])[-1]
            if not user_id in result:
                result[user_id] = count
            else:
                result[user_id] += count
        return result

    def _generate_landmark(self, landmark, case_type=None):
        """
            Generates a dict with counts per owner_id of the # cases modified or closed in
            the last <landmark> days.
        """
        prefix = [] if case_type is None else ["type"]
        key = [" ".join(prefix), self.domain]
        if case_type is not None:
            key.append(case_type)
        past = self.now - timedelta(days=landmark+1)
        data = get_db().view(self._couch_view,
            group=True,
            startkey=key+[past.isoformat()],
            endkey=key+[self.now.isoformat(), {}]
        ).all()
        return self._get_user_id_counts(data)

    def _generate_status_key(self, case_type, status="open"):
        prefix = ["status"]
        key = [self.domain, status]
        if case_type is not None:
            prefix.append("type")
            key.append(case_type)
        return [" ".join(prefix)] + key

    def _generate_case_status(self, milestone=120, case_type=None, active=True, status="open"):
        """
            inactive: Generates a dict with counts per owner_id of the number of cases that are open,
            but haven't been modified in the last 120 days.
            active: Generates a dict with counts per owner_id of the number of cases that are open
            and have been modified in the last 120 days.
        """
        key = self._generate_status_key(case_type, status)
        milestone = self.now - timedelta(days=milestone+1) + (timedelta(microseconds=1) if active else timedelta(seconds=0))
        data = get_db().view(self._couch_view,
            group=True,
            startkey=key+([milestone.isoformat()] if active else []),
            endkey=key+([self.now.isoformat()] if active else [milestone.isoformat()])
        ).all()
        return self._get_user_id_counts(data)

    def case_key(self, case_type):
        return case_type if case_type else self._default_case_key

    def day_key(self, days):
        return "%s_days" % days

    def update_landmarks(self, landmarks=None):
        landmarks = landmarks if landmarks else [30, 60, 90]
        for case_type in self.case_list:
            case_key = self.case_key(case_type)
            if not case_key in self.landmark_data:
                self.landmark_data[case_key] = dict()
            for landmark in landmarks:
                self.landmark_data[case_key][self.day_key(landmark)] = self._generate_landmark(landmark, case_type)

    def update_status(self, milestone=120):
        for case_type in self.case_list:
            case_key = self.case_key(case_type)
            if case_key not in self.active_cases:
                self.active_cases[case_key] = dict()
            if case_key not in self.inactive_cases:
                self.inactive_cases[case_key] = dict()
            if case_key not in self.closed_cases:
                self.closed_cases[case_key] = dict()

            self.active_cases[case_key][self.day_key(milestone)] = self._generate_case_status(milestone, case_type)
            self.closed_cases[case_key][self.day_key(milestone)] = self._generate_case_status(milestone,
                                                                                                case_type, status="closed")
            self.inactive_cases[case_key][self.day_key(milestone)] = self._generate_case_status(milestone,
                                                                                                case_type, active=False)

    @classmethod
    def get_by_domain(cls, domain, include_docs=True):
        return cls.view('reports/case_activity_cache',
            reduce=False,
            include_docs=include_docs,
            key=domain
        )

    @classmethod
    def build_report(cls, domain):
        report = cls.get_by_domain(domain.name).first()
        if not report:
            report = cls(domain=str(domain.name))
        report.timezone = domain.default_timezone
        report.update_landmarks()
        report.update_status()
        report.last_updated = datetime.utcnow()
        report.save()
        return report

>>>>>>> 316cc5c9
<|MERGE_RESOLUTION|>--- conflicted
+++ resolved
@@ -3,13 +3,8 @@
 from corehq.apps import reports
 from corehq.apps.reports.display import xmlns_to_name
 from couchdbkit.ext.django.schema import *
-<<<<<<< HEAD
-from couchexport.models import SavedExportSchema
+from couchexport.models import SavedExportSchema, GroupExportConfiguration
 from couchexport.util import SerializableFunction
-=======
-from couchexport.models import SavedExportSchema, GroupExportConfiguration
-from couchexport.util import FilterFunction
->>>>>>> 316cc5c9
 import couchforms
 from dimagi.utils.couch.database import get_db
 from dimagi.utils.mixins import UnicodeMixIn
@@ -148,7 +143,6 @@
     @property
     def formname(self):
         return xmlns_to_name(self.domain, self.xmlns, app_id=self.app_id)
-<<<<<<< HEAD
 
 class FormDeidExportSchema(FormExportSchema):
 
@@ -159,7 +153,6 @@
     @classmethod
     def get_case(cls, doc, case_id):
         pass
-=======
     
 class HQGroupExportConfiguration(GroupExportConfiguration):
     """
@@ -314,6 +307,4 @@
         report.update_status()
         report.last_updated = datetime.utcnow()
         report.save()
-        return report
-
->>>>>>> 316cc5c9
+        return report