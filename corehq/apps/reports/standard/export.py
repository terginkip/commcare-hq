from collections import defaultdict
import json
import logging
from django.conf import settings

from django.utils.translation import ugettext_noop, ugettext_lazy
from django.http import Http404
from casexml.apps.case.models import CommCareCase
from django_prbac.exceptions import PermissionDenied
from django_prbac.utils import ensure_request_has_privilege
from corehq import privileges, toggles

from corehq.apps.data_interfaces.dispatcher import DataInterfaceDispatcher

from corehq.apps.data_interfaces.interfaces import DataInterface
from corehq.apps.reports.standard import ProjectReportParametersMixin, DatespanMixin
from corehq.apps.reports.models import FormExportSchema, HQGroupExportConfiguration
from corehq.apps.reports.util import datespan_from_beginning
from couchexport.models import SavedExportSchema, Format
from corehq.apps.app_manager.models import get_app, Application


class ExportReport(DataInterface, ProjectReportParametersMixin):
    """
        Base class for export reports.
    """
    flush_layout = True
    dispatcher = DataInterfaceDispatcher

    @property
    def custom_bulk_export_format(self):
        return Format.XLS_2007

    @property
    def report_context(self):
        return dict(
            custom_bulk_export_format=self.custom_bulk_export_format,
            saved_exports=self.get_saved_exports(),
            timezone=self.timezone,
            get_filter_params=self.get_filter_params(),
        )


class FormExportReportBase(ExportReport, DatespanMixin):
    fields = ['corehq.apps.reports.filters.users.UserTypeFilter',
              'corehq.apps.reports.filters.select.GroupFilter',
              'corehq.apps.reports.filters.dates.DatespanFilter']

    @property
    def can_view_deid(self):
        try:
            ensure_request_has_privilege(self.request, privileges.DEIDENTIFIED_DATA)
        except PermissionDenied:
            return False
        return True

    def get_saved_exports(self):
        # add saved exports. because of the way in which the key is stored
        # (serialized json) this is a little bit hacky, but works.
        startkey = json.dumps([self.domain, ""])[:-3]
        endkey = "%s{" % startkey
        exports = FormExportSchema.view("couchexport/saved_export_schemas",
            startkey=startkey, endkey=endkey,
            include_docs=True)
        exports = filter(lambda x: x.type == "form", exports)
        if not self.can_view_deid:
            exports = filter(lambda x: not x.is_safe, exports)
        return exports

    @property
    def default_datespan(self):
        return datespan_from_beginning(self.domain, self.datespan_default_days, self.timezone)

    def get_filter_params(self):
        params = self.request.GET.copy()
        if self.datespan.startdate_display:  # when no forms have been submitted to a domain, this defaults to None
            params['startdate'] = self.datespan.startdate_display
        params['enddate'] = self.datespan.enddate_display
        return params

    @classmethod
    def get_subpages(self):
        from corehq.apps.export.views import CreateCustomFormExportView, EditCustomFormExportView
        return [
            {
                'title': CreateCustomFormExportView.page_title,
                'urlname': CreateCustomFormExportView.urlname,
            },
            {
                'title': EditCustomFormExportView.page_title,
                'urlname': EditCustomFormExportView.urlname,
            },
        ]


def sizeof_fmt(num):
    for x in ['bytes', 'KB', 'MB', 'GB', 'TB']:
        if num < 1024.0:
            return "%3.1f %s" % (num, x)
        num /= 1024.0


class ExcelExportReport(FormExportReportBase):
    name = ugettext_noop("Export Forms")
    slug = "excel_export_data"
    report_template_path = "reports/reportdata/excel_export_data.html"
    icon = "icon-list-alt"

<<<<<<< HEAD
    @classmethod
    def display_in_dropdown(cls, domain=None, project=None, user=None):
        return True
=======
    def _get_domain_attachments_size(self):
        # hash of app_id, xmlns to size of attachments
        startkey = [self.domain]

        db = Application.get_db()
        view = db.view('attachments/attachments', startkey=startkey,
                       endkey=startkey + [{}], group_level=3, reduce=True,
                       group=True)
        return {(a['key'][1], a['key'][2]): sizeof_fmt(a['value']) for a in view}

    def properties(self, size_hash):
        properties = dict()
        exports = self.get_saved_exports()
        prop_url_query = '&properties='

        for export in exports:
            for table in export.tables:
                prop = [c.display for c in table.columns]
                properties[export.name] = {
                    'xmlns': export.index[1],
                    'query_url': prop_url_query + prop_url_query.join(prop),
                    'size': size_hash.get((export.app_id, export.index[1]), None),
                }

        return properties
>>>>>>> 7db29c52

    @property
    def report_context(self):
        # This map for this view emits twice, once with app_id and once with {}, letting you join across all app_ids.
        # However, we want to separate out by (app_id, xmlns) pair not just xmlns so we use [domain] to [domain, {}]
        forms = []
        unknown_forms = []
        startkey = [self.domain]
        db = Application.get_db()  # the view emits from both forms and applications

        is_multimedia_previewer = toggles.MULTIMEDIA_EXPORT.enabled(self.request.user.username)
        if is_multimedia_previewer:
            size_hash = self._get_domain_attachments_size()

        for f in db.view('exports_forms/by_xmlns',
                         startkey=startkey, endkey=startkey + [{}], group=True,
                         stale=settings.COUCH_STALE_QUERY):
            form = f['value']
            if form.get('app_deleted') and not form.get('submissions'):
                continue
            if 'app' in form:
                form['has_app'] = True
            else:
                app_id = f['key'][1] or ''
                form['app'] = {
                    'id': app_id
                }
                form['has_app'] = False
                form['show_xmlns'] = True
                unknown_forms.append(form)

            form['current_app'] = form.get('app')
            if 'id' in form['app']:
                key = (form['app']['id'], form['xmlns'])
            else:
                key = None
            if is_multimedia_previewer and key in size_hash:
                form['size'] = size_hash[key]
            else:
                form['size'] = None
            forms.append(form)

        if unknown_forms:
            apps = db.view('exports_forms/by_xmlns',
                startkey=['^Application', self.domain],
                endkey=['^Application', self.domain, {}],
                reduce=False,
                stale=settings.COUCH_STALE_QUERY,
            )
            possibilities = defaultdict(list)
            for app in apps:
                # index by xmlns
                x = app['value']
                x['has_app'] = True
                possibilities[app['key'][2]].append(x)

            class AppCache(dict):
                def __init__(self, domain):
                    super(AppCache, self).__init__()
                    self.domain = domain

                def __getitem__(self, item):
                    if not self.has_key(item):
                        try:
                            self[item] = get_app(app_id=item, domain=self.domain)
                        except Http404:
                            pass
                    return super(AppCache, self).__getitem__(item)

            app_cache = AppCache(self.domain)

            for form in unknown_forms:
                app = None
                if form['app']['id']:
                    try:
                        app = app_cache[form['app']['id']]
                        form['has_app'] = True
                    except KeyError:
                        form['app_does_not_exist'] = True
                        form['possibilities'] = possibilities[form['xmlns']]
                        if form['possibilities']:
                            form['duplicate'] = True
                    else:
                        if app.domain != self.domain:
                            logging.error("submission tagged with app from wrong domain: %s" % app.get_id)
                        else:
                            if app.copy_of:
                                try:
                                    app = app_cache[app.copy_of]
                                    form['app_copy'] = {'id': app.get_id, 'name': app.name}
                                except KeyError:
                                    form['app_copy'] = {'id': app.copy_of, 'name': '?'}
                            if app.is_deleted():
                                form['app_deleted'] = {'id': app.get_id}
                            try:
                                app_forms = app.get_xmlns_map()[form['xmlns']]
                            except AttributeError:
                                # it's a remote app
                                app_forms = None
                            if app_forms:
                                app_form = app_forms[0]
                                if app_form.doc_type == 'UserRegistrationForm':
                                    form['is_user_registration'] = True
                                else:
                                    app_module = app_form.get_module()
                                    form['module'] = app_module
                                    form['form'] = app_form
                                form['show_xmlns'] = False

                            if not form.get('app_copy') and not form.get('app_deleted'):
                                form['no_suggestions'] = True
                    if app:
                        form['app'] = {'id': app.get_id, 'name': app.name, 'langs': app.langs}

                else:
                    form['possibilities'] = possibilities[form['xmlns']]
                    if form['possibilities']:
                        form['duplicate'] = True
                    else:
                        form['no_suggestions'] = True

        def _sortkey(form):
            app_id = form['app']['id']
            if form['has_app']:
                order = 0 if not form.get('app_deleted') else 1
                app_name = form['app']['name']
                module = form.get('module')
                if module:
                    # module is sometimes wrapped json, sometimes a dict!
                    module_id = module['id'] if 'id' in module else module.id
                else:
                    module_id = -1 if form.get('is_user_registration') else 1000
                app_form = form.get('form')
                if app_form:
                    # app_form is sometimes wrapped json, sometimes a dict!
                    form_id = app_form['id'] if 'id' in app_form else app_form.id
                else:
                    form_id = -1
                return (order, app_name, app_id, module_id, form_id)
            else:
                form_xmlns = form['xmlns']
                return (2, form_xmlns, app_id)

        forms = sorted(forms, key=_sortkey)
        # if there is a custom group export defined grab it here
        groups = HQGroupExportConfiguration.by_domain(self.domain)
        context = super(ExcelExportReport, self).report_context
        context.update(
            forms=forms,
            edit=self.request.GET.get('edit') == 'true',
            group_exports=[group.form_exports for group in groups
                if group.form_exports],
            report_slug=self.slug,
            is_multimedia_previewer=is_multimedia_previewer
        )
        if is_multimedia_previewer:
            context.update(property_hash=self.properties(size_hash))
        return context


class CaseExportReport(ExportReport):
    name = ugettext_lazy("Export Cases")
    slug = "case_export"
    fields = ['corehq.apps.reports.filters.users.UserTypeFilter',
              'corehq.apps.reports.filters.select.GroupFilter']
    report_template_path = "reports/reportdata/case_export_data.html"
    icon = "icon-share"

    @classmethod
    def display_in_dropdown(cls, domain=None, project=None, user=None):
        return True

    def get_filter_params(self):
        return self.request.GET.copy()

    def get_saved_exports(self):
        startkey = json.dumps([self.domain, ""])[:-3]
        endkey = "%s{" % startkey
        exports = SavedExportSchema.view("couchexport/saved_export_schemas",
            startkey=startkey, endkey=endkey,
            include_docs=True).all()
        exports = filter(lambda x: x.type == "case", exports)
        return exports

    @property
    def report_context(self):
        context = super(CaseExportReport, self).report_context
        cases = CommCareCase.get_db().view("hqcase/types_by_domain",
            startkey=[self.domain],
            endkey=[self.domain, {}],
            reduce=True,
            group=True,
            group_level=2).all()
        groups = HQGroupExportConfiguration.by_domain(self.domain)
        context.update(
            case_types=[case['key'][1] for case in cases],
            group_exports=[group.case_exports for group in groups
                if group.case_exports],
            report_slug=self.slug,
        )
        context['case_format'] = self.request.GET.get('case_format') or 'csv'
        return context

    @classmethod
    def get_subpages(self):
        from corehq.apps.export.views import CreateCustomCaseExportView, EditCustomCaseExportView
        return [
            {
                'title': CreateCustomCaseExportView.page_title,
                'urlname': CreateCustomCaseExportView.urlname,
            },
            {
                'title': EditCustomCaseExportView.page_title,
                'urlname': EditCustomCaseExportView.urlname,
            },
        ]


class DeidExportReport(FormExportReportBase):
    slug = 'deid_export'
    name = ugettext_lazy("De-Identified Export")
    report_template_path = 'reports/reportdata/form_deid_export.html'

    @classmethod
    def show_in_navigation(cls, domain=None, project=None, user=None):
        startkey = json.dumps([domain, ""])[:-3]
        return SavedExportSchema.view("couchexport/saved_export_schemas",
            startkey=startkey,
            limit=1,
            include_docs=False,
            #stale=settings.COUCH_STALE_QUERY,
        ).count() > 0


    def get_saved_exports(self):
        return filter(lambda export: export.is_safe, super(DeidExportReport, self).get_saved_exports())

    @property
    def report_context(self):
        context = super(DeidExportReport, self).report_context
        context.update(
            ExcelExportReport_name=ExcelExportReport.name
        )
        return context

    def get_filter_params(self):
        params = super(DeidExportReport, self).get_filter_params()
        params['deid'] = 'true'
        return params

    @classmethod
    def get_subpages(self):
        return []<|MERGE_RESOLUTION|>--- conflicted
+++ resolved
@@ -106,11 +106,10 @@
     report_template_path = "reports/reportdata/excel_export_data.html"
     icon = "icon-list-alt"
 
-<<<<<<< HEAD
     @classmethod
     def display_in_dropdown(cls, domain=None, project=None, user=None):
         return True
-=======
+
     def _get_domain_attachments_size(self):
         # hash of app_id, xmlns to size of attachments
         startkey = [self.domain]
@@ -136,7 +135,6 @@
                 }
 
         return properties
->>>>>>> 7db29c52
 
     @property
     def report_context(self):
