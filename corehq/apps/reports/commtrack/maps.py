from django.utils.translation import ugettext_noop
from corehq.apps.commtrack.models import Product
from django.template.loader import render_to_string
from corehq.apps.reports.commtrack.standard import CommtrackReportMixin
from corehq.apps.reports.standard.maps import GenericMapReport


class StockStatusMapReport(GenericMapReport, CommtrackReportMixin):
    name = ugettext_noop("Stock Status (map)")
    slug = "stockstatus_map"

    fields = ['corehq.apps.reports.filters.fixtures.AsyncLocationFilter',
              'corehq.apps.reports.dont_use.fields.SelectProgramField']

    data_source = {
        'adapter': 'report',
        'geo_column': 'geo',
        'report': 'corehq.apps.reports.commtrack.data_sources.StockStatusBySupplyPointDataSource',
    }

    @property
    def display_config(self):
        conf = {
            'name_column': 'name',
            'detail_columns': ['type'],
            'table_columns': ['type'],
            'column_titles': {
                'type': 'Supply Point Type',
            },
            'enum_captions': {},
            'numeric_format': {},
            'metrics': [
                {
                    'color': {
                        'column': 'type',
                    },
                },
            ],
        }

        titles = {
            'current_stock': 'Stock on Hand',
            'consumption': 'Monthly Consumption',
            'months_remaining': 'Months of Stock Remaining',
            'category': 'Current Stock Status',
        }

        products = sorted(Product.view('commtrack/products', startkey=[self.domain], endkey=[self.domain, {}], include_docs=True),
                          key=lambda p: p.name)
        if self.program_id:
            products = filter(lambda c: c.program_id == self.program_id, products)
        for p in products:
            col_id = lambda c: '%s-%s' % (p._id, c)

            product_cols = []
            for c in ('category', 'current_stock', 'months_remaining', 'consumption'):
                conf['column_titles'][col_id(c)] = titles[c]
                product_cols.append(col_id(c))
            conf['detail_columns'].extend(product_cols)

            product_metrics = [
                {
                    'icon': {
                        'column': col_id('category'),
                        'categories': {
                            'stockout': '/static/commtrack/img/stockout.png',
                            'understock': '/static/commtrack/img/warning.png',
                            'adequate': '/static/commtrack/img/goodstock.png',
                            'overstock': '/static/commtrack/img/overstock.png',
                            #'nodata': '/static/commtrack/img/no_data.png',
                            '_null': '/static/commtrack/img/no_data.png',
                        },
                    }
                }
            ]
            conf['enum_captions'][col_id('category')] = {
                'stockout': 'Stocked out',
                'understock': 'Under-stock',
                'adequate': 'Adequate Stock',
                'overstock': 'Over-stock',
                '_null': 'No Data',
            }

            for c in ('current_stock', 'months_remaining', 'consumption'):
                metric = {
                    'title': conf['column_titles'][col_id(c)],
                    'size': {
                        'column': col_id(c),
                    },
                }
                if c not in ('consumption',):
                    metric['color'] = {
                        'column': col_id('category'),
                        'categories': {
                            'stockout': 'rgba(255, 0, 0, .8)',
                            'understock': 'rgba(255, 120, 0, .8)',
                            'adequate': 'rgba(50, 200, 50, .8)',
                            'overstock': 'rgba(120, 0, 255, .8)',
                            '_null': 'rgba(128, 128, 128, .8)',
                        },
                    }
                else:
                    metric['color'] = 'rgba(120, 120, 255, .8)'
                product_metrics.append(metric)

                conf['numeric_format'][col_id(c)] = {
                    'current_stock': "return x + ' %s'" % (p.unit or 'unit'),
                    'months_remaining': "return (Math.round(10 * x) / 10) + (x == 1 ? ' month' : ' months')",
                    'consumption': "return (Math.round(10 * x) / 10) + ' %s / month'" % (p.unit or 'unit'),
                }[c]

            conf['metrics'].append({
                    'title': p.name,
                    'group': True,
                    'children': product_metrics,
                })
            conf['table_columns'].append({
                    'title': p.name,
                    'subcolumns': product_cols,
                })

        conf['detail_template'] = render_to_string('reports/partials/commtrack/stockstatus_mapdetail.html', {
                'products': products,
                'columns': [{'id': c, 'title': titles[c]} for c in
                            ('category', 'current_stock', 'consumption', 'months_remaining')],
                })
        #print conf['detail_template']

        return conf


class ReportingStatusMapReport(GenericMapReport, CommtrackReportMixin):
    name = ugettext_noop("Reporting Status (map)")
    slug = "reportingstatus_map"

<<<<<<< HEAD
    fields = ['corehq.apps.reports.filters.fixtures.AsyncLocationFilter',
              'corehq.apps.reports.dont_use.fields.SelectProgramField']
=======
    fields = ['corehq.apps.reports.fields.AsyncLocationField',
              'corehq.apps.reports.fields.SelectProgramField',
              'corehq.apps.reports.filters.forms.FormsByApplicationFilter']
>>>>>>> 31c96f33

    data_source = {
        'adapter': 'report',
        'geo_column': 'geo',
        'report': 'corehq.apps.reports.commtrack.data_sources.ReportingStatusDataSource',
    }

    display_config = {
        'name_column': 'name',
        'detail_columns': ['type', 'reporting_status'],
        'column_titles': {
            'type': 'Supply Point Type',
            'reporting_status': 'Current Reporting Status',
        },
        'enum_captions': {
            'reporting_status': {
                'ontime': 'On-time',
                'late': 'Late',
                'nonreporting': 'Non-reporting',
            },
        },
        'metrics': [
            {
                'color': {
                    'column': 'type',
                },
            },
            {
                'default': True,
                'color': {
                    'column': 'reporting_status',
                    'categories': {
                        'ontime': 'rgba(0, 200, 0, .8)',
                        'late': 'rgba(255, 255, 0, .8)',
                        'nonreporting': 'rgba(255, 0, 0, .8)',
                    },
                },
            },
        ],
    }<|MERGE_RESOLUTION|>--- conflicted
+++ resolved
@@ -133,14 +133,9 @@
     name = ugettext_noop("Reporting Status (map)")
     slug = "reportingstatus_map"
 
-<<<<<<< HEAD
     fields = ['corehq.apps.reports.filters.fixtures.AsyncLocationFilter',
-              'corehq.apps.reports.dont_use.fields.SelectProgramField']
-=======
-    fields = ['corehq.apps.reports.fields.AsyncLocationField',
-              'corehq.apps.reports.fields.SelectProgramField',
+              'corehq.apps.reports.dont_use.fields.SelectProgramField',
               'corehq.apps.reports.filters.forms.FormsByApplicationFilter']
->>>>>>> 31c96f33
 
     data_source = {
         'adapter': 'report',
