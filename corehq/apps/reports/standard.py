from _collections import defaultdict
import datetime
import json
import logging
import sys
import dateutil
from django.conf import settings
from django.core.urlresolvers import reverse
from django.template.defaultfilters import yesno
import pytz
from restkit.errors import RequestFailed
from casexml.apps.case.models import CommCareCase
from corehq.apps.app_manager.models import Application
from corehq.apps.hqsofabed.models import HQFormData
from corehq.apps.reports import util
from corehq.apps.reports.calc import entrytimes
from corehq.apps.reports.custom import HQReport
from corehq.apps.reports.display import xmlns_to_name, FormType
from corehq.apps.reports.fields import FilterUsersField, CaseTypeField, SelectCHWField, datespan_default
from corehq.apps.reports.models import HQUserType
from couchexport.models import SavedExportSchema
from couchforms.models import XFormInstance
from dimagi.utils.couch.database import get_db
from dimagi.utils.couch.pagination import DatatablesParams
from dimagi.utils.dates import DateSpan
from dimagi.utils.parsing import json_format_datetime
from dimagi.utils.timezones import utils as tz_utils
from dimagi.utils.web import json_request, get_url_base

DATE_FORMAT = "%Y-%m-%d"

class StandardHQReport(HQReport):
    user_filter = HQUserType.use_defaults()
    fields = ['corehq.apps.reports.fields.FilterUsersField']
    history = None
    use_json = False

    def get_global_params(self):
        self.request_params = json_request(self.request.GET)
        hist_param = self.request_params.get('history', None)
        if hist_param:
            self.history = datetime.datetime.strptime(hist_param, DATE_FORMAT)
        self.user_filter, _ = FilterUsersField.get_user_filter(self.request)

        self.group = self.request_params.get('group','')
        self.individual = self.request_params.get('individual', '')
        self.case_type = self.request_params.get('case_type', '')

        self.users = util.get_all_users_by_domain(self.domain, self.group, self.individual, self.user_filter)

        if self.individual:
            self.name = "%s for %s" % (self.name, self.users[0].raw_username)
        self.get_parameters()

    def get_parameters(self):
        # here's where you can define any extra parameters you want to process before
        # proceeding with the rest of get_report_context
        pass

    def get_report_context(self):
        self.context['standard_report'] = True
        self.build_selector_form()
        self.context.update(util.report_context(self.domain,
                                        report_partial = self.report_partial,
                                        title = self.name,
                                        headers = self.headers,
                                        rows = self.rows,
                                        show_time_notice = self.show_time_notice
                                      ))
    
    def as_view(self):
        self.get_global_params()
        return super(StandardHQReport, self).as_view()

    def as_json(self):
        self.get_global_params()
        return super(StandardHQReport, self).as_json()


class StandardTabularHQReport(StandardHQReport):
    total_row = None

#    exportable = True
    def get_headers(self):
        return self.headers

    def get_rows(self):
        return self.rows

    def get_report_context(self):
        if self.use_json:
            self.context['ajax_source'] = reverse('json_report_dispatcher',
                                                  args=[self.domain, self.slug])
            self.context['ajax_params'] = [{'name': 'individual', 'value': self.individual},
                                            {'name': 'group', 'value': self.group},
                                            {'name': 'casetype', 'value': self.case_type},
                                            {'name': 'ufilter', 'value': [f.type for f in self.user_filter if f.show]}]
        else:
            self.context['ajax_source'] = False
            self.context['ajax_params'] = False

        self.headers = self.get_headers()
        self.rows = self.get_rows()

        self.context['header'] = self.headers
        self.context['rows'] = self.rows
        if self.total_row:
            self.context['total_row'] = self.total_row

        super(StandardTabularHQReport, self).get_report_context()


class PaginatedHistoryHQReport(StandardTabularHQReport):
    use_json = True
    fields = ['corehq.apps.reports.fields.FilterUsersField',
              'corehq.apps.reports.fields.SelectCHWField']

    def get_parameters(self):
        self.userIDs = [user.user_id for user in self.users]
        self.usernames = dict([(user.user_id, user.username_in_report) for user in self.users])

    def json_data(self):
        params = DatatablesParams.from_request_dict(self.request.REQUEST)
        rows = self.paginate_rows(params.start, params.count)
        return {
            "sEcho": params.echo,
            "iTotalDisplayRecords": self.count,
            "iTotalRecords": self.count,
            "aaData": rows
        }

    def paginate_rows(self, skip, limit):
        # gather paginated rows here
        self.count = 0
        return []


class StandardDateHQReport(StandardHQReport):

    def __init__(self, domain, request, base_context = {}):
        super(StandardDateHQReport, self).__init__(domain, request, base_context)
        self.datespan = DateSpan.since(7, format="%Y-%m-%d", timezone=self.timezone)

    def get_global_params(self):
        if self.request.datespan.is_valid():
            self.datespan.enddate = self.request.datespan.enddate
            self.datespan.startdate = self.request.datespan.startdate
        super(StandardDateHQReport, self).get_global_params()

    def get_report_context(self):
        self.context['datespan'] = self.datespan
        super(StandardDateHQReport, self).get_report_context()

class CaseActivityReport(StandardTabularHQReport):
    name = 'Case Activity'
    slug = 'case_activity'
    fields = ['corehq.apps.reports.fields.FilterUsersField',
              'corehq.apps.reports.fields.CaseTypeField',
              'corehq.apps.reports.fields.GroupField']
    all_users = None
    display_data = ['percent']

    def get_parameters(self):
        landmarks_param = self.request_params.get('landmarks', [30,60,120])
        self.landmarks = [datetime.timedelta(days=l) for l in landmarks_param]+[None]
        self.now = datetime.datetime.now(tz=self.timezone)
        if self.history:
            self.now = self.history

    def get_headers(self):
        return ["User"] + [util.define_sort_type("Last %s Days" % l.days if l else "Ever") for l in self.landmarks]

    def get_rows(self):
        self.display_data = self.request_params.get('display', ['percent'])

        data = defaultdict(list)
        for user in self.users:
            for landmark in self.landmarks:
                data[user].append(self.get_number_cases_updated(user.user_id, landmark))

        extra = {}
        num_landmarks = len(self.landmarks)
        all_users = [dict(total=0, diff=0, next=None, last=0, percent=None) for _ in range(num_landmarks)]
        
        for user in data:
            extra[user] = []
            for i in range(num_landmarks):
                next = data[user][i+1] if i+1 < num_landmarks else None
                last = data[user][i-1] if i else 0
                current = data[user][i]
                all_users[i]["total"] += current
                extra[user].append({
                    "total": current,
                    "diff": current - last,
                    "next": next,
                    "last": last,
                    "percent": 1.0*current/next if next else None
                })

        for i in range(num_landmarks):
            if i > 0:
                all_users[i]["last"] = all_users[i-1]["total"]
            if i+1 < num_landmarks:
                all_users[i]["next"] = all_users[i+1]["total"]
            all_users[i]["diff"] = all_users[i]["total"] - all_users[i]["last"]
            all_users[i]["percent"] = 1.0*all_users[i]["total"]/all_users[i]["next"] if all_users[i]["next"] else None

        self.all_users = all_users

        rows = []
        for user in extra:
            row = [self.user_cases_link(user)]
            for entry in extra[user]:
                row = self.format_row(row, entry)
            rows.append(row)

        total_row = ["All Users"]
        for cumulative in self.all_users:
            total_row = self.format_row(total_row, cumulative)
        self.total_row = total_row

        return rows

    def format_row(self, row, entry):
        unformatted = entry['total']
        if entry['total'] == entry['diff'] or 'diff' not in self.display_data:
            fmt = "{total}"
        else:
            fmt = "+ {diff} = {total}"

        if entry['percent'] and 'percent' in self.display_data:
            fmt += " ({percent:.0%} of {next})"
        formatted = fmt.format(**entry)
        try:
            formatted = int(formatted)
        except ValueError:
            pass
        row.append(util.create_sort_key(formatted, unformatted))
        return row


    def get_number_cases_updated(self, user_id, landmark=None):
        utc_now = tz_utils.adjust_datetime_to_timezone(self.now, self.timezone.zone, pytz.utc.zone)
        start_time_json = json_format_datetime(utc_now - landmark) if landmark else ""
        key = [self.domain, self.case_type or {}, user_id]
        r = get_db().view('case/by_last_date',
            startkey=key + [start_time_json],
            endkey=key + [json_format_datetime(utc_now)],
            group=True,
            group_level=0
        ).one()
        return r['value']['count'] if r else 0

    def user_cases_link(self, user):
        template = '<a href="%(link)s?individual=%(user_id)s">%(username)s</a>'
        return template % {"link": "%s%s" % (get_url_base(), reverse("report_dispatcher", args=[self.domain, CaseListReport.slug])),
                           "user_id": user.user_id,
                           "username": user.username_in_report}

class DailyReport(StandardDateHQReport, StandardTabularHQReport):
    couch_view = ''
    fields = ['corehq.apps.reports.fields.FilterUsersField',
              'corehq.apps.reports.fields.GroupField',
              'corehq.apps.reports.fields.DatespanField']

    def get_headers(self):
        self.dates = [self.datespan.startdate]
        while self.dates[-1] < self.datespan.enddate:
            self.dates.append(self.dates[-1] + datetime.timedelta(days=1))
        return ["Username"] + [util.define_sort_type(d.strftime(DATE_FORMAT)) for d in self.dates] + [util.define_sort_type("Total")]

    def get_rows(self):
        utc_dates = [tz_utils.adjust_datetime_to_timezone(date, self.timezone.zone, pytz.utc.zone) for date in self.dates]
        print utc_dates
        date_map = dict([(date.strftime(DATE_FORMAT), i+1) for (i,date) in enumerate(utc_dates)])
        print date_map
        date_map_ther = dict([(date.strftime(DATE_FORMAT), i+1) for (i,date) in enumerate(self.dates)])
        print date_map_ther

        results = get_db().view(
            self.couch_view,
            group=True,
            startkey=[self.domain,
                      tz_utils.adjust_datetime_to_timezone(self.datespan.startdate, self.timezone.zone, pytz.utc.zone).isoformat()],
            endkey=[self.domain,
                    tz_utils.adjust_datetime_to_timezone(self.datespan.enddate, self.timezone.zone, pytz.utc.zone).isoformat(), {}]
        ).all()
        user_map = dict([(user.user_id, i) for (i, user) in enumerate(self.users)])
        userIDs = [user.user_id for user in self.users]
        rows = [[0]*(2+len(date_map)) for _ in range(len(self.users))]
        total_row = [0]*(2+len(date_map))

        for result in results:
            _, date, user_id = result['key']
            val = result['value']
            if user_id in userIDs:
                rows[user_map[user_id]][date_map[date]] = val

        for i, user in enumerate(self.users):
            rows[i][0] = user.username_in_report
            total = sum(rows[i][1:-1])
            rows[i][-1] = total
            total_row[1:-1] = [total_row[ind+1]+val for ind, val in enumerate(rows[i][1:-1])]
            total_row[-1] += total

        total_row[0] = "All Users"
        self.total_row = total_row

        for row in rows:
            row[1:] = [util.create_sort_key(val, val) for val in row[1:]]

        return rows

class DailySubmissionsReport(DailyReport):
    name = "Daily Form Submissions"
    slug = "daily_submissions"
    couch_view = 'reports/daily_submissions'

class DailyFormCompletionsReport(DailyReport):
    name = "Daily Form Completions"
    slug = "daily_completions"
    couch_view = 'reports/daily_completions'

class SubmissionsByFormReport(StandardTabularHQReport, StandardDateHQReport):
    name = "Submissions By Form"
    slug = "submissions_by_form"
    fields = ['corehq.apps.reports.fields.FilterUsersField',
              'corehq.apps.reports.fields.GroupField',
              'corehq.apps.reports.fields.DatespanField']

    def get_parameters(self):
        self.form_types = self.get_relevant_form_types()

    def get_headers(self):
        form_names = [xmlns_to_name(*id_tuple) for id_tuple in self.form_types]
        form_names = [name.replace("/", " / ") for name in form_names]

        if self.form_types:
            # this fails if form_names, form_types is [], []
            form_names, self.form_types = zip(*sorted(zip(form_names, self.form_types)))

        return ['User'] + [util.define_sort_type(name) for name in list(form_names)] + \
               [util.define_sort_type("All Forms")]

    def get_rows(self):
        counts = self.get_submissions_by_form_json()
        rows = []
        totals_by_form = defaultdict(int)

        for user in self.users:
            row = []
            for form_type in self.form_types:
                userID = user.userID
                try:
                    count = counts[userID][form_type]
                    row.append(count)
                    totals_by_form[form_type] += count
                except Exception:
                    row.append(0)
            row_sum = sum(row)
            rows.append([user.username_in_report] + [util.create_sort_key(row_data, row_data) for row_data in row] + [util.create_sort_key("* %s" % row_sum, row_sum)])

        totals_by_form = [totals_by_form[form_type] for form_type in self.form_types]
        self.total_row = ["All Users"] + ["%s" % t for t in totals_by_form] + ["* %s" % sum(totals_by_form)]

        return rows

    def get_submissions_by_form_json(self):
        userIDs = [user.user_id for user in self.users]
        submissions = XFormInstance.view('reports/all_submissions',
            startkey=[self.domain, self.datespan.startdate_param_utc],
            endkey=[self.domain, self.datespan.enddate_param_utc],
            include_docs=True,
            reduce=False
        )
        counts = defaultdict(lambda: defaultdict(int))
        for sub in submissions:
            try:
                app_id = sub['app_id']
            except Exception:
                app_id = None
            try:
                userID = sub['form']['meta']['userID']
            except Exception:
                # if a form don't even have a userID, don't even bother tryin'
                pass
            else:
                if (userIDs is None) or (userID in userIDs):
                    counts[userID][FormType(self.domain, sub['xmlns'], app_id).get_id_tuple()] += 1
        return counts

    def get_relevant_form_types(self):
        userIDs = [user.user_id for user in self.users]
        submissions = XFormInstance.view('reports/all_submissions',
            startkey=[self.domain, self.datespan.startdate_param_utc],
            endkey=[self.domain, self.datespan.enddate_param_utc],
            include_docs=True,
            reduce=False
        )

<<<<<<< HEAD
        logging.warning('startkey=%s&endkey=%s&include_docs=true&reduce=false' % (
                json.dumps([self.domain, self.datespan.startdate_param_utc]),
                json.dumps([self.domain, self.datespan.enddate_param_utc]),
            )
        )
=======
>>>>>>> aa959237
        form_types = set()

        for submission in submissions:
            try:
                xmlns = submission['xmlns']
            except KeyError:
                xmlns = None

            try:
                app_id = submission['app_id']
            except Exception:
                app_id = None

            if userIDs is not None:
                try:
                    userID = submission['form']['meta']['userID']
                except Exception:
                    pass
                else:
                    if userID in userIDs:
                        form_types.add(FormType(self.domain, xmlns, app_id).get_id_tuple())
            else:
                form_types.add(FormType(self.domain, xmlns, app_id).get_id_tuple())

        return sorted(form_types)

class FormCompletionTrendsReport(StandardTabularHQReport, StandardDateHQReport):
    name = "Form Completion Trends"
    slug = "completion_times"
    fields = ['corehq.apps.reports.fields.FilterUsersField',
              'corehq.apps.reports.fields.SelectFormField',
              'corehq.apps.reports.fields.GroupField',
              'corehq.apps.reports.fields.DatespanField']

    def get_headers(self):
        return ["User", "Average duration", "Shortest", "Longest", "# Forms"]

    def get_rows(self):
        form = self.request_params.get('form', '')
        rows = []

        if form:
            totalsum = totalcount = 0
            def to_minutes(val_in_ms, d=None):
                if val_in_ms is None or d == 0:
                    return None
                elif d:
                    val_in_ms /= d
                return datetime.timedelta(seconds=int((val_in_ms + 500)/1000))

            globalmin = sys.maxint
            globalmax = 0
            for user in self.users:
                datadict = entrytimes.get_user_data(self.domain, user.user_id, form, self.request.datespan)
                rows.append([user.username_in_report,
                             to_minutes(float(datadict["sum"]), float(datadict["count"])),
                             to_minutes(datadict["min"]),
                             to_minutes(datadict["max"]),
                             datadict["count"]
                             ])
                totalsum = totalsum + datadict["sum"]
                totalcount = totalcount + datadict["count"]
                if datadict['min'] is not None:
                    globalmin = min(globalmin, datadict["min"])
                if datadict['max'] is not None:
                    globalmax = max(globalmax, datadict["max"])
            if totalcount:
                rows.insert(0, ["-- Total --",
                                to_minutes(float(totalsum), float(totalcount)),
                                to_minutes(globalmin),
                                to_minutes(globalmax),
                                totalcount])
        return rows


class SubmitHistory(PaginatedHistoryHQReport):
    name = 'Submit History'
    slug = 'submit_history'

    def get_headers(self):
        return ["View Form", "Username", "Submit Time", "Form"]

    def paginate_rows(self, skip, limit):
        rows = []
        all_hist = HQFormData.objects.filter(userID__in=self.userIDs, domain=self.domain)
        self.count = all_hist.count()
        history = all_hist.extra(order_by=['-received_on'])[skip:skip+limit]
        for data in history:
            if data.userID in self.userIDs:
                time = tz_utils.adjust_datetime_to_timezone(data.received_on, pytz.utc.zone, self.timezone.zone)
                time = time.strftime("%Y-%m-%d %H:%M:%S")
                xmlns = data.xmlns
                xmlns = xmlns_to_name(self.domain, xmlns)
                rows.append([self.form_data_link(data.instanceID), self.usernames[data.userID], time, xmlns])
        return rows

    def form_data_link(self, instance_id):
        return "<a class='ajax_dialog' href='%s'>View Form</a>" % reverse('render_form_data', args=[self.domain, instance_id])


class CaseListReport(PaginatedHistoryHQReport):
    name = 'Case List'
    slug = 'case_list'
    fields = ['corehq.apps.reports.fields.FilterUsersField',
              'corehq.apps.reports.fields.SelectCHWField',
              'corehq.apps.reports.fields.CaseTypeField']

    def get_report_context(self):
        self.context.update({"filter": settings.LUCENE_ENABLED })
        super(PaginatedHistoryHQReport, self).get_report_context()

    def get_headers(self):
        final_headers = ["Name", "User", "Created Date", "Modified Date", "Status"]
        if not self.individual:
            self.name = "%s for %s" % (self.name, SelectCHWField.get_default_text(self.user_filter))
        if not self.case_type:
            final_headers = ["Case Type"] + final_headers
        open, all = CaseTypeField.get_case_counts(self.domain, self.case_type, self.userIDs)
        if all > 0:
            self.name = "%s (%s/%s open)" % (self.name, open, all)
        else:
            self.name = "%s (empty)" % self.name
        return final_headers

    def paginate_rows(self, skip, limit):
        rows = []
        self.count = 0
        
        if settings.LUCENE_ENABLED:
            search_key = self.request_params.get("sSearch", "")
            query = "domain:(%s)" % self.domain
            query = "%s AND user_id:(%s)" % (query, " OR ".join(self.userIDs))
            if self.case_type:
                query = "%s AND type:%s" % (query, self.case_type)
            if search_key:
                query = "(%s) AND %s" % (search_key, query)

            results = get_db().search("case/search", q=query,
                                      handler="_fti/_design",
                                      limit=limit, skip=skip, sort="\sort_modified")
            try:
                for row in results:
                    row = self.format_row(row)
                    if row is not None:
                        rows.append(row)
                self.count = results.total_rows
            except RequestFailed:
                pass
                # just ignore poorly formatted search terms for now

        return rows

    def format_row(self, row):
        if "doc" in row:
            case = CommCareCase.wrap(row["doc"])
        elif "id" in row:
            case = CommCareCase.get(row["id"])
        else:
            raise ValueError("Can't construct case object from row result %s" % row)

        assert(case.domain == self.domain)
        return ([] if self.case_type else [case.type]) + [
            self.case_data_link(row['id'], case.name),
            self.usernames[case.user_id],
            self.date_to_json(case.opened_on),
            self.date_to_json(case.modified_on),
            yesno(case.closed, "closed,open")
        ]

    @classmethod
    def date_to_json(cls, date):
        return tz_utils.adjust_datetime_to_timezone(date, pytz.utc.zone, self.timezone.zone).strftime('%Y-%m-%d %H:%M:%S') if date else "",

    def case_data_link(self, case_id, case_name):
        return "<a class='ajax_dialog' href='%s'>%s</a>" % \
                    (reverse('case_details', args=[self.domain, case_id]),
                     case_name)

    
class SubmissionTimesReport(StandardHQReport):
    name = "Submission Times"
    slug = "submit_time_punchcard"
    fields = ['corehq.apps.reports.fields.FilterUsersField',
              'corehq.apps.reports.fields.SelectCHWField']
    template_name = "reports/basic_report.html"
    report_partial = "reports/partials/punchcard.html"
    show_time_notice = True

    def calc(self):
        data = defaultdict(lambda: 0)
        for user in self.users:
            startkey = [self.domain, user.user_id]
            endkey = [self.domain, user.user_id, {}]
            view = get_db().view("formtrends/form_time_by_user",
                                 startkey=startkey,
                                 endkey=endkey,
                                 group=True)
            for row in view:
                domain, _user, day, hour = row["key"]

                #adjust to timezone
                now = datetime.datetime.utcnow()
                report_time = datetime.datetime(now.year, now.month, now.day, hour, tzinfo=pytz.utc)
                report_time = tz_utils.adjust_datetime_to_timezone(report_time, pytz.utc.zone, self.timezone.zone)
                hour = report_time.hour

                data["%d %02d" % (day, hour)] = data["%d %02d" % (day, hour)] + row["value"]
        self.context["chart_url"] = self.generate_chart(data)
        self.context["timezone_now"] = datetime.datetime.now(tz=self.timezone)
        self.context["timezone"] = self.timezone.zone

    @classmethod
    def generate_chart(cls, data, width=950, height=300):
        """
        Gets a github style punchcard chart.

        Hat tip: http://github.com/dustin/bindir/blob/master/gitaggregates.py
        """
        no_data = not data
        try:
            from pygooglechart import ScatterChart
        except ImportError:
            raise Exception("""Aw shucks, someone forgot to install the google chart library
on this machine and the report needs it. To get it, run
easy_install pygooglechart.  Until you do that this won't work.
""")

        chart = ScatterChart(width, height, x_range=(-1, 24), y_range=(-1, 7))

        chart.add_data([(h % 24) for h in range(24 * 8)])

        d=[]
        for i in range(8):
            d.extend([i] * 24)
        chart.add_data(d)

        day_names = "Sun Mon Tue Wed Thu Fri Sat".split(" ")
        days = (0, 6, 5, 4, 3, 2, 1)

        sizes=[]
        for d in days:
            sizes.extend([data["%d %02d" % (d, h)] for h in range(24)])
        sizes.extend([0] * 24)
        if no_data:
            # fill in a line out of view so that chart.get_url() doesn't crash
            sizes.extend([1] * 24)
        chart.add_data(sizes)

        chart.set_axis_labels('x', [''] + [str(h) for h  in range(24)] + [''])
        chart.set_axis_labels('y', [''] + [day_names[n] for n in days] + [''])

        chart.add_marker(1, 1.0, 'o', '333333', 25)
        return chart.get_url() + '&chds=-1,24,-1,7,0,20'

class SubmitDistributionReport(StandardHQReport):
    name = "Submit Distribution"
    slug = "submit_distribution"
    fields = ['corehq.apps.reports.fields.FilterUsersField',
              'corehq.apps.reports.fields.SelectCHWField']
    template_name = "reports/basic_report.html"
    report_partial = "reports/partials/generic_piechart.html"

    def calc(self):
        predata = {}
        data = []
        for user in self.users:
            startkey = ["u", self.domain, user.user_id]
            endkey = ["u", self.domain, user.user_id, {}]
            view = get_db().view("formtrends/form_type_by_user",
                                 startkey=startkey,
                                 endkey=endkey,
                                 group=True,
                                 reduce=True)
            for row in view:
                xmlns = row["key"][-1]
                form_name = xmlns_to_name(self.domain, xmlns)
                if form_name in predata:
                    predata[form_name]["value"] = predata[form_name]["value"] + row["value"]
                    predata[form_name]["description"] = "(%s) submissions of %s" % \
                                                        (predata[form_name]["value"], form_name)
                else:
                    predata[form_name] = {"display": form_name,
                                            "value": row["value"],
                                            "description": "(%s) submissions of %s" % \
                                                            (row["value"], form_name)}
        for value in predata.values():
            data.append(value)
        
        self.context.update({
            "chart_data": data,
            "user_id": self.individual,
            "graph_width": 900,
            "graph_height": 500
        })

class SubmitTrendsReport(StandardDateHQReport):
    #nuked until further notice
    name = "Submit Trends"
    slug = "submit_trends"
    fields = ['corehq.apps.reports.fields.SelectCHWField',
              'corehq.apps.reports.fields.DatespanField']
    template_name = "reports/basic_report.html"
    report_partial = "reports/partials/formtrends.html"

    def calc(self):
        self.context.update({
            "user_id": self.individual,
        })

class ExcelExportReport(StandardDateHQReport):
    name = "Export Submissions to Excel"
    slug = "excel_export_data"
    fields = ['corehq.apps.reports.fields.FilterUsersField',
              'corehq.apps.reports.fields.GroupField',
              'corehq.apps.reports.fields.DatespanField']
    template_name = "reports/reportdata/excel_export_data.html"

    def calc(self):
        # This map for this view emits twice, once with app_id and once with {}, letting you join across all app_ids.
        # However, we want to separate out by (app_id, xmlns) pair not just xmlns so we use [domain] to [domain, {}]
        forms = []
        unknown_forms = []
        for f in get_db().view('reports/forms_by_xmlns', startkey=[self.domain], endkey=[self.domain, {}], group=True):
            form = f['value']
            if 'app' in form:
                form['has_app'] = True
            else:
                app_id = f['key'][1] or ''
                form['app'] = {
                    'id': app_id
                }
                form['has_app'] = False
                unknown_forms.append(form)
            forms.append(form)

        forms = sorted(forms, key=lambda form:\
            (0, form['app']['name'], form['app']['id'], form.get('module', {'id': -1})['id'], form.get('form', {'id': -1})['id'])\
            if form['has_app'] else\
            (1, form['xmlns'], form['app']['id'])
        )
        if unknown_forms:
            apps = get_db().view('reports/forms_by_xmlns',
                startkey=['^Application', self.domain],
                endkey=['^Application', self.domain, {}],
                reduce=False,
            )
            possibilities = defaultdict(list)
            for app in apps:
                # index by xmlns
                x = app['value']
                x['has_app'] = True
                possibilities[app['key'][2]].append(x)

            class AppCache(dict):
                def __getitem__(self, item):
                    if not self.has_key(item):
                        self[app] = Application.get(item)
                    return super(AppCache, self).get(item)

            app_cache = AppCache()

            for form in unknown_forms:
                if form['app']['id']:
                    try:
                        app = app_cache[form['app']['id']]
                    except Exception:
                        form['app_does_not_exist'] = True
                    else:
                        if app.domain != self.domain:
                            logging.error("submission tagged with app from wrong domain: %s" % app.get_id)
                        else:
                            if app.copy_of:
                                app = app_cache[app.copy_of]
                                form['app_copy'] = {'id': app.get_id, 'name': app.name}
                            if app.is_deleted():
                                form['app_deleted'] = {'id': app.get_id}
                else:
                    form['possibilities'] = possibilities[form['xmlns']]
                    if form['possibilities']:
                        form['duplicate'] = True
                    else:
                        form['no_suggestions'] = True

        # add saved exports. because of the way in which the key is stored
        # (serialized json) this is a little bit hacky, but works.
        startkey = json.dumps([self.domain, ""])[:-3]
        endkey = "%s{" % startkey
        exports = SavedExportSchema.view("couchexport/saved_export_schemas",
            startkey=startkey, endkey=endkey,
            include_docs=True)

        for export in exports.all():
            export.formname = xmlns_to_name(self.domain, export.index[1])

        self.context.update({
            "forms": forms,
            "saved_exports": exports,
            "edit": self.request.GET.get('edit') == 'true'
        })

class CaseExportReport(StandardHQReport):
    name = "Export Cases, Referrals, and Users"
    slug = "case_export"
    fields = ['corehq.apps.reports.fields.FilterUsersField',
              'corehq.apps.reports.fields.GroupField']
    template_name = "reports/basic_report.html"
    report_partial = "reports/partials/case_export.html"

    def calc(self):
        pass

class ApplicationStatusReport(StandardTabularHQReport):
    name = "Application Status"
    slug = "app_status"
    fields = ['corehq.apps.reports.fields.FilterUsersField',
              'corehq.apps.reports.fields.GroupField',
              'corehq.apps.reports.fields.SelectApplicationField']

    def get_headers(self):
        return ["Username", util.define_sort_type("Last Seen"), "CommCare Version", "Application (Version)"]

    def get_parameters(self):
        self.selected_app = self.request_params.get('app', '')

    def get_rows(self):
        rows = []
        for user in self.users:
            last_seen = util.create_sort_key("Never", -1)
            version = "---"
            app_name = "---"
            is_unknown = True

            endkey = [self.domain, user.userID]
            startkey = [self.domain, user.userID, {}]
            data = get_db().view("reports/last_seen_submission",
                startkey=startkey,
                endkey=endkey,
                include_docs=True,
                descending=True,
                reduce=False).first()

            if data:
                data = data['value']
                received_date = data['time']
                now = datetime.now(tz=pytz.utc)
                time = datetime.replace(dateutil.parser.parse(received_date), tzinfo=pytz.utc)
                dtime = now - time
                if dtime.days < 1:
                    dtext = "Today"
                elif dtime.days < 2:
                    dtext = "Yesterday"
                else:
                    dtext = "%s days ago" % dtime.days
                last_seen = util.create_sort_key(dtext, dtime.days)
                try:
                    app = Application.get(data['app_id'])
                    is_unknown = False
                    if self.selected_app and self.selected_app != app._id:
                        continue
                    version = app.application_version
                    app_name = "%s (%s)" % (app.name, app.version)
                except Exception:
                    version = "unknown"
                    app_name = "unknown"
            if is_unknown and self.selected_app:
                continue
            row = [user.username_in_report, last_seen, version, app_name]
            rows.append(row)
        return rows<|MERGE_RESOLUTION|>--- conflicted
+++ resolved
@@ -396,16 +396,7 @@
             endkey=[self.domain, self.datespan.enddate_param_utc],
             include_docs=True,
             reduce=False
-        )
-
-<<<<<<< HEAD
-        logging.warning('startkey=%s&endkey=%s&include_docs=true&reduce=false' % (
-                json.dumps([self.domain, self.datespan.startdate_param_utc]),
-                json.dumps([self.domain, self.datespan.enddate_param_utc]),
-            )
-        )
-=======
->>>>>>> aa959237
+        )g
         form_types = set()
 
         for submission in submissions:
