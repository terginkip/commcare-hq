{% extends "userreports/base_report_builder.html" %}
{% load i18n %}
{% load hq_shared_tags %}

{% block js %}{{ block.super }}
<<<<<<< HEAD
    <script src="{% static 'hqwebapp/js/main.js' %}"></script>
=======
    <script src="{% new_static 'hqwebapp/js/main.js' %}"></script>
>>>>>>> e92e0bfc
{% endblock %}

{% block js-inline %}{{ block.super }}
    <script type="text/javascript">
        $(function () {
            ko.applyBindings({
                application: ko.observable(""),
                sourceType: ko.observable(""),
                sourcesMap: {{ sources_map|JSON }}
            }, $("#report-builder-form").get(0));
        });
    </script>
{% endblock %}<|MERGE_RESOLUTION|>--- conflicted
+++ resolved
@@ -3,11 +3,7 @@
 {% load hq_shared_tags %}
 
 {% block js %}{{ block.super }}
-<<<<<<< HEAD
-    <script src="{% static 'hqwebapp/js/main.js' %}"></script>
-=======
     <script src="{% new_static 'hqwebapp/js/main.js' %}"></script>
->>>>>>> e92e0bfc
 {% endblock %}
 
 {% block js-inline %}{{ block.super }}
