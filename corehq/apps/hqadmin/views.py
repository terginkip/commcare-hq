import HTMLParser
import json
import logging
import socket
import time
from datetime import timedelta, datetime, date
from copy import deepcopy
from collections import defaultdict
from StringIO import StringIO
from couchdbkit.exceptions import ResourceNotFound
import dateutil
from django.utils.datastructures import SortedDict

from django.views.decorators.http import require_POST, require_GET
from django.conf import settings
from django.contrib import messages
from django.contrib.auth.models import User
from django.core import management, cache
from django.core.urlresolvers import reverse
from django.shortcuts import render, redirect
from django.views.decorators.cache import cache_page
from django.views.generic import FormView
from django.template.defaultfilters import yesno
from django.utils import html
from django.utils.decorators import method_decorator
from django.utils.translation import ugettext as _
from django.template.loader import render_to_string
from django.http import (
    HttpResponseRedirect,
    HttpResponse,
    HttpResponseBadRequest,
    HttpResponseNotFound,
    Http404,
)
from restkit import Resource

from casexml.apps.case.models import CommCareCase
from corehq.apps.callcenter.indicator_sets import CallCenterIndicators
from couchdbkit import ResourceNotFound
from couchexport.export import export_raw, export_from_tables
from couchexport.shortcuts import export_response
from couchexport.models import Format
from couchforms.models import XFormInstance
from phonelog.utils import device_users_by_xform
from phonelog.models import DeviceReportEntry
from phonelog.reports import TAGS
from pillowtop import get_all_pillows_json, get_pillow_by_name

from corehq.apps.app_manager.models import ApplicationBase
from corehq.apps.app_manager.util import get_settings_values
from corehq.apps.es.cases import CaseES
from corehq.apps.es.domains import DomainES
from corehq.apps.es.forms import FormES
from corehq.apps.hqadmin.history import get_recent_changes, download_changes
from corehq.apps.hqadmin.models import HqDeploy
from corehq.apps.hqadmin.forms import EmailForm, BrokenBuildsForm
from corehq.apps.builds.models import CommCareBuildConfig, BuildSpec
from corehq.apps.domain.decorators import require_superuser, require_superuser_or_developer
from corehq.apps.domain.models import Domain
from corehq.apps.es.users import UserES
from corehq.apps.hqadmin.escheck import check_es_cluster_health, check_xform_es_index, check_reportcase_es_index, check_case_es_index, check_reportxform_es_index
from corehq.apps.hqadmin.system_info.checks import check_redis, check_rabbitmq, check_celery_health, check_memcached
from corehq.apps.hqadmin.reporting.reports import (
    get_project_spaces,
    get_stats_data,
)
from corehq.apps.ota.views import get_restore_response, get_restore_params
from corehq.apps.reports.datatables import DataTablesColumn, DataTablesHeader, DTSortType
from corehq.apps.reports.graph_models import Axis, LineChart
from corehq.apps.reports.standard.domains import es_domain_query
from corehq.apps.reports.util import make_form_couch_key, format_datatables_data
from corehq.apps.sms.models import SMSLog
from corehq.apps.sofabed.models import FormData
from corehq.apps.users.models import CommCareUser, WebUser
from corehq.apps.users.util import format_username
from corehq.db import Session
from corehq.elastic import parse_args_for_es, ES_URLS, run_query
from dimagi.utils.couch.database import get_db, is_bigcouch
from dimagi.utils.decorators.datespan import datespan_in_request
from dimagi.utils.decorators.memoized import memoized
from dimagi.utils.parsing import json_format_datetime, string_to_datetime
from dimagi.utils.web import json_response, get_url_base
from dimagi.utils.excel import WorkbookJSONReader
from dimagi.utils.decorators.view import get_file
from dimagi.utils.django.email import send_HTML_email

from .multimech import GlobalConfig

@require_superuser
def default(request):
    return HttpResponseRedirect(reverse('admin_report_dispatcher', args=('domains',)))

datespan_default = datespan_in_request(
    from_param="startdate",
    to_param="enddate",
    default_days=30,
)


def get_rabbitmq_management_url():
    if settings.BROKER_URL.startswith('amqp'):
        amqp_parts = settings.BROKER_URL.replace('amqp://','').split('/')
        mq_management_url = amqp_parts[0].replace('5672', '15672')
        return "http://%s" % mq_management_url.split('@')[-1]
    else:
        return None

def get_hqadmin_base_context(request):
    return {
        "domain": None,
    }


@require_superuser
def active_users(request):
    keys = []
    number_threshold = 15
    date_threshold_days_ago = 90
    date_threshold = json_format_datetime(datetime.utcnow() - timedelta(days=date_threshold_days_ago))
    key = make_form_couch_key(None, user_id="")
    for line in get_db().view("reports_forms/all_forms",
        startkey=key,
        endkey=key+[{}],
        group_level=3):
        if line['value'] >= number_threshold:
            keys.append(line["key"])

    final_count = defaultdict(int)

    def is_valid_user_id(user_id):
        if not user_id: return False
        try:
            get_db().get(user_id)
            return True
        except Exception:
            return False

    for time_type, domain, user_id in keys:
        if get_db().view("reports_forms/all_forms",
            reduce=False,
            startkey=[time_type, domain, user_id, date_threshold],
            limit=1):
            if True or is_valid_user_id(user_id):
                final_count[domain] += 1

    return json_response({"break_down": final_count, "total": sum(final_count.values())})

@require_superuser
def global_report(request, template="hqadmin/global.html", as_export=False):

    def _flot_format(result):
        return int(datetime(year=result['key'][0], month=result['key'][1], day=1).strftime("%s"))*1000

    def _export_format(result):
        return datetime(year=result['key'][0], month=result['key'][1], day=1).strftime("%Y-%m-%d")

    context = get_hqadmin_base_context(request)

    def _metric(name):
        counts = []
        for result in get_db().view("hqadmin/%ss_over_time" % name, group_level=2):
            if not result or not result.has_key('key') or not result.has_key('value'): continue
            if result['key'][0] and int(result['key'][0]) >= 2010 and \
               (int(result['key'][0]) < datetime.utcnow().year or
                (int(result['key'][0]) == datetime.utcnow().year and
                 int(result['key'][1]) <= datetime.utcnow().month)):
                counts.append([_export_format(result) if as_export else _flot_format(result), result['value']])
        context['%s_counts' % name] = counts
        counts_int = deepcopy(counts)
        for i in range(1, len(counts_int)):
            if isinstance(counts_int[i][1], int):
                counts_int[i][1] += counts_int[i-1][1]
        context['%s_counts_int' % name] = counts_int

    standard_metrics = ["case", "form", "user"]
    for m in standard_metrics:
        _metric(m)

    def _active_metric(name):
        dates = {}
        for result in get_db().view("hqadmin/%ss_over_time" % name, group=True):
            if not result or not result.has_key('key') or not result.has_key('value'): continue
            if result['key'][0] and int(result['key'][0]) >= 2010 and\
               (int(result['key'][0]) < datetime.utcnow().year or
                (int(result['key'][0]) == datetime.utcnow().year and
                 int(result['key'][1]) <= datetime.utcnow().month)):
                date = _export_format(result) if as_export else _flot_format(result)
                if not date in dates:
                    dates[date] = set([result['key'][2]])
                else:
                    dates[date].update([result['key'][2]])
        datelist = [[date, dates[date]] for date in sorted(dates.keys())]
        domainlist = [[x[0], len(x[1])] for x in datelist]
        domainlist_int = deepcopy(datelist)
        for i in range(1, len(domainlist_int)):
            domainlist_int[i][1] = list(set(domainlist_int[i-1][1]).union(domainlist_int[i][1]))
        domainlist_int = [[x[0], len(x[1])] for x in domainlist_int]
        context['%s_counts' % name] = domainlist
        context['%s_counts_int' % name] = domainlist_int

    active_metrics = ["active_domain", "active_user"]
    for a in active_metrics:
        _active_metric(a)


    if as_export:
        all_metrics = standard_metrics + active_metrics
        format = request.GET.get("format", "xls")
        tables = []
        for metric_name in all_metrics:
            table = context.get('%s_counts' % metric_name, [])
            table = [["%s" % item[0], "%d" % item[1]] for item in table]
            table.reverse()
            table.append(["date", "%s count" % metric_name])
            table.reverse()

            table_int = context.get('%s_counts_int' % metric_name, [])
            table_int = [["%s" % item[0], "%d" % item[1]] for item in table_int]
            table_int.reverse()
            table_int.append(["date", "%s count, cumulative" % metric_name])
            table_int.reverse()

            tables.append(["%s counts" % metric_name, table])
            tables.append(["%s cumulative" % metric_name, table_int])
        temp = StringIO()
        export_from_tables(tables, temp, format)
        return export_response(temp, format, "GlobalReport")

    context['hide_filters'] = True

    return render(request, template, context)

@require_superuser
def commcare_version_report(request, template="hqadmin/commcare_version.html"):
    apps = get_db().view('app_manager/applications_brief').all()
    menu = CommCareBuildConfig.fetch().menu
    builds = [item.build.to_string() for item in menu]
    by_build = dict([(item.build.to_string(), {"label": item.label, "apps": []}) for item in menu])

    for app in apps:
        app = app['value']
        app['id'] = app['_id']
        if app.get('build_spec'):
            build_spec = BuildSpec.wrap(app['build_spec'])
            build = build_spec.to_string()
            if by_build.has_key(build):
                by_build[build]['apps'].append(app)
            else:
                by_build[build] = {"label": build_spec.get_label(), "apps": [app]}
                builds.append(build)

    tables = []
    for build in builds:
        by_build[build]['build'] = build
        tables.append(by_build[build])
    context = get_hqadmin_base_context(request)
    context.update({'tables': tables})
    context['hide_filters'] = True
    return render(request, template, context)


@cache_page(60*5)
def _cacheable_domain_activity_report(request):
    landmarks = json.loads(request.GET.get('landmarks') or "[7, 30, 90]")
    landmarks.sort()
    now = datetime.utcnow()
    dates = []
    for landmark in landmarks:
        dates.append(now - timedelta(days=landmark))
    domains = [{'name': domain.name, 'display_name': domain.display_name()} for domain in Domain.get_all()]

    for domain in domains:
        domain['users'] = dict([(user.user_id, {'raw_username': user.raw_username}) for user in CommCareUser.by_domain(domain['name'])])
        if not domain['users']:
            continue
        key = make_form_couch_key(domain['name'])
        forms = [r['value'] for r in get_db().view('reports_forms/all_forms',
            reduce=False,
            startkey=key+[json_format_datetime(dates[-1])],
            endkey=key+[json_format_datetime(now)],
        ).all()]
        domain['user_sets'] = [dict() for landmark in landmarks]

        for form in forms:
            user_id = form.get('user_id')
            try:
                time = string_to_datetime(form['submission_time']).replace(tzinfo = None)
            except ValueError:
                continue
            if user_id in domain['users']:
                for i, date in enumerate(dates):
                    if time > date:
                        domain['user_sets'][i][user_id] = domain['users'][user_id]

    return HttpResponse(json.dumps({'domains': domains, 'landmarks': landmarks}))

@require_superuser
def domain_activity_report(request, template="hqadmin/domain_activity_report.html"):
    context = get_hqadmin_base_context(request)
    context.update(json.loads(_cacheable_domain_activity_report(request).content))

    context['layout_flush_content'] = True
    headers = DataTablesHeader(
        DataTablesColumn("Domain")
    )
    for landmark in context['landmarks']:
        headers.add_column(DataTablesColumn("Last %s Days" % landmark))
    headers.add_column(DataTablesColumn("All Users"))
    context["headers"] = headers
    context["aoColumns"] = headers.render_aoColumns
    return render(request, template, context)


@datespan_default
@require_superuser
def message_log_report(request):
    show_dates = True
    datespan = request.datespan
    domains = Domain.get_all()

    for dom in domains:
        dom.sms_incoming = SMSLog.count_incoming_by_domain(dom.name, datespan.startdate_param, datespan.enddate_param)
        dom.sms_outgoing = SMSLog.count_outgoing_by_domain(dom.name, datespan.startdate_param, datespan.enddate_param)
        dom.sms_total = SMSLog.count_by_domain(dom.name, datespan.startdate_param, datespan.enddate_param)

    context = get_hqadmin_base_context(request)

    headers = DataTablesHeader(
        DataTablesColumn("Domain"),
        DataTablesColumn("Incoming Messages", sort_type=DTSortType.NUMERIC),
        DataTablesColumn("Outgoing Messages", sort_type=DTSortType.NUMERIC),
        DataTablesColumn("Total Messages", sort_type=DTSortType.NUMERIC)
    )
    context["headers"] = headers
    context["aoColumns"] = headers.render_aoColumns

    context.update({
        "domains": domains,
        "show_dates": show_dates,
        "datespan": datespan
    })

    context['layout_flush_content'] = True
    return render(request, "hqadmin/message_log_report.html", context)

def _get_emails():
    return [r['key'] for r in get_db().view('hqadmin/emails').all()]

@require_superuser
def emails(request):
    email_list = _get_emails()
    return HttpResponse('"' + '", "'.join(email_list) + '"')

@datespan_default
@require_superuser
def submissions_errors(request, template="hqadmin/submissions_errors_report.html"):
    show_dates = "true"
    datespan = request.datespan
    domains = Domain.get_all()

    rows = []
    for domain in domains:
        key = ["active", domain.name]
        data = get_db().view('users/by_domain',
            startkey=key,
            endkey=key+[{}],
            reduce=True
        ).all()
        num_active_users = data[0].get('value', 0) if data else 0

        key = make_form_couch_key(domain.name)
        data = get_db().view('reports_forms/all_forms',
            startkey=key+[datespan.startdate_param_utc],
            endkey=key+[datespan.enddate_param_utc, {}],
            reduce=True
        ).all()
        num_forms_submitted = data[0].get('value', 0) if data else 0

        phonelogs = DeviceReportEntry.objects.filter(domain__exact=domain.name,
            date__range=[datespan.startdate_param_utc, datespan.enddate_param_utc])
        num_errors = phonelogs.filter(type__in=TAGS["error"]).count()
        num_warnings = phonelogs.filter(type__in=TAGS["warning"]).count()

        rows.append(dict(domain=domain.name,
                        active_users=num_active_users,
                        submissions=num_forms_submitted,
                        errors=num_errors,
                        warnings=num_warnings))

    context = get_hqadmin_base_context(request)
    context.update({
        "show_dates": show_dates,
        "datespan": datespan,
        "layout_flush_content": True,
        "rows": rows
    })

    headers = DataTablesHeader(
        DataTablesColumn("Domain"),
        DataTablesColumn("Active Users", sort_type=DTSortType.NUMERIC),
        DataTablesColumn("Forms Submitted", sort_type=DTSortType.NUMERIC),
        DataTablesColumn("Errors", sort_type=DTSortType.NUMERIC),
        DataTablesColumn("Warnings", sort_type=DTSortType.NUMERIC)
    )
    context["headers"] = headers
    context["aoColumns"] = headers.render_aoColumns

    return render(request, template, context)


@require_superuser
def mobile_user_reports(request):
    template = "hqadmin/mobile_user_reports.html"
    _device_users_by_xform = memoized(device_users_by_xform)
    rows = []

    logs = DeviceReportEntry.objects.filter(type__exact="user-report").order_by('domain')
    for log in logs:
        seconds_since_epoch = int(time.mktime(log.date.timetuple()) * 1000)
        rows.append(dict(domain=log.domain,
                         time=format_datatables_data(text=log.date, sort_key=seconds_since_epoch),
                         user=log.username,
                         device_users=_device_users_by_xform(log.xform_id),
                         message=log.msg,
                         version=(log.app_version or 'unknown').split(' ')[0],
                         detailed_version=html.escape(log.app_version or 'unknown'),
                         report_id=log.xform_id))

    headers = DataTablesHeader(
        DataTablesColumn(_("View Form")),
        DataTablesColumn(_("Domain")),
        DataTablesColumn(_("Time"), sort_type=DTSortType.NUMERIC),
        DataTablesColumn(_("User"), sort_type=DTSortType.NUMERIC),
        DataTablesColumn(_("Device Users"), sort_type=DTSortType.NUMERIC),
        DataTablesColumn(_("Message"), sort_type=DTSortType.NUMERIC),
        DataTablesColumn(_("Version"), sort_type=DTSortType.NUMERIC)

    )

    context = get_hqadmin_base_context(request)
    context["headers"] = headers
    context["aoColumns"] = headers.render_aoColumns
    context["rows"] = rows

    return render(request, template, context)


@require_superuser
def mass_email(request):
    if not request.couch_user.is_staff:
        raise Http404()

    if request.method == "POST":
        form = EmailForm(request.POST)
        if form.is_valid():
            subject = form.cleaned_data['email_subject']
            body = form.cleaned_data['email_body']
            real_email = form.cleaned_data['real_email']

            if real_email:
                recipients = WebUser.view(
                    'users/mailing_list_emails',
                    reduce=False,
                    include_docs=True,
                ).all()
            else:
                recipients = [request.couch_user]

            for recipient in recipients:
                params = {
                    'email_body': body,
                    'user_id': recipient.get_id,
                    'unsub_url': get_url_base() +
                                 reverse('unsubscribe', args=[recipient.get_id])
                }
                text_content = render_to_string("hqadmin/email/mass_email_base.txt", params)
                html_content = render_to_string("hqadmin/email/mass_email_base.html", params)

                send_HTML_email(subject, recipient.email, html_content, text_content,
                                email_from=settings.DEFAULT_FROM_EMAIL)

            messages.success(request, 'Your email(s) were sent successfully.')

    else:
        form = EmailForm()

    context = get_hqadmin_base_context(request)
    context['hide_filters'] = True
    context['form'] = form
    return render(request, "hqadmin/mass_email.html", context)


@require_superuser
@get_file("file")
def update_domains(request):
    if request.method == "POST":
        try:
            workbook = WorkbookJSONReader(request.file)
            domains = workbook.get_worksheet(title='domains')
            success_count = 0
            fail_count = 0
            for row in domains:
                try:
                    name = row["name"]
                    domain = Domain.get_by_name(name)
                    if domain:
                        for k, v in row.items():
                            setattr(domain, k, v)
                        domain.save()
                        success_count += 1
                    else:
                        messages.warning(request, "No domain with name %s found" % name)
                        fail_count += 1
                except Exception, e:
                    messages.warning(request, "Update for %s failed: %s" % (row.get("name", '<No Name>'), e))
                    fail_count += 1
            if success_count:
                messages.success(request, "%s domains successfully updated" % success_count)
            if fail_count:
                messages.error(request, "%s domains had errors. details above." % fail_count)
            
        except Exception, e:
            messages.error(request, "Something went wrong! Update failed. Here's your error: %s" % e)
            
    # one wonders if this will eventually have to paginate
    domains = Domain.get_all()
    from corehq.apps.domain.calculations import _all_domain_stats
    all_stats = _all_domain_stats()
    for dom in domains:
        dom.web_users = int(all_stats["web_users"][dom.name])
        dom.commcare_users = int(all_stats["commcare_users"][dom.name])
        dom.cases = int(all_stats["cases"][dom.name])
        dom.forms = int(all_stats["forms"][dom.name])
        if dom.forms:
            try:
                dom.first_submission = string_to_datetime(XFormInstance.get_db().view\
                    ("couchforms/all_submissions_by_domain",
                     reduce=False, limit=1, 
                     startkey=[dom.name, "by_date"],
                     endkey=[dom.name, "by_date", {}]).all()[0]["key"][2]).strftime("%Y-%m-%d")
            except Exception:
                dom.first_submission = ""
            
            try:
                dom.last_submission = string_to_datetime(XFormInstance.get_db().view\
                    ("couchforms/all_submissions_by_domain",
                     reduce=False, limit=1, descending=True,
                     startkey=[dom.name, "by_date", {}],
                     endkey=[dom.name, "by_date"]).all()[0]["key"][2]).strftime("%Y-%m-%d")
            except Exception:
                dom.last_submission = ""
        else:
            dom.first_submission = ""
            dom.last_submission = ""
            
        
    context = get_hqadmin_base_context(request)
    context.update({"domains": domains})
    
    headers = DataTablesHeader(
        DataTablesColumn("Domain"),
        DataTablesColumn("City"),
        DataTablesColumn("Countries"),
        DataTablesColumn("Region"),
        DataTablesColumn("Project Type"),
        DataTablesColumn("Customer Type"),
        DataTablesColumn("Is Test"),
        DataTablesColumn("# Web Users", sort_type=DTSortType.NUMERIC),
        DataTablesColumn("# Mobile Workers", sort_type=DTSortType.NUMERIC),
        DataTablesColumn("# Cases", sort_type=DTSortType.NUMERIC),
        DataTablesColumn("# Submitted Forms", sort_type=DTSortType.NUMERIC),
        DataTablesColumn("First Submission"),
        DataTablesColumn("Most Recent Submission"),
        DataTablesColumn("Edit")
    )
    context["headers"] = headers
    context["aoColumns"] = headers.render_aoColumns
    return render(request, "hqadmin/domain_update_properties.html", context)

@require_superuser
def domain_list_download(request):
    domains = Domain.get_all()
    properties = ("name", "city", "countries", "region", "project_type",
                  "customer_type", "is_test?")
    
    def _row(domain):
        def _prop(domain, prop):
            if prop.endswith("?"):
                return yesno(getattr(domain, prop[:-1], ""))
            return getattr(domain, prop, "")
        return (_prop(domain, prop) for prop in properties)
    
    temp = StringIO()
    headers = (("domains", properties),)   
    data = (("domains", (_row(domain) for domain in domains)),)
    export_raw(headers, data, temp)
    return export_response(temp, Format.XLS_2007, "domains")


@require_superuser_or_developer
def download_recent_changes(request):
    count = int(request.GET.get('changes', 10000))
    resp = HttpResponse(content_type='text/csv')
    resp['Content-Disposition'] = 'attachment; filename="recent_changes.csv"'
    download_changes(get_db(), count, resp)
    return resp


@require_superuser_or_developer
def system_ajax(request):
    """
    Utility ajax functions for polling couch and celerymon
    """
    type = request.GET.get('api', None)
    task_limit = getattr(settings, 'CELERYMON_TASK_LIMIT', 12)
    celery_monitoring = getattr(settings, 'CELERY_FLOWER_URL', None)
    db = XFormInstance.get_db()
    if type == "_active_tasks":
        tasks = [] if is_bigcouch() else filter(lambda x: x['type'] == "indexer", db.server.active_tasks())
        #for reference structure is:
        #        tasks = [{'type': 'indexer', 'pid': 'foo', 'database': 'mock',
        #            'design_document': 'mockymock', 'progress': 0,
        #            'started_on': 1349906040.723517, 'updated_on': 1349905800.679458,
        #            'total_changes': 1023},
        #            {'type': 'indexer', 'pid': 'foo', 'database': 'mock',
        #            'design_document': 'mockymock', 'progress': 70,
        #            'started_on': 1349906040.723517, 'updated_on': 1349905800.679458,
        #            'total_changes': 1023}]
        return json_response(tasks)
    elif type == "_stats":
        return json_response({})
    elif type == "_logs":
        pass
    elif type == 'pillowtop':
        return json_response(get_all_pillows_json())
    elif type == 'stale_pillows':
        es_index_status = [
            check_case_es_index(interval=3),
            check_xform_es_index(interval=3),
            check_reportcase_es_index(interval=3),
            check_reportxform_es_index(interval=3)
        ]
        return json_response(es_index_status)

    if celery_monitoring:
        cresource = Resource(celery_monitoring, timeout=3)
        if type == "flower_poll":
            ret = []
            try:
                t = cresource.get("api/tasks", params_dict={'limit': task_limit}).body_string()
                all_tasks = json.loads(t)
            except Exception, ex:
                all_tasks = {}
                logging.error("Error with getting from celery_flower: %s" % ex)

            for task_id, traw in all_tasks.items():
                # it's an array of arrays - looping through [<id>, {task_info_dict}]
                if 'name' in traw and traw['name']:
                    traw['name'] = '.'.join(traw['name'].split('.')[-2:])
                else:
                    traw['name'] = None
                ret.append(traw)
            ret = sorted(ret, key=lambda x: x['succeeded'], reverse=True)
            return HttpResponse(json.dumps(ret), mimetype = 'application/json')
    return HttpResponse('{}', mimetype='application/json')


@require_superuser_or_developer
def system_info(request):
    environment = settings.SERVER_ENVIRONMENT

    context = get_hqadmin_base_context(request)
    context['couch_update'] = request.GET.get('couch_update', 5000)
    context['celery_update'] = request.GET.get('celery_update', 10000)
    context['db_update'] = request.GET.get('db_update', 30000)
    context['celery_flower_url'] = getattr(settings, 'CELERY_FLOWER_URL', None)

    # recent changes
    recent_changes = int(request.GET.get('changes', 50))
    context['recent_changes'] = get_recent_changes(get_db(), recent_changes)
    context['rabbitmq_url'] = get_rabbitmq_management_url()
    context['hide_filters'] = True
    context['current_system'] = socket.gethostname()
    context['deploy_history'] = HqDeploy.get_latest(environment, limit=5)

    context.update(check_redis())
    context.update(check_rabbitmq())
    context.update(check_celery_health())
    context.update(check_memcached())
    context.update(check_es_cluster_health())

    return render(request, "hqadmin/system_info.html", context)


@cache_page(60 * 5)
@require_superuser_or_developer
def db_comparisons(request):
    comparison_config = [
        {
            'description': 'Users (base_doc is "CouchUser")',
            'couch_db': CommCareUser.get_db(),
            'view_name': 'users/by_username',
            'es_query': UserES().remove_default_filter('active').size(0),
            'sql_rows': User.objects.count(),
        },
        {
            'description': 'Domains (doc_type is "Domain")',
            'couch_db': Domain.get_db(),
            'view_name': 'domain/by_status',
            'es_query': DomainES().size(0),
            'sql_rows': None,
        },
        {
            'description': 'Forms (doc_type is "XFormInstance")',
            'couch_db': XFormInstance.get_db(),
            'view_name': 'couchforms/by_xmlns',
            'es_query': FormES().remove_default_filter('has_xmlns')
                .remove_default_filter('has_user')
                .size(0),
            'sql_rows': FormData.objects.count(),
        },
        {
            'description': 'Cases (doc_type is "CommCareCase")',
            'couch_db': CommCareCase.get_db(),
            'view_name': 'case/by_owner',
            'es_query': CaseES().size(0),
            'sql_rows': None,
        }
    ]

    comparisons = []
    for comp in comparison_config:
        comparisons.append({
            'description': comp['description'],
            'couch_docs': comp['couch_db'].view(
                    comp['view_name'],
                    reduce=True,
                ).one()['value'],
            'es_docs': comp['es_query'].run().total,
            'sql_rows': comp['sql_rows'] if comp['sql_rows'] else 'n/a',
        })
    return json_response(comparisons)

@require_POST
@require_superuser_or_developer
def reset_pillow_checkpoint(request):
    pillow = get_pillow_by_name(request.POST["pillow_name"])
    if pillow:
        pillow.reset_checkpoint()

    return redirect("system_info")

@require_superuser
def noneulized_users(request, template="hqadmin/noneulized_users.html"):
    context = get_hqadmin_base_context(request)

    days = request.GET.get("days", None)
    days = int(days) if days else 60
    days_ago = datetime.now() - timedelta(days=days)

    users = WebUser.view("eula_report/noneulized_users",
        reduce=False,
        include_docs=True,
        startkey =["WebUser", days_ago.strftime("%Y-%m-%dT%H:%M:%SZ")],
        endkey =["WebUser", {}]
    ).all()

    context.update({"users": filter(lambda user: not user.is_dimagi, users), "days": days})

    headers = DataTablesHeader(
        DataTablesColumn("Username"),
        DataTablesColumn("Date of Last Login"),
        DataTablesColumn("couch_id"),
    )
    context['layout_flush_content'] = True
    context["headers"] = headers
    context["aoColumns"] = headers.render_aoColumns

    return render(request, template, context)


@require_superuser
@cache_page(60*5)
def all_commcare_settings(request):
    apps = ApplicationBase.view('app_manager/applications_brief',
                                include_docs=True)
    filters = set()
    for param in request.GET:
        s_type, name = param.split('.')
        value = request.GET.get(param)
        filters.add((s_type, name, value))

    def app_filter(settings):
        for s_type, name, value in filters:
            if settings[s_type].get(name) != value:
                return False
        return True

    settings_list = [s for s in (get_settings_values(app) for app in apps)
                     if app_filter(s)]
    return json_response(settings_list)


def find_broken_suite_files(request):
    from corehq.apps.app_manager.management.commands.find_broken_suite_files import find_broken_suite_files
    try:
        start = request.GET['start']
        end = request.GET['end']
    except KeyError:
        return HttpResponseBadRequest()
    # streaming doesn't seem to work; it stops part-way through
    return HttpResponse(''.join(find_broken_suite_files(start, end)),
                        mimetype='text/plain')


@require_superuser
@require_GET
def admin_restore(request):
    full_username = request.GET.get('as', '')
    if not full_username or '@' not in full_username:
        return HttpResponseBadRequest('Please specify a user using ?as=user@domain')

    username, domain = full_username.split('@')
    if not domain.endswith(settings.HQ_ACCOUNT_ROOT):
        full_username = format_username(username, domain)

    user = CommCareUser.get_by_username(full_username)
    if not user:
        return HttpResponseNotFound('User %s not found.' % full_username)
    return get_restore_response(user.domain, user, **get_restore_params(request))

@require_superuser
def management_commands(request, template="hqadmin/management_commands.html"):
    commands = [(_('Remove Duplicate Domains'), 'remove_duplicate_domains')]
    context = get_hqadmin_base_context(request)
    context["hide_filters"] = True
    context["commands"] = commands
    return render(request, template, context)


@require_POST
@require_superuser
def run_command(request):
    cmd = request.POST.get('command')
    if cmd not in ['remove_duplicate_domains']: # only expose this one command for now
        return json_response({"success": False, "output": "Command not available"})

    output_buf = StringIO()
    management.call_command(cmd, stdout=output_buf)
    output = output_buf.getvalue()
    output_buf.close()

    return json_response({"success": True, "output": output})


class FlagBrokenBuilds(FormView):
    template_name = "hqadmin/flag_broken_builds.html"
    form_class = BrokenBuildsForm

    @method_decorator(require_superuser)
    def dispatch(self, *args, **kwargs):
        return super(FlagBrokenBuilds, self).dispatch(*args, **kwargs)

    def form_valid(self, form):
        db = ApplicationBase.get_db()
        build_jsons = db.all_docs(keys=form.build_ids, include_docs=True)
        docs = []
        for doc in [build_json['doc'] for build_json in build_jsons.all()]:
            if doc.get('doc_type') in ['Application', 'RemoteApp']:
                doc['build_broken'] = True
                docs.append(doc)
        db.bulk_save(docs)
        return HttpResponse("posted!")


@require_superuser
@datespan_in_request(from_param="startdate", to_param="enddate", default_days=365)
def stats_data(request):
    histo_type = request.GET.get('histogram_type')
    interval = request.GET.get("interval", "week")
    datefield = request.GET.get("datefield")
    get_request_params_json = request.GET.get("get_request_params", None)
    get_request_params = (
        json.loads(HTMLParser.HTMLParser().unescape(get_request_params_json))
        if get_request_params_json is not None else {}
    )

    stats_kwargs = {
        k: get_request_params[k]
        for k in get_request_params if k != "domain_params_es"
    }
    if datefield is not None:
        stats_kwargs['datefield'] = datefield

    domain_params_es = get_request_params.get("domain_params_es", {})

    if not request.GET.get("enddate"):  # datespan should include up to the current day when unspecified
        request.datespan.enddate += timedelta(days=1)

    domain_params, __ = parse_args_for_es(request, prefix='es_')
    domain_params.update(domain_params_es)

    domains = get_project_spaces(facets=domain_params)

    return json_response(get_stats_data(
        histo_type,
        domains,
        request.datespan,
        interval,
        **stats_kwargs
    ))


@require_superuser
@datespan_in_request(from_param="startdate", to_param="enddate", default_days=365)
def admin_reports_stats_data(request):
    return stats_data(request)


@require_superuser
def loadtest(request):
    # The multimech results api is kinda all over the place.
    # the docs are here: http://testutils.org/multi-mechanize/datastore.html

    scripts = ['submit_form.py', 'ota_restore.py']

    tests = []
    # datetime info seems to be buried in GlobalConfig.results[0].run_id,
    # which makes ORM-level sorting problematic
    for gc in Session.query(GlobalConfig).all()[::-1]:
        gc.scripts = dict((uc.script, uc) for uc in gc.user_group_configs)
        if gc.results:
            for script, uc in gc.scripts.items():
                uc.results = filter(
                    lambda res: res.user_group_name == uc.user_group,
                    gc.results
                )
            test = {
                'datetime': gc.results[0].run_id,
                'run_time': gc.run_time,
                'results': gc.results,
            }
            for script in scripts:
                test[script.split('.')[0]] = gc.scripts.get(script)
            tests.append(test)

    context = get_hqadmin_base_context(request)
    context.update({
        "tests": tests,
        "hide_filters": True,
    })

    date_axis = Axis(label="Date", dateFormat="%m/%d/%Y")
    tests_axis = Axis(label="Number of Tests in 30s")
    chart = LineChart("HQ Load Test Performance", date_axis, tests_axis)
    submit_data = []
    ota_data = []
    total_data = []
    max_val = 0
    max_date = None
    min_date = None
    for test in tests:
        date = test['datetime']
        total = len(test['results'])
        max_val = total if total > max_val else max_val
        max_date = date if not max_date or date > max_date else max_date
        min_date = date if not min_date or date < min_date else min_date
        submit_data.append({'x': date, 'y': len(test['submit_form'].results)})
        ota_data.append({'x': date, 'y': len(test['ota_restore'].results)})
        total_data.append({'x': date, 'y': total})

    deployments = [row['key'][1] for row in HqDeploy.get_list(settings.SERVER_ENVIRONMENT, min_date, max_date)]
    deploy_data = [{'x': min_date, 'y': 0}]
    for date in deployments:
        deploy_data.extend([{'x': date, 'y': 0}, {'x': date, 'y': max_val}, {'x': date, 'y': 0}])
    deploy_data.append({'x': max_date, 'y': 0})

    chart.add_dataset("Deployments", deploy_data)
    chart.add_dataset("Form Submission Count", submit_data)
    chart.add_dataset("OTA Restore Count", ota_data)
    chart.add_dataset("Total Count", total_data)

    context['charts'] = [chart]

    template = "hqadmin/loadtest.html"
    return render(request, template, context)

@require_superuser
def doc_in_es(request):
    doc_id = request.GET.get("id")
    if not doc_id:
        return render(request, "hqadmin/doc_in_es.html", {})
    try:
        couch_doc = get_db().get(doc_id)
    except ResourceNotFound:
        couch_doc = {}
    query = {"filter":
                {"ids": {
                    "values": [doc_id]}}}
<<<<<<< HEAD
    es_doc = {}
    index_found = ''
=======

    def to_json(doc):
        return json.dumps(doc, indent=4, sort_keys=True) if doc else "NOT FOUND!"

    found_indices = {}
    doc_type = couch_doc.get('doc_type')
    es_doc_type = None
>>>>>>> 7bc307da
    for index, url in ES_URLS.items():
        res = run_query(url, query)
        if res['hits']['total'] == 1:
            es_doc = res['hits']['hits'][0]['_source']
<<<<<<< HEAD
            index_found = index
            break
    doc_type = couch_doc.get('doc_type') or es_doc.get('doc_type', "Unknown")
    def to_json(doc):
        return json.dumps(doc, indent=4, sort_keys=True) if doc else "NOT FOUND!"
=======
            found_indices[index] = to_json(es_doc)
            es_doc_type = es_doc_type or es_doc.get('doc_type')

    doc_type = doc_type or es_doc_type or 'Unknown'

>>>>>>> 7bc307da
    context = {
        "doc_id": doc_id,
        "status": "found" if found_indices else "NOT FOUND!",
        "doc_type": doc_type,
        "couch_doc": to_json(couch_doc),
<<<<<<< HEAD
        "es_doc": to_json(es_doc),
        "index": index_found
    }
    return render(request, "hqadmin/doc_in_es.html", context)


@require_superuser
def callcenter_test(request):
    user_id = request.GET.get("user_id")
    date_param = request.GET.get("date")

    if not user_id:
        return render(request, "hqadmin/callcenter_test.html", {})

    error = None
    try:
        user = CommCareUser.get(user_id)
    except ResourceNotFound:
        user = None
        error = "User Not Found"

    try:
        query_date = dateutil.parser.parse(date_param)
    except ValueError:
        error = "Unable to parse date, using today"
        query_date = date.today()

    def view_data(case_id, indicators):
        new_dict = SortedDict()
        key_list = sorted(indicators.keys())
        for key in key_list:
            new_dict[key] = indicators[key]
        return {
            'indicators': new_dict,
            'case': CommCareCase.get(case_id),
        }

    if user:
        domain = user.project
        dummy_cache = cache.get_cache('django.core.cache.backends.dummy.DummyCache')
        cci = CallCenterIndicators(domain, user, custom_cache=dummy_cache, override_date=query_date)
        data = {case_id: view_data(case_id, values) for case_id, values in cci.get_data().items()}
    else:
        data = {}

    context = {
        "error": error,
        "mobile_user": user,
        "date": query_date.strftime("%Y-%m-%d"),
        "data": data,
    }
=======
        "found_indices": found_indices,
    }
    return render(request, "hqadmin/doc_in_es.html", context)


@require_superuser
def callcenter_test(request):
    user_id = request.GET.get("user_id")
    date_param = request.GET.get("date")
    enable_caching = request.GET.get('cache')

    if not user_id:
        return render(request, "hqadmin/callcenter_test.html", {"enable_caching": enable_caching})

    error = None
    try:
        user = CommCareUser.get(user_id)
    except ResourceNotFound:
        user = None
        error = "User Not Found"

    try:
        query_date = dateutil.parser.parse(date_param)
    except ValueError:
        error = "Unable to parse date, using today"
        query_date = date.today()

    def view_data(case_id, indicators):
        new_dict = SortedDict()
        key_list = sorted(indicators.keys())
        for key in key_list:
            new_dict[key] = indicators[key]
        return {
            'indicators': new_dict,
            'case': CommCareCase.get(case_id),
        }

    if user:
        domain = user.project
        custom_cache = None if enable_caching else cache.get_cache('django.core.cache.backends.dummy.DummyCache')
        cci = CallCenterIndicators(domain, user, custom_cache=custom_cache, override_date=query_date)
        data = {case_id: view_data(case_id, values) for case_id, values in cci.get_data().items()}
    else:
        data = {}

    context = {
        "error": error,
        "mobile_user": user,
        "date": query_date.strftime("%Y-%m-%d"),
        "enable_caching": enable_caching,
        "data": data,
    }
>>>>>>> 7bc307da
    return render(request, "hqadmin/callcenter_test.html", context)<|MERGE_RESOLUTION|>--- conflicted
+++ resolved
@@ -997,10 +997,6 @@
     query = {"filter":
                 {"ids": {
                     "values": [doc_id]}}}
-<<<<<<< HEAD
-    es_doc = {}
-    index_found = ''
-=======
 
     def to_json(doc):
         return json.dumps(doc, indent=4, sort_keys=True) if doc else "NOT FOUND!"
@@ -1008,32 +1004,21 @@
     found_indices = {}
     doc_type = couch_doc.get('doc_type')
     es_doc_type = None
->>>>>>> 7bc307da
     for index, url in ES_URLS.items():
         res = run_query(url, query)
         if res['hits']['total'] == 1:
             es_doc = res['hits']['hits'][0]['_source']
-<<<<<<< HEAD
-            index_found = index
-            break
-    doc_type = couch_doc.get('doc_type') or es_doc.get('doc_type', "Unknown")
-    def to_json(doc):
-        return json.dumps(doc, indent=4, sort_keys=True) if doc else "NOT FOUND!"
-=======
             found_indices[index] = to_json(es_doc)
             es_doc_type = es_doc_type or es_doc.get('doc_type')
 
     doc_type = doc_type or es_doc_type or 'Unknown'
 
->>>>>>> 7bc307da
     context = {
         "doc_id": doc_id,
         "status": "found" if found_indices else "NOT FOUND!",
         "doc_type": doc_type,
         "couch_doc": to_json(couch_doc),
-<<<<<<< HEAD
-        "es_doc": to_json(es_doc),
-        "index": index_found
+        "found_indices": found_indices,
     }
     return render(request, "hqadmin/doc_in_es.html", context)
 
@@ -1042,9 +1027,10 @@
 def callcenter_test(request):
     user_id = request.GET.get("user_id")
     date_param = request.GET.get("date")
+    enable_caching = request.GET.get('cache')
 
     if not user_id:
-        return render(request, "hqadmin/callcenter_test.html", {})
+        return render(request, "hqadmin/callcenter_test.html", {"enable_caching": enable_caching})
 
     error = None
     try:
@@ -1071,58 +1057,6 @@
 
     if user:
         domain = user.project
-        dummy_cache = cache.get_cache('django.core.cache.backends.dummy.DummyCache')
-        cci = CallCenterIndicators(domain, user, custom_cache=dummy_cache, override_date=query_date)
-        data = {case_id: view_data(case_id, values) for case_id, values in cci.get_data().items()}
-    else:
-        data = {}
-
-    context = {
-        "error": error,
-        "mobile_user": user,
-        "date": query_date.strftime("%Y-%m-%d"),
-        "data": data,
-    }
-=======
-        "found_indices": found_indices,
-    }
-    return render(request, "hqadmin/doc_in_es.html", context)
-
-
-@require_superuser
-def callcenter_test(request):
-    user_id = request.GET.get("user_id")
-    date_param = request.GET.get("date")
-    enable_caching = request.GET.get('cache')
-
-    if not user_id:
-        return render(request, "hqadmin/callcenter_test.html", {"enable_caching": enable_caching})
-
-    error = None
-    try:
-        user = CommCareUser.get(user_id)
-    except ResourceNotFound:
-        user = None
-        error = "User Not Found"
-
-    try:
-        query_date = dateutil.parser.parse(date_param)
-    except ValueError:
-        error = "Unable to parse date, using today"
-        query_date = date.today()
-
-    def view_data(case_id, indicators):
-        new_dict = SortedDict()
-        key_list = sorted(indicators.keys())
-        for key in key_list:
-            new_dict[key] = indicators[key]
-        return {
-            'indicators': new_dict,
-            'case': CommCareCase.get(case_id),
-        }
-
-    if user:
-        domain = user.project
         custom_cache = None if enable_caching else cache.get_cache('django.core.cache.backends.dummy.DummyCache')
         cci = CallCenterIndicators(domain, user, custom_cache=custom_cache, override_date=query_date)
         data = {case_id: view_data(case_id, values) for case_id, values in cci.get_data().items()}
@@ -1136,5 +1070,4 @@
         "enable_caching": enable_caching,
         "data": data,
     }
->>>>>>> 7bc307da
     return render(request, "hqadmin/callcenter_test.html", context)