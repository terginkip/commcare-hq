--- conflicted
+++ resolved
@@ -486,17 +486,10 @@
                 if action == 'email':
                     send_mail_async.delay(
                         _(u'Upcoming migration to easy references.'),
-<<<<<<< HEAD
                         _('Upcoming migration to easy references. Two weeks from now.'),
-                        settings.CCHQ_BUG_REPORT_EMAIL,
+                        settings.SUPPORT_EMAIL,
                         m.admins,
                         fail_silently=False)
-=======
-                            'Upcoming migration to easy references. Two weeks from now.',
-                            settings.SUPPORT_EMAIL,
-                            m.admins,
-                            fail_silently=False)
->>>>>>> 24ef37df
                     m.emailed = datetime.now()
                     m.save()
         return json_response({'status': 'success'})
