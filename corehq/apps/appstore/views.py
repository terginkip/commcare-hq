import datetime
from django.core.urlresolvers import reverse
from django.http import HttpResponse, HttpResponseRedirect
from corehq.apps.appstore.forms import AddReviewForm
from corehq.apps.appstore.models import Review
from corehq.apps.domain.decorators import require_superuser
from corehq.apps.registration.forms import DomainRegistrationForm
from dimagi.utils.web import render_to_response, json_response, get_url_base
from corehq.apps.orgs.models import Organization
from corehq.apps.domain.models import Domain
from dimagi.utils.couch.database import get_db
from django.contrib import messages

@require_superuser
def appstore(request, template="appstore/appstore_base.html"):
    apps = Domain.published_snapshots()
    vals = dict(apps=apps)
    return render_to_response(request, template, vals)

@require_superuser
def app_info(request, domain, template="appstore/app_info.html"):
    dom = Domain.get_by_name(domain)
    if request.method == "POST":
        form = AddReviewForm(request.POST)
        if form.is_valid():
            nickname = form.cleaned_data['review_name']
            title = form.cleaned_data['review_title']
            rating = form.cleaned_data['review_rating']
            info = form.cleaned_data['review_info']
            user = request.user.username
            date_published = datetime.datetime.now()
            review = Review(title=title, rating=rating, nickname=nickname, user=user, info=info, date_published = date_published, domain=domain)
            review.save()
    else:
        form = AddReviewForm()

    reviews = Review.get_by_app(domain)
    vals = dict(domain=dom, form=form, reviews=reviews)
    return render_to_response(request, template, vals)

@require_superuser
def search_snapshots(request, template="appstore/appstore_base.html"):
<<<<<<< HEAD
    query = 'type:snapshots %s' % request.GET['q']
    limit = None
    skip = 0
    snapshots = get_db().search('appstore/search', q=query, limit=limit, skip=skip, wrapper=Domain)
    return render_to_response(request, template, {'apps': snapshots})

=======
    query = request.GET.get('q')
    limit = 10
    snapshots = map(Domain.get, [r['id'] for r in get_db().search('domain/snapshot_search', q=query)])
    return render_to_response(request, template, {'apps': snapshots, 'search_query': query})
>>>>>>> 17220228
<|MERGE_RESOLUTION|>--- conflicted
+++ resolved
@@ -40,16 +40,8 @@
 
 @require_superuser
 def search_snapshots(request, template="appstore/appstore_base.html"):
-<<<<<<< HEAD
-    query = 'type:snapshots %s' % request.GET['q']
-    limit = None
-    skip = 0
-    snapshots = get_db().search('appstore/search', q=query, limit=limit, skip=skip, wrapper=Domain)
-    return render_to_response(request, template, {'apps': snapshots})
-
-=======
     query = request.GET.get('q')
     limit = 10
     snapshots = map(Domain.get, [r['id'] for r in get_db().search('domain/snapshot_search', q=query)])
     return render_to_response(request, template, {'apps': snapshots, 'search_query': query})
->>>>>>> 17220228
+
