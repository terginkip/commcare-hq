--- conflicted
+++ resolved
@@ -118,33 +118,6 @@
         <div data-bind="saveButton: saveButton"></div>
         <h4>{% trans "Enabled toggle items" %}</h4>
         <div>
-<<<<<<< HEAD
-            {% trans "Flag applicable to:" %}
-        <span class="hq-help-template"
-              data-title="{% trans "Toggle Items" %}"
-              data-content="{% blocktrans %}
-                <p>This list shows what kind of items are checked against this flag.</p>
-                <p>Toggle items are by default assumed to be usernames but can also be namespaced items such as 'domain:somedomain'.</p>
-                <p>The default namespace is 'user' which does not have to be specified.</p>
-                {% endblocktrans %}"></span>
-            <ul>
-                {% for ns in toggle_meta.namespaces %}
-                    {% if ns == None %}
-                    <li>
-                        {% trans "user" %}<br/>
-                        <ul>
-                            <li>
-                                <span class="muted">{% trans "This is the default namespace so no prefix is required i.e. joe@dimagi.com not user:joe@dimagi.com" %}</span>
-                            </li>
-                        </ul>
-                    </li>
-                    {% else %}
-                    <li>{{ ns }}</li>
-                    {% endif %}
-                {% endfor %}
-            </ul>
-=======
->>>>>>> bcb4be06
             {% if toggle_meta.randomness %}
                 <p>
                     {% blocktrans with percent=toggle_meta.randomness_percent namespace=toggle_meta.namespace %}
