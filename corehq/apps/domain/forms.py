--- conflicted
+++ resolved
@@ -1027,14 +1027,9 @@
 
     This small change is why we can't use the default PasswordReset form.
     """
-<<<<<<< HEAD
     email = forms.EmailField(label=ugettext_lazy("Username"), max_length=254,
                              widget=forms.TextInput(attrs={'class': 'form-control'}))
-    if getattr(settings, "ENABLE_DRACONIAN_SECURITY_FEATURES", False):
-=======
-    email = forms.EmailField(label=ugettext_lazy("Username"), max_length=254)
     if settings.ENABLE_DRACONIAN_SECURITY_FEATURES:
->>>>>>> 41ed8013
         captcha = CaptchaField(label=ugettext_lazy("Type the letters in the box"))
     error_messages = {
         'unknown': ugettext_lazy("That email address doesn't have an associated "
