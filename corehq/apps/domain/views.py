--- conflicted
+++ resolved
@@ -323,11 +323,7 @@
     if not calc_tag or calc_tag not in CALC_FNS.keys():
         data = {"error": 'This tag does not exist'}
     else:
-<<<<<<< HEAD
-        data = {"value": CALC_FNS[calc_tag](domain, extra_arg)}
-=======
         data = {"value": dom_calc(calc_tag, domain, extra_arg)}
->>>>>>> 5d36702d
     return json_response(data)
 
 @domain_admin_required
