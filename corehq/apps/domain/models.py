from datetime import datetime, timedelta
import json
import logging
from couchdbkit.exceptions import ResourceConflict
from django.conf import settings
from django.contrib.auth.models import AnonymousUser
from couchdbkit.ext.django.schema import (Document, StringProperty, BooleanProperty, DateTimeProperty, IntegerProperty,
                                          DocumentSchema, SchemaProperty, DictProperty, ListProperty,
                                          StringListProperty, SchemaListProperty)
from django.core.cache import cache
from django.utils.safestring import mark_safe
from corehq.apps.appstore.models import Review, SnapshotMixin
<<<<<<< HEAD
from corehq.apps.domain.utils import get_domain_module_map
from dimagi.utils.couch.cache import cache_core
=======
>>>>>>> bac66b53
from dimagi.utils.decorators.memoized import memoized
from dimagi.utils.html import format_html
from dimagi.utils.logging import notify_exception
from dimagi.utils.couch.database import get_db, get_safe_write_kwargs, apply_update
from itertools import chain
from langcodes import langs as all_langs
from collections import defaultdict
from django.utils.importlib import import_module


lang_lookup = defaultdict(str)

DATA_DICT = settings.INTERNAL_DATA
AREA_CHOICES = [a["name"] for a in DATA_DICT["area"]]
SUB_AREA_CHOICES = reduce(list.__add__, [a["sub_areas"] for a in DATA_DICT["area"]], [])

for lang in all_langs:
    lang_lookup[lang['three']] = lang['names'][0] # arbitrarily using the first name if there are multiple
    if lang['two'] != '':
        lang_lookup[lang['two']] = lang['names'][0]

class DomainMigrations(DocumentSchema):
    has_migrated_permissions = BooleanProperty(default=False)

    def apply(self, domain):
        if not self.has_migrated_permissions:
            logging.info("Applying permissions migration to domain %s" % domain.name)
            from corehq.apps.users.models import UserRole, WebUser
            UserRole.init_domain_with_presets(domain.name)
            for web_user in WebUser.by_domain(domain.name):
                try:
                    web_user.save()
                except ResourceConflict:
                    # web_user has already been saved by another thread in the last few seconds
                    pass

            self.has_migrated_permissions = True
            domain.save()

LICENSES = {
#    'public': 'Public Domain', # public domain license is no longer being supported
    'cc': 'Creative Commons Attribution',
    'cc-sa': 'Creative Commons Attribution, Share Alike',
    'cc-nd': 'Creative Commons Attribution, No Derivatives',
    'cc-nc': 'Creative Commons Attribution, Non-Commercial',
    'cc-nc-sa': 'Creative Commons Attribution, Non-Commercial, and Share Alike',
    'cc-nc-nd': 'Creative Commons Attribution, Non-Commercial, and No Derivatives',
    }

def cached_property(method):
    def find_cached(self):
        try:
            return self.cached_properties[method.__name__]
        except KeyError:
            self.cached_properties[method.__name__] = method(self)
            self.save()
            return self.cached_properties[method.__name__]
    return find_cached

class HQBillingAddress(DocumentSchema):
    """
        A billing address for clients
    """
    country = StringProperty()
    postal_code = StringProperty()
    state_province = StringProperty()
    city = StringProperty()
    address = ListProperty()
    name = StringProperty()

    @property
    def html_address(self):
        template = """<address>
            <strong>%(name)s</strong><br />
            %(address)s<br />
            %(city)s%(state)s %(postal_code)s<br />
            %(country)s
        </address>"""
        filtered_address = [a for a in self.address if a]
        address = template % dict(
            name=self.name,
            address="<br />\n".join(filtered_address),
            city=self.city,
            state=", %s" % self.state_province if self.state_province else "",
            postal_code=self.postal_code,
            country=self.country
        )
        return mark_safe(address)

    def update_billing_address(self, **kwargs):
        self.country = kwargs.get('country','')
        self.postal_code = kwargs.get('postal_code','')
        self.state_province = kwargs.get('state_province', '')
        self.city = kwargs.get('city', '')
        self.address = kwargs.get('address', [''])
        self.name = kwargs.get('name', '')

class HQBillingDomainMixin(DocumentSchema):
    """
        This contains all the attributes required to bill a client for CommCare HQ services.
    """
    billing_address = SchemaProperty(HQBillingAddress)
    billing_number = StringProperty()
    currency_code = StringProperty(default=settings.DEFAULT_CURRENCY)

    # used to bill client
    is_sms_billable = BooleanProperty()
    billable_client = StringProperty()

    def update_billing_info(self, **kwargs):
        self.billing_number = kwargs.get('phone_number','')
        self.billing_address.update_billing_address(**kwargs)
        self.currency_code = kwargs.get('currency_code', settings.DEFAULT_CURRENCY)

class UpdatableSchema():
    def update(self, new_dict):
        for kw in new_dict:
            self[kw] = new_dict[kw]

class Deployment(DocumentSchema, UpdatableSchema):
    date = DateTimeProperty()
    city = StringProperty()
    country = StringProperty()
    region = StringProperty() # e.g. US, LAC, SA, Sub-saharn Africa, East Africa, West Africa, Southeast Asia)
    description = StringProperty()
    public = BooleanProperty(default=False)

class CallCenterProperties(DocumentSchema):
    enabled = BooleanProperty(default=False)
    case_owner_id = StringProperty()
    case_type = StringProperty()

class LicenseAgreement(DocumentSchema):
    signed = BooleanProperty(default=False)
    type = StringProperty()
    date = DateTimeProperty()
    user_id = StringProperty()
    user_ip = StringProperty()
    version = StringProperty()

class InternalProperties(DocumentSchema, UpdatableSchema):
    """
    Project properties that should only be visible/editable by superusers
    """
    sf_contract_id = StringProperty()
    sf_account_id = StringProperty()
    commcare_edition = StringProperty(choices=["", "standard", "plus", "advanced"], default="")
    services = StringProperty(choices=["", "basic", "plus", "full", "custom"], default="")
    initiative = StringListProperty()
    project_state = StringProperty(choices=["", "POC", "transition", "at-scale"], default="")
    self_started = BooleanProperty()
    area = StringProperty()
    sub_area = StringProperty()
    using_adm = BooleanProperty()
    using_call_center = BooleanProperty()
    custom_eula = BooleanProperty()
    can_use_data = BooleanProperty()
    notes = StringProperty()
    organization_name = StringProperty()
    platform = StringListProperty()
    project_manager = StringProperty()
    phone_model = StringProperty()


class CaseDisplaySettings(DocumentSchema):
    case_details = DictProperty(
        verbose_name="Mapping of case type to definitions of properties "
                     "to display above the fold on case details")
    form_details = DictProperty(
        verbose_name="Mapping of form xmlns to definitions of properties "
                     "to display for individual forms")

    # todo: case list

class DynamicReportConfig(DocumentSchema):
    """configurations of generic/template reports to be set up for this domain"""
    report = StringProperty() # fully-qualified path to template report class
    name = StringProperty() # report display name in sidebar
    kwargs = DictProperty() # arbitrary settings to configure report

class DynamicReportSet(DocumentSchema):
    """a set of dynamic reports grouped under a section header in the sidebar"""
    section_title = StringProperty()
    reports = SchemaListProperty(DynamicReportConfig)


LOGO_ATTACHMENT = 'logo.png'


class Domain(Document, HQBillingDomainMixin, SnapshotMixin):
    """Domain is the highest level collection of people/stuff
       in the system.  Pretty much everything happens at the
       domain-level, including user membership, permission to
       see data, reports, charts, etc."""

    name = StringProperty()
    is_active = BooleanProperty()
    is_public = BooleanProperty(default=False)
    date_created = DateTimeProperty()
    default_timezone = StringProperty(default=getattr(settings, "TIME_ZONE", "UTC"))
    case_sharing = BooleanProperty(default=False)
    secure_submissions = BooleanProperty(default=False)
    ota_restore_caching = BooleanProperty(default=False)
    organization = StringProperty()
    hr_name = StringProperty() # the human-readable name for this project within an organization
    creating_user = StringProperty() # username of the user who created this domain

    # domain metadata
    project_type = StringProperty() # e.g. MCH, HIV
    customer_type = StringProperty() # plus, full, etc.
    is_test = BooleanProperty(default=True)
    description = StringProperty()
    short_description = StringProperty()
    is_shared = BooleanProperty(default=False)
    commtrack_enabled = BooleanProperty(default=False)
    call_center_config = SchemaProperty(CallCenterProperties)
    restrict_superusers = BooleanProperty(default=False)

    case_display = SchemaProperty(CaseDisplaySettings)

    # CommConnect settings
    commconnect_enabled = BooleanProperty(default=False)
    survey_management_enabled = BooleanProperty(default=False)
    sms_case_registration_enabled = BooleanProperty(default=False) # Whether or not a case can register via sms
    sms_case_registration_type = StringProperty() # Case type to apply to cases registered via sms
    sms_case_registration_owner_id = StringProperty() # Owner to apply to cases registered via sms
    sms_case_registration_user_id = StringProperty() # Submitting user to apply to cases registered via sms
    sms_mobile_worker_registration_enabled = BooleanProperty(default=False) # Whether or not a mobile worker can register via sms
    default_sms_backend_id = StringProperty()

    # exchange/domain copying stuff
    is_snapshot = BooleanProperty(default=False)
    is_approved = BooleanProperty(default=False)
    snapshot_time = DateTimeProperty()
    published = BooleanProperty(default=False)
    license = StringProperty(choices=LICENSES, default='cc')
    title = StringProperty()
    cda = SchemaProperty(LicenseAgreement)
    multimedia_included = BooleanProperty(default=True)
    downloads = IntegerProperty(default=0) # number of downloads for this specific snapshot
    full_downloads = IntegerProperty(default=0) # number of downloads for all snapshots from this domain
    author = StringProperty()
    phone_model = StringProperty()
    attribution_notes = StringProperty()
    publisher = StringProperty(choices=["organization", "user"], default="user")
    yt_id = StringProperty()

    deployment = SchemaProperty(Deployment)

    image_path = StringProperty()
    image_type = StringProperty()

    migrations = SchemaProperty(DomainMigrations)

    cached_properties = DictProperty()

    internal = SchemaProperty(InternalProperties)

    dynamic_reports = SchemaListProperty(DynamicReportSet)

    # extra user specified properties
    tags = StringListProperty()
    area = StringProperty(choices=AREA_CHOICES)
    sub_area = StringProperty(choices=SUB_AREA_CHOICES)
    launch_date = DateTimeProperty

    # to be eliminated from projects and related documents when they are copied for the exchange
    _dirty_fields = ('admin_password', 'admin_password_charset', 'city', 'country', 'region', 'customer_type')


    @property
    def domain_type(self):
        """
        The primary type of this domain.  Used to determine site-specific
        branding.
        """
        if self.commtrack_enabled:
            return 'commtrack'
        else:
            return 'commcare'

    @classmethod
    def wrap(cls, data):
        # for domains that still use original_doc
        should_save = False
        if 'original_doc' in data:
            original_doc = data['original_doc']
            del data['original_doc']
            should_save = True
            if original_doc:
                original_doc = Domain.get_by_name(original_doc)
                data['copy_history'] = [original_doc._id]

        # for domains that have a public domain license
        if 'license' in data:
            if data.get("license", None) == "public":
                data["license"] = "cc"
                should_save = True

        if 'slug' in data and data["slug"]:
            data["hr_name"] = data["slug"]
            del data["slug"]

        self = super(Domain, cls).wrap(data)
        if self.get_id:
            self.apply_migrations()
        if should_save:
            self.save()
        return self

    @staticmethod
    def active_for_user(user, is_active=True):
        if isinstance(user, AnonymousUser):
            return []
        from corehq.apps.users.models import CouchUser
        if isinstance(user, CouchUser):
            couch_user = user
        else:
            couch_user = CouchUser.from_django_user(user)
        if couch_user:
            domain_names = couch_user.get_domains()
            return cache_core.cached_view(Domain.get_db(), "domain/by_status",
                                          keys=[[is_active, d] for d in domain_names],
                                          reduce=False,
                                          include_docs=True,
                                          wrapper=Domain.wrap
            )
        else:
            return []

    @classmethod
    def field_by_prefix(cls, field, prefix='', is_approved=True):
        # unichr(0xfff8) is something close to the highest character available
        res = cls.view("domain/fields_by_prefix",
                                    group=True,
                                    startkey=[field, is_approved, prefix],
                                    endkey=[field, is_approved, "%s%c" % (prefix, unichr(0xfff8)), {}])
        vals = [(d['value'], d['key'][2]) for d in res]
        vals.sort(reverse=True)
        return [(v[1], v[0]) for v in vals]

    @classmethod
    def get_by_field(cls, field, value, is_approved=True):
        return cls.view('domain/fields_by_prefix', key=[field, is_approved, value], reduce=False, include_docs=True).all()

    def apply_migrations(self):
        self.migrations.apply(self)

    @staticmethod
    def all_for_user(user):
        if not hasattr(user,'get_profile'):
            # this had better be an anonymous user
            return []
        from corehq.apps.users.models import CouchUser
        couch_user = CouchUser.from_django_user(user)
        if couch_user:
            domain_names = couch_user.get_domains()
            return Domain.view("domain/domains",
                                    keys=domain_names,
                                    reduce=False,
                                    include_docs=True).all()
        else:
            return []

    def add(self, model_instance, is_active=True):
        """
        Add something to this domain, through the generic relation.
        Returns the created membership object
        """
        # Add membership info to Couch
        couch_user = model_instance.get_profile().get_couch_user()
        couch_user.add_domain_membership(self.name)
        couch_user.save()

    def applications(self):
        from corehq.apps.app_manager.models import ApplicationBase
        return ApplicationBase.view('app_manager/applications_brief',
                                    startkey=[self.name],
                                    endkey=[self.name, {}]).all()

    def full_applications(self, include_builds=True):
        from corehq.apps.app_manager.models import Application, RemoteApp
        WRAPPERS = {'Application': Application, 'RemoteApp': RemoteApp}
        def wrap_application(a):
            return WRAPPERS[a['doc']['doc_type']].wrap(a['doc'])

        if include_builds:
            startkey = [self.name]
            endkey = [self.name, {}]
        else:
            startkey = [self.name, None]
            endkey = [self.name, None, {}]

        return get_db().view('app_manager/applications',
            startkey=startkey,
            endkey=endkey,
            include_docs=True,
            wrapper=wrap_application).all()

    @cached_property
    def versions(self):
        apps = self.applications()
        return list(set(a.application_version for a in apps))

    @cached_property
    def has_case_management(self):
        for app in self.full_applications():
            if app.doc_type == 'Application':
                if app.has_case_management():
                    return True
        return False

    @cached_property
    def has_media(self):
        for app in self.full_applications():
            if app.doc_type == 'Application' and app.has_media():
                return True
        return False

    def all_users(self):
        from corehq.apps.users.models import CouchUser
        return CouchUser.by_domain(self.name)

    def has_shared_media(self):
        return False

    def recent_submissions(self):
        from corehq.apps.reports.util import make_form_couch_key
        key = make_form_couch_key(self.name)
        res = get_db().view('reports_forms/all_forms',
            startkey=key+[{}],
            endkey=key,
            descending=True,
            reduce=False,
            include_docs=False,
            limit=1).all()
        if len(res) > 0: # if there have been any submissions in the past 30 days
            return (datetime.now() <=
                    datetime.strptime(res[0]['value']['submission_time'], "%Y-%m-%dT%H:%M:%SZ")
                    + timedelta(days=30))
        else:
            return False

    @cached_property
    def languages(self):
        apps = self.applications()
        return set(chain.from_iterable([a.langs for a in apps]))

    def readable_languages(self):
        return ', '.join(lang_lookup[lang] or lang for lang in self.languages())

    def __unicode__(self):
        return self.name

    @classmethod
    def _get_by_name(cls, name, strict):
        if not name:
            # get_by_name should never be called with name as None (or '', etc)
            # I fixed the code in such a way that if I raise a ValueError
            # all tests pass and basic pages load,
            # but in order not to break anything in the wild,
            # I'm opting to notify by email if/when this happens
            # but fall back to the previous behavior of returning None
            try:
                raise ValueError('%r is not a valid domain name' % name)
            except ValueError:
                if settings.DEBUG:
                    raise
                else:
                    notify_exception(None, '%r is not a valid domain name' % name)
                    return None
        extra_args = {'stale': settings.COUCH_STALE_QUERY} if not strict else {}

        db = cls.get_db()
        res = cache_core.cached_view(db, "domain/domains", key=name, reduce=False,
                                     include_docs=True, wrapper=cls.wrap, force_invalidate=strict,
                                     **extra_args)

        if len(res) > 0:
            result = res[0]
        else:
            result = None

        if result is None and not strict:
            # on the off chance this is a brand new domain, try with strict
            return cls.get_by_name(name, strict=True)

        return result

    @classmethod
    def get_by_name(cls, name, strict=False):
        key = 'Domain.get_by_name:%s' % name
        if not strict:
            result = cache.get(key)
        else:
            result = None

        if result is None:
            result = cls._get_by_name(name, strict)
            cache.set(key, result.to_json() if result else 'null', 5)
        else:
            if result == 'null':
                result = None
            else:
                result = cls.wrap(result)
        return result


    @classmethod
    def get_by_organization(cls, organization):
        result = cache_core.cached_view(cls.get_db(), "domain/by_organization",
                               startkey=[organization],
                               endkey=[organization, {}],
                               reduce=False,
                               include_docs=True,
                               wrapper=cls.wrap
        )
        return result

    @classmethod
    def get_by_organization_and_hrname(cls, organization, hr_name):
        result = cls.view("domain/by_organization",
                          key=[organization, hr_name],
                          reduce=False,
                          include_docs=True)
        return result

    @classmethod
    def get_or_create_with_name(cls, name, is_active=False):
        result = cls.view("domain/domains",
            key=name,
            reduce=False,
            include_docs=True).first()
        if result:
            return result
        else:
            new_domain = Domain(name=name,
                            is_active=is_active,
                            date_created=datetime.utcnow())
            new_domain.save(**get_safe_write_kwargs())
            return new_domain

    def password_format(self):
        """
        This was a performance hit, so for now we'll just return 'a' no matter what
#        If a single application is alphanumeric, return alphanumeric; otherwise, return numeric
        """
#        for app in self.full_applications():
#            if hasattr(app, 'profile'):
#                format = app.profile.get('properties', {}).get('password_format', 'n')
#                if format == 'a':
#                    return 'a'
#        return 'n'
        return 'a'

    @classmethod
    def get_all(cls, include_docs=True):
        return Domain.view("domain/not_snapshots",
                            include_docs=include_docs).all()

    def case_sharing_included(self):
        return self.case_sharing or reduce(lambda x, y: x or y, [getattr(app, 'case_sharing', False) for app in self.applications()], False)

    def save(self, **params):
        super(Domain, self).save(**params)

        from corehq.apps.domain.signals import commcare_domain_post_save
        results = commcare_domain_post_save.send_robust(sender='domain',
                                                     domain=self)
        for result in results:
            # Second argument is None if there was no error
            if result[1]:
                notify_exception(
                    None,
                    message="Error occured during domain post_save %s: %s" %
                            (self.name, str(result[1]))
                )

    def save_copy(self, new_domain_name=None, user=None, ignore=None):
        from corehq.apps.app_manager.models import get_app
        from corehq.apps.reminders.models import CaseReminderHandler

        ignore = ignore if ignore is not None else []
        if new_domain_name is not None and Domain.get_by_name(new_domain_name):
            return None
        db = get_db()

        new_id = db.copy_doc(self.get_id)['id']
        if new_domain_name is None:
            new_domain_name = new_id
        new_domain = Domain.get(new_id)
        new_domain.name = new_domain_name
        new_domain.copy_history = self.get_updated_history()
        new_domain.is_snapshot = False
        new_domain.snapshot_time = None
        new_domain.organization = None # TODO: use current user's organization (?)

        # reset stuff
        new_domain.cda.signed = False
        new_domain.cda.date = None
        new_domain.cda.type = None
        new_domain.cda.user_id = None
        new_domain.cda.user_ip = None
        new_domain.is_test = True
        new_domain.internal = InternalProperties()
        new_domain.creating_user = user.username if user else None

        for field in self._dirty_fields:
            if hasattr(new_domain, field):
                delattr(new_domain, field)

        new_comps = {}  # a mapping of component's id to it's copy
        for res in db.view('domain/related_to_domain', key=[self.name, True]):
            if not self.is_snapshot and res['value']['doc_type'] in ('Application', 'RemoteApp'):
                app = get_app(self.name, res['value']['_id']).get_latest_saved()
                if app:
                    comp = self.copy_component(app.doc_type, app._id, new_domain_name, user=user)
                else:
                    comp = self.copy_component(res['value']['doc_type'], res['value']['_id'], new_domain_name, user=user)
            elif res['value']['doc_type'] not in ignore:
                comp = self.copy_component(res['value']['doc_type'], res['value']['_id'], new_domain_name, user=user)
            else:
                comp = None
            if comp:
                new_comps[res['value']['_id']] = comp

        new_domain.save()

        if user:
            def add_dom_to_user(user):
                user.add_domain_membership(new_domain_name, is_admin=True)
            apply_update(user, add_dom_to_user)

        def update_events(handler):
            """
            Change the form_unique_id to the proper form for each event in a newly copied CaseReminderHandler
            """
            from corehq.apps.app_manager.models import FormBase
            for event in handler.events:
                if not event.form_unique_id:
                    continue
                form = FormBase.get_form(event.form_unique_id)
                form_app = form.get_app()
                m_index, f_index = form_app.get_form_location(form.unique_id)
                form_copy = new_comps[form_app._id].get_module(m_index).get_form(f_index)
                event.form_unique_id = form_copy.unique_id

        def update_for_copy(handler):
            handler.active = False
            update_events(handler)

        if 'CaseReminderHandler' not in ignore:
            for handler in CaseReminderHandler.get_handlers(new_domain_name):
                apply_update(handler, update_for_copy)

        return new_domain

    def copy_component(self, doc_type, id, new_domain_name, user=None):
        from corehq.apps.app_manager.models import import_app
        from corehq.apps.users.models import UserRole
        from corehq.apps.reminders.models import CaseReminderHandler, ON_DATETIME

        str_to_cls = {
            'UserRole': UserRole,
            'CaseReminderHandler': CaseReminderHandler,
        }
        db = get_db()
        if doc_type in ('Application', 'RemoteApp'):
            new_doc = import_app(id, new_domain_name)
            new_doc.copy_history.append(id)
        else:
            cls = str_to_cls[doc_type]
            new_id = db.copy_doc(id)['id']

            new_doc = cls.get(new_id)

            if new_doc.doc_type == 'CaseReminderHandler' and new_doc.start_condition_type == ON_DATETIME:
                return None

            for field in self._dirty_fields:
                if hasattr(new_doc, field):
                    delattr(new_doc, field)

            if hasattr(cls, '_meta_fields'):
                for field in cls._meta_fields:
                    if not field.startswith('_') and hasattr(new_doc, field):
                        delattr(new_doc, field)

            new_doc.domain = new_domain_name

        if self.is_snapshot and doc_type == 'Application':
            new_doc.prepare_multimedia_for_exchange()

        new_doc.save()
        return new_doc

    def save_snapshot(self, ignore=None):
        if self.is_snapshot:
            return self
        else:
            ignore = ignore if ignore is not None else []
            copy = self.save_copy(ignore=ignore)
            if copy is None:
                return None
            copy.is_snapshot = True
            copy.organization = self.organization # i don't think we want this?
            copy.snapshot_time = datetime.now()
            del copy.deployment
            copy.save()
            return copy

    def from_snapshot(self):
        return not self.is_snapshot and self.original_doc is not None

    def snapshots(self):
        return Domain.view('domain/snapshots',
            startkey=[self._id, {}],
            endkey=[self._id],
            include_docs=True,
            reduce=False,
            descending=True
        )

    @memoized
    def published_snapshot(self):
        snapshots = self.snapshots().all()
        for snapshot in snapshots:
            if snapshot.published:
                return snapshot
        return None

    @classmethod
    def published_snapshots(cls, include_unapproved=False, page=None, per_page=10):
        skip = None
        limit = None
        if page:
            skip = (page - 1) * per_page
            limit = per_page
        if include_unapproved:
            return cls.view('domain/published_snapshots', startkey=[False, {}], include_docs=True, descending=True, limit=limit, skip=skip)
        else:
            return cls.view('domain/published_snapshots', endkey=[True], include_docs=True, descending=True, limit=limit, skip=skip)

    @classmethod
    def snapshot_search(cls, query, page=None, per_page=10):
        skip = None
        limit = None
        if page:
            skip = (page - 1) * per_page
            limit = per_page
        results = get_db().search('domain/snapshot_search',
            q=json.dumps(query),
            limit=limit,
            skip=skip,
            #stale='ok',
        )
        return map(cls.get, [r['id'] for r in results]), results.total_rows

    @memoized
    def get_organization(self):
        from corehq.apps.orgs.models import Organization
        return Organization.get_by_name(self.organization)

    @memoized
    def organization_title(self):
        if self.organization:
            return self.get_organization().title
        else:
            return ''

    def update_deployment(self, **kwargs):
        self.deployment.update(kwargs)
        self.save()

    def update_internal(self, **kwargs):
        self.internal.update(kwargs)
        self.save()

    def display_name(self):
        if self.is_snapshot:
            return "Snapshot of %s" % self.copied_from.display_name()
        if self.hr_name and self.organization:
            return self.hr_name
        else:
            return self.name

    def long_display_name(self):
        if self.is_snapshot:
            return format_html(
                "Snapshot of {0} &gt; {1}",
                self.get_organization().title,
                self.copied_from.display_name()
            )
        if self.organization:
            return format_html(
                '{0} &gt; {1}',
                self.get_organization().title,
                self.hr_name or self.name
            )
        else:
            return self.name

    __str__ = long_display_name

    def get_license_display(self):
        return LICENSES.get(self.license)

    def copies(self):
        return Domain.view('domain/copied_from_snapshot', key=self._id, include_docs=True)

    def copies_of_parent(self):
        return Domain.view('domain/copied_from_snapshot', keys=[s._id for s in self.copied_from.snapshots()], include_docs=True)

    def delete(self):
        # delete all associated objects
        db = get_db()
        related_docs = db.view('domain/related_to_domain', startkey=[self.name], endkey=[self.name, {}], include_docs=True)
        for doc in related_docs:
            db.delete_doc(doc['doc'])
        super(Domain, self).delete()

    def all_media(self, from_apps=None): #todo add documentation or refactor
        from corehq.apps.hqmedia.models import CommCareMultimedia
        dom_with_media = self if not self.is_snapshot else self.copied_from

        if self.is_snapshot:
            app_ids = [app.copied_from.get_id for app in self.full_applications()]
            if from_apps:
                from_apps = set([a_id for a_id in app_ids if a_id in from_apps])
            else:
                from_apps = app_ids

        if from_apps:
            media = []
            media_ids = set()
            apps = [app for app in dom_with_media.full_applications() if app.get_id in from_apps]
            for app in apps:
                if app.doc_type != 'Application':
                    continue
                for _, m in app.get_media_objects():
                    if m.get_id not in media_ids:
                        media.append(m)
                        media_ids.add(m.get_id)
            return media

        return CommCareMultimedia.view('hqmedia/by_domain', key=dom_with_media.name, include_docs=True).all()

    def most_restrictive_licenses(self, apps_to_check=None):
        from corehq.apps.hqmedia.utils import most_restrictive
        licenses = [m.license['type'] for m in self.all_media(from_apps=apps_to_check) if m.license]
        return most_restrictive(licenses)

    @classmethod
    def popular_sort(cls, domains):
        sorted_list = []
        MIN_REVIEWS = 1.0

        domains = [(domain, Review.get_average_rating_by_app(domain.copied_from._id), Review.get_num_ratings_by_app(domain.copied_from._id)) for domain in domains]
        domains = [(domain, avg or 0.0, num or 0) for domain, avg, num in domains]

        total_average_sum = sum(avg for domain, avg, num in domains)
        total_average_count = len(domains)
        if not total_average_count:
            return []
        total_average = (total_average_sum / total_average_count)

        for domain, average_rating, num_ratings in domains:
            if num_ratings == 0:
                sorted_list.append((0.0, domain))
            else:
                weighted_rating = ((num_ratings / (num_ratings + MIN_REVIEWS)) * average_rating + (MIN_REVIEWS / (num_ratings + MIN_REVIEWS)) * total_average)
                sorted_list.append((weighted_rating, domain))

        sorted_list = [domain for weighted_rating, domain in sorted(sorted_list, key=lambda domain: domain[0], reverse=True)]

        return sorted_list

    @classmethod
    def hit_sort(cls, domains):
        domains = list(domains)
        domains = sorted(domains, key=lambda domain: domain.download_count, reverse=True)
        return domains

    @classmethod
    def public_deployments(cls):
        return Domain.view('domain/with_deployment', include_docs=True).all()

    @classmethod
    def get_module_by_name(cls, domain_name):
        """
        import and return the python module corresponding to domain_name, or
        None if it doesn't exist.

        """
        from corehq.apps.domain.utils import get_domain_module_map
        module_name = get_domain_module_map().get(domain_name, domain_name)

        try:
            return import_module(module_name) if module_name else None
        except ImportError:
            return None

    @property
    def commtrack_settings(self):
        # this import causes some dependency issues so lives in here
        from corehq.apps.commtrack.models import CommtrackConfig
        if self.commtrack_enabled:
            return CommtrackConfig.for_domain(self.name)
        else:
            return None

    @property
    def has_custom_logo(self):
        return (self['_attachments'] and
                LOGO_ATTACHMENT in self['_attachments'])

    def get_custom_logo(self):
        if not self.has_custom_logo:
            return None

        return (
            self.fetch_attachment(LOGO_ATTACHMENT),
            self['_attachments'][LOGO_ATTACHMENT]['content_type']
        )

    def get_case_display(self, case):
        """Get the properties display definition for a given case"""
        return self.case_display.case_details.get(case.type)

    def get_form_display(self, form):
        """Get the properties display definition for a given XFormInstance"""
        return self.case_display.form_details.get(form.xmlns)

    @property
    def total_downloads(self):
        """
            Returns the total number of downloads from every snapshot created from this domain
        """
        return get_db().view("domain/snapshots",
            startkey=[self.get_id],
            endkey=[self.get_id, {}],
            reduce=True,
            include_docs=False,
        ).one()["value"]

    @property
    @memoized
    def download_count(self):
        """
            Updates and returns the total number of downloads from every sister snapshot.
        """
        if self.is_snapshot:
            self.full_downloads = self.copied_from.total_downloads
        return self.full_downloads

class DomainCounter(Document):
    domain = StringProperty()
    name = StringProperty()
    count = IntegerProperty()
    
    @classmethod
    def get_or_create(cls, domain, name):
        #TODO: Need to make this atomic
        counter = cls.view("domain/counter",
            key = [domain, name],
            include_docs=True
        ).one()
        if counter is None:
            counter = DomainCounter (
                domain = domain,
                name = name,
                count = 0
            )
            counter.save()
        return counter
    
    @classmethod
    def increment(cls, domain, name, amount=1):
        num_tries = 0
        while True:
            try:
                counter = cls.get_or_create(domain, name)
                range_start = counter.count + 1
                counter.count += amount
                counter.save()
                range_end = counter.count
                break
            except ResourceConflict:
                num_tries += 1
                if num_tries >= 500:
                    raise
        return (range_start, range_end)
<|MERGE_RESOLUTION|>--- conflicted
+++ resolved
@@ -10,11 +10,7 @@
 from django.core.cache import cache
 from django.utils.safestring import mark_safe
 from corehq.apps.appstore.models import Review, SnapshotMixin
-<<<<<<< HEAD
-from corehq.apps.domain.utils import get_domain_module_map
 from dimagi.utils.couch.cache import cache_core
-=======
->>>>>>> bac66b53
 from dimagi.utils.decorators.memoized import memoized
 from dimagi.utils.html import format_html
 from dimagi.utils.logging import notify_exception
@@ -470,7 +466,7 @@
         return self.name
 
     @classmethod
-    def _get_by_name(cls, name, strict):
+    def get_by_name(cls, name, strict=False):
         if not name:
             # get_by_name should never be called with name as None (or '', etc)
             # I fixed the code in such a way that if I raise a ValueError
@@ -505,25 +501,6 @@
         return result
 
     @classmethod
-    def get_by_name(cls, name, strict=False):
-        key = 'Domain.get_by_name:%s' % name
-        if not strict:
-            result = cache.get(key)
-        else:
-            result = None
-
-        if result is None:
-            result = cls._get_by_name(name, strict)
-            cache.set(key, result.to_json() if result else 'null', 5)
-        else:
-            if result == 'null':
-                result = None
-            else:
-                result = cls.wrap(result)
-        return result
-
-
-    @classmethod
     def get_by_organization(cls, organization):
         result = cache_core.cached_view(cls.get_db(), "domain/by_organization",
                                startkey=[organization],
@@ -907,7 +884,6 @@
         """
         import and return the python module corresponding to domain_name, or
         None if it doesn't exist.
-
         """
         from corehq.apps.domain.utils import get_domain_module_map
         module_name = get_domain_module_map().get(domain_name, domain_name)
