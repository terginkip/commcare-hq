--- conflicted
+++ resolved
@@ -4,14 +4,11 @@
     SessionNavigate.Router = Marionette.AppRouter.extend({
         appRoutes: {
             "apps": "listApps", // list all apps available to this user
-<<<<<<< HEAD
             "apps/:id": "selectApp", // select the app under :id and list root commands
             "apps/:id/menu": "listMenus", // select the app under :id, make session steps in params, display screen
             "sessions": "listSessions", //list all this user's current sessions (incomplete forms)
             "sessions/:id": "getSession",
-=======
             ":session": "listMenus",
->>>>>>> d1a5a7b9
         },
     });
 
@@ -37,7 +34,6 @@
         showDetail: function (model, index) {
             SessionNavigate.MenuList.Controller.showDetail(model, index);
         },
-<<<<<<< HEAD
         listSessions: function() {
             FormplayerFrontend.request("clearForm");
             SessionNavigate.SessionList.Controller.listSessions();
@@ -45,13 +41,6 @@
 
         getSession: function(sessionId) {
             FormplayerFrontend.request("getSession", sessionId);
-=======
-        listSessions: function () {
-            SessionNavigate.SessionList.Controller.listSessions();
-        },
-        getIncompleteForm: function (sessionId) {
-            FormplayerFrontend.request("getIncompleteForm", sessionId);
->>>>>>> d1a5a7b9
         },
         renderResponse: function (menuResponse) {
             var NextScreenCollection = Backbone.Collection.extend({});
