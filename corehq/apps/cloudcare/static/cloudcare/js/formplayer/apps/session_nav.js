/*global FormplayerFrontend, Util */

FormplayerFrontend.module("SessionNavigate", function (SessionNavigate, FormplayerFrontend, Backbone, Marionette) {
    SessionNavigate.Router = Marionette.AppRouter.extend({
        appRoutes: {
            "apps": "listApps", // list all apps available to this user
            "single_app/:id": "singleApp", // Show app in phone mode (SingleAppView)
            "sessions": "listSessions", //list all this user's current sessions (incomplete forms)
            "sessions/:id": "getSession",
            "local/:path": "localInstall",
            ":session": "listMenus",  // Default route
        },
    });

    var API = {
        listApps: function () {
            FormplayerFrontend.trigger("clearForm");
            SessionNavigate.AppList.Controller.listApps();
        },
        singleApp: function(appId) {
            SessionNavigate.AppList.Controller.singleApp(appId);
        },
        selectApp: function (appId) {
            SessionNavigate.MenuList.Controller.selectMenu({
                'appId': appId,
            });
        },
        listMenus: function (sessionObject) {
            FormplayerFrontend.trigger("clearForm");
            var urlObject = Util.CloudcareUrl.fromJson(
                Util.encodedUrlToObject(sessionObject || Backbone.history.getFragment())
            );
            SessionNavigate.MenuList.Controller.selectMenu(urlObject);
        },
        showDetail: function (model, detailTabIndex) {
            SessionNavigate.MenuList.Controller.showDetail(model, detailTabIndex);
        },
        listSessions: function() {
            FormplayerFrontend.trigger("clearForm");
            SessionNavigate.SessionList.Controller.listSessions();
        },
        getSession: function(sessionId) {
            FormplayerFrontend.request("getSession", sessionId);
        },
<<<<<<< HEAD
        localInstall: function(path) {
            FormplayerFrontend.trigger("localInstall", path);
        },
        renderResponse: function (menuResponse) {
            FormplayerFrontend.request("clearForm");
            var NextScreenCollection = Backbone.Collection.extend({});
            var nextScreenCollection;
            //TODO: clean up this hackiness
            if (menuResponse.commands) {
                nextScreenCollection = new NextScreenCollection(menuResponse.commands);
                nextScreenCollection.type = "commands";
            } else {
                nextScreenCollection = new NextScreenCollection(menuResponse.entities);
                nextScreenCollection.type = "entities";
            }
            nextScreenCollection.title = menuResponse.title;
            nextScreenCollection.locales = menuResponse.locales;
            nextScreenCollection.sessionId = menuResponse.menuSessionId;
            nextScreenCollection.headers = menuResponse.headers;
            nextScreenCollection.styles = menuResponse.styles;
            nextScreenCollection.tiles = menuResponse.tiles;
            nextScreenCollection.action = menuResponse.action;
            nextScreenCollection.breadcrumbs = menuResponse.breadcrumbs;
            var currentFragment = Backbone.history.getFragment();
            var urlObject = Util.CloudcareUrl.fromJson(Util.encodedUrlToObject(currentFragment));
            urlObject.setSessionId(nextScreenCollection.sessionId);
            var encodedUrl = Util.objectToEncodedUrl(urlObject.toJson());
=======
        /**
         * renderResponse
         *
         * Takes a response from a successfully submitted form and routes
         * the application to the correct screen. In normal circumstances,
         * the response is a menu response since the user is navigating to
         * module list or home screen. When linking forms, the response will
         * be a form response which will route to a new form.
         */
        renderResponse: function (response) {
            FormplayerFrontend.trigger("clearForm");
            var currentFragment,
                urlObject,
                encodedUrl,
                sessionId,
                menuCollection;

            // Response can be a form response which will result in the the session id
            // being stored in the session_id field. If it's menu response it will be
            // stored in menuSessionId
            sessionId = response.session_id || response.menuSessionId;

            currentFragment = Backbone.history.getFragment();
            urlObject = Util.CloudcareUrl.fromJson(Util.encodedUrlToObject(currentFragment));
            urlObject.setSessionId(sessionId);
            encodedUrl = Util.objectToEncodedUrl(urlObject.toJson());
            response.appId = urlObject.appId;
            response.sessionId = sessionId;

            // When the response gets parsed, it will automatically trigger form
            // entry if it is a form response.
            menuCollection = new FormplayerFrontend.Entities.MenuSelectCollection(
                response,
                { parse: true }
            );

>>>>>>> 94a41801
            FormplayerFrontend.navigate(encodedUrl);

            SessionNavigate.MenuList.Controller.showMenu(menuCollection);
        },
    };

    FormplayerFrontend.on("apps:currentApp", function () {
        var urlObject = Util.currentUrlToObject();
        urlObject.clearExceptApp();
        Util.setUrlToObject(urlObject);
        API.selectApp(urlObject.appId);
    });

    FormplayerFrontend.on("apps:list", function () {
        FormplayerFrontend.navigate("apps");
        API.listApps();
    });

    FormplayerFrontend.on("app:select", function (appId) {
        var urlObject = new Util.CloudcareUrl({'appId': appId});
        Util.setUrlToObject(urlObject);
        API.selectApp(appId);
    });

    FormplayerFrontend.on('app:singleApp', function(appId) {
        FormplayerFrontend.navigate("/single_app/" + appId);
        API.singleApp(appId);
    });

    FormplayerFrontend.on("menu:select", function (index) {
        var urlObject = Util.currentUrlToObject();
        urlObject.addStep(index);
        Util.setUrlToObject(urlObject);
        API.listMenus();
    });

    FormplayerFrontend.on("menu:paginate", function (page) {
        var urlObject = Util.currentUrlToObject();
        urlObject.setPage(page);
        Util.setUrlToObject(urlObject);
        API.listMenus();
    });

    FormplayerFrontend.on("menu:search", function (search) {
        var urlObject = Util.currentUrlToObject();
        urlObject.setSearch(search);
        Util.setUrlToObject(urlObject);
        API.listMenus();
    });

    FormplayerFrontend.on("menu:query", function (queryDict) {
        var urlObject = Util.currentUrlToObject();
        urlObject.setQuery(queryDict);
        Util.setUrlToObject(urlObject);
        API.listMenus();
    });

    FormplayerFrontend.on("menu:show:detail", function (model, detailTabIndex) {
        API.showDetail(model, detailTabIndex);
    });

    FormplayerFrontend.on("sessions", function () {
        FormplayerFrontend.navigate("/sessions");
        API.listSessions();
    });

    FormplayerFrontend.on("getSession", function (sessionId) {
        FormplayerFrontend.navigate("/sessions/" + sessionId);
        API.getSession(sessionId);
    });

    FormplayerFrontend.on("renderResponse", function (menuResponse) {
        API.renderResponse(menuResponse);
    });

    SessionNavigate.on("start", function () {
        new SessionNavigate.Router({
            controller: API,
        });
    });

    FormplayerFrontend.on("breadcrumbSelect", function (index) {
        FormplayerFrontend.trigger("clearForm");
        var urlObject = Util.currentUrlToObject();
        urlObject.spliceSteps(index);
        Util.setUrlToObject(urlObject);
        var options = {
            'appId': urlObject.appId,
            'steps': urlObject.steps,
        }
        SessionNavigate.MenuList.Controller.selectMenu(options);
    });


    FormplayerFrontend.on("localInstall", function (path) {
        var urlObject = new Util.CloudcareUrl({
            'installReference': path,
        });
        Util.setUrlToObject(urlObject);
        SessionNavigate.MenuList.Controller.selectMenu(urlObject);
    });
});<|MERGE_RESOLUTION|>--- conflicted
+++ resolved
@@ -42,35 +42,9 @@
         getSession: function(sessionId) {
             FormplayerFrontend.request("getSession", sessionId);
         },
-<<<<<<< HEAD
         localInstall: function(path) {
             FormplayerFrontend.trigger("localInstall", path);
         },
-        renderResponse: function (menuResponse) {
-            FormplayerFrontend.request("clearForm");
-            var NextScreenCollection = Backbone.Collection.extend({});
-            var nextScreenCollection;
-            //TODO: clean up this hackiness
-            if (menuResponse.commands) {
-                nextScreenCollection = new NextScreenCollection(menuResponse.commands);
-                nextScreenCollection.type = "commands";
-            } else {
-                nextScreenCollection = new NextScreenCollection(menuResponse.entities);
-                nextScreenCollection.type = "entities";
-            }
-            nextScreenCollection.title = menuResponse.title;
-            nextScreenCollection.locales = menuResponse.locales;
-            nextScreenCollection.sessionId = menuResponse.menuSessionId;
-            nextScreenCollection.headers = menuResponse.headers;
-            nextScreenCollection.styles = menuResponse.styles;
-            nextScreenCollection.tiles = menuResponse.tiles;
-            nextScreenCollection.action = menuResponse.action;
-            nextScreenCollection.breadcrumbs = menuResponse.breadcrumbs;
-            var currentFragment = Backbone.history.getFragment();
-            var urlObject = Util.CloudcareUrl.fromJson(Util.encodedUrlToObject(currentFragment));
-            urlObject.setSessionId(nextScreenCollection.sessionId);
-            var encodedUrl = Util.objectToEncodedUrl(urlObject.toJson());
-=======
         /**
          * renderResponse
          *
@@ -106,8 +80,6 @@
                 response,
                 { parse: true }
             );
-
->>>>>>> 94a41801
             FormplayerFrontend.navigate(encodedUrl);
 
             SessionNavigate.MenuList.Controller.showMenu(menuCollection);
@@ -197,7 +169,7 @@
         var options = {
             'appId': urlObject.appId,
             'steps': urlObject.steps,
-        }
+        };
         SessionNavigate.MenuList.Controller.selectMenu(options);
     });
 
