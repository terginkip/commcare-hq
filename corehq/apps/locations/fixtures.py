from collections import defaultdict
from xml.etree import ElementTree
from corehq.apps.commtrack.util import unicode_slug
from corehq.apps.locations.models import Location
from corehq import toggles


class LocationSet(object):
    """
    Very simple class for keeping track of a set of locations
    """

    def __init__(self, locations=None):
        self.by_id = {}
        self.by_parent = defaultdict(lambda: [])
        if locations is not None:
            for loc in locations:
                self.add_location(loc)

    def add_location(self, location):
        self.by_id[location._id] = location
        self.by_parent[location.parent_id].append(location)

    def __contains__(self, item):
        return item in self.by_id


def should_sync_locations(last_sync, location_db):
    """
    Determine if any locations (already filtered to be relevant
    to this user) require syncing.
    """
    if not last_sync or not last_sync.date:
        return True

    for location in location_db.by_id.values():
        if not location.last_modified or location.last_modified >= last_sync.date:
            return True

    return False


def location_fixture_generator(user, version, case_sync_op=None, last_sync=None):
    """
    By default this will generate a fixture for the users
    location and it's "footprint", meaning the path
    to a root location through parent hierarchies.

    There is an admin feature flag that will make this generate
    a fixture with ALL locations for the domain.
    """
    project = user.project
    if (not project or not project.commtrack_enabled
        or not project.commtrack_settings
        or not project.commtrack_settings.sync_location_fixtures):
            return []

<<<<<<< HEAD
    location_db = _location_footprint(user.locations)
=======
    rewrapped_user = CommTrackUser.wrap(user.to_json())
    if toggles.SYNC_ALL_LOCATIONS.enabled(user.domain):
        location_db = _location_footprint(Location.by_domain(user.domain))
    else:
        location_db = _location_footprint(rewrapped_user.locations)
>>>>>>> 2dd74592

    if not should_sync_locations(last_sync, location_db):
        return []

    root = ElementTree.Element('fixture',
                               {'id': 'commtrack:locations',
                                'user_id': user.user_id})

    loc_types = project.location_types
    type_to_slug_mapping = dict((ltype.name, ltype.code) for ltype in loc_types)

    def location_type_lookup(location_type):
        return type_to_slug_mapping.get(location_type, unicode_slug(location_type))

    if toggles.SYNC_ALL_LOCATIONS.enabled(user.domain):
        root_locations = Location.root_locations(user.domain)
    else:
        root_locations = filter(lambda loc: loc.parent_id is None, location_db.by_id.values())

    _append_children(root, location_db, root_locations, location_type_lookup)
    return [root]


def _location_footprint(locations):
    """
    Given a list of locations, generate the footprint of those by walking up parents.

    Returns a dict of location ids to location objects.
    """
    all_locs = LocationSet(locations)
    queue = list(locations)
    while queue:
        loc = queue.pop()
        assert loc._id in all_locs
        if loc.parent_id and loc.parent_id not in all_locs:
            all_locs.add_location(loc.parent)
            queue.append(loc.parent)

    return all_locs


def _append_children(node, location_db, locations, type_lookup_function):
    by_type = _group_by_type(locations)
    for type, locs in by_type.items():
        node.append(_types_to_fixture(location_db, type, locs, type_lookup_function))


def _group_by_type(locations):
    by_type = defaultdict(lambda: [])
    for loc in locations:
        by_type[loc.location_type].append(loc)
    return by_type


def _types_to_fixture(location_db, type, locs, type_lookup_function):
    type_node = ElementTree.Element('%ss' % type_lookup_function(type))  # ghetto pluralization
    for loc in locs:
        type_node.append(_location_to_fixture(location_db, loc, type_lookup_function))
    return type_node


def _location_to_fixture(location_db, location, type_lookup_function):
    root = ElementTree.Element(type_lookup_function(location.location_type), {'id': location._id})
    fixture_fields = [
        'name',
        'site_code',
        'external_id',
        'latitude',
        'longitude',
        'location_type',
    ]
    for field in fixture_fields:
        field_node = ElementTree.Element(field)
        val = getattr(location, field)
        field_node.text = unicode(val if val is not None else '')
        root.append(field_node)

    _append_children(root, location_db, location_db.by_parent[location._id], type_lookup_function)
    return root<|MERGE_RESOLUTION|>--- conflicted
+++ resolved
@@ -55,15 +55,10 @@
         or not project.commtrack_settings.sync_location_fixtures):
             return []
 
-<<<<<<< HEAD
-    location_db = _location_footprint(user.locations)
-=======
-    rewrapped_user = CommTrackUser.wrap(user.to_json())
     if toggles.SYNC_ALL_LOCATIONS.enabled(user.domain):
         location_db = _location_footprint(Location.by_domain(user.domain))
     else:
-        location_db = _location_footprint(rewrapped_user.locations)
->>>>>>> 2dd74592
+        location_db = _location_footprint(user.locations)
 
     if not should_sync_locations(last_sync, location_db):
         return []
