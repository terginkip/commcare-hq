--- conflicted
+++ resolved
@@ -81,42 +81,6 @@
     return parent_child(domain).get(parent_type, [])
 
 
-<<<<<<< HEAD
-=======
-def location_custom_properties(domain, loc_type):
-    """
-    This was originally used to add custom properties to specific
-    location types based on domain or simply location type.
-
-    It is no longer used, and perhaps will be properly deleted
-    when there is a real way to deal with custom location properties.
-
-    But for now, an example of what you could return from here is below.
-
-    properties = [
-        CustomProperty(
-            name='village_size',
-            datatype='Integer',
-            label='Village Size',
-        ),
-        CustomProperty(
-            name='village_class',
-            datatype='Choice',
-            label='Village Class',
-            choices={'mode': 'static', 'args': _village_classes(domain)},
-        ),
-    ]
-    """
-
-    properties = []
-    return properties
-
-
-def get_loc_config(domain):
-    return dict((lt.name, lt) for lt in Domain.get_by_name(domain).location_types)
-
-
->>>>>>> 918da054
 def lookup_by_property(domain, prop_name, val, scope, root=None):
     if root and not isinstance(root, basestring):
         root = root._id
@@ -150,77 +114,6 @@
         LocationFieldsView.field_type,
     )
 
-<<<<<<< HEAD
-=======
-    try:
-        if scope == 'siblings':
-            _scope = 'child'
-            root = loc.parent
-        else:
-            _scope = scope
-            root = None
-        return lookup_by_property(domain, prop_name, val, _scope, root) - set([loc._id])
-    except ResourceNotFound:
-        # property is not indexed
-        uniqueness_set = []
-        if scope == 'global':
-            uniqueness_set = [l for l in all_locations(loc.domain) if l._id != loc._id]
-        elif scope == 'siblings':
-            uniqueness_set = loc.siblings()
-
-        return set(l._id for l in uniqueness_set if val == normalize(getattr(l, prop_name, None)))
-
-
-def get_custom_property_names(domain, loc_type, common_types):
-    return [prop.name for prop in location_custom_properties(domain, loc_type) if prop.name not in common_types]
-
-
-def get_default_column_data(domain, location_types):
-    data = {
-        'headers': {},
-        'values': {}
-    }
-
-    if Domain.get_by_name(domain).individual_consumption_defaults:
-        products = Product.by_domain(domain)
-
-        supply_point_map = SupplyPointCase.get_location_map_by_domain(domain)
-
-        consumption_dict = build_consumption_dict(domain)
-
-        if not consumption_dict:
-            return data
-
-        for loc_type in location_types:
-            loc = get_loc_config(domain)[loc_type]
-            if not loc.administrative:
-                data['headers'][loc_type] = [
-                    'default_' +
-                    p.code for p in products
-                ]
-
-                locations = Location.filter_by_type(domain, loc_type)
-                for loc in locations:
-                    if loc._id in supply_point_map:
-                        sp_id = supply_point_map[loc._id]
-                    else:
-                        # this only happens if the supply point case did
-                        # not already exist
-                        sp_id = SupplyPointCase.get_or_create_by_location(loc)._id
-
-                    data['values'][loc._id] = [
-                        get_loaded_default_monthly_consumption(
-                            consumption_dict,
-                            domain,
-                            p._id,
-                            loc_type,
-                            sp_id
-                        ) or '' for p in products
-                    ]
-            else:
-                data['headers'][loc_type] = []
-    return data
->>>>>>> 918da054
 
 class LocationExporter(object):
     def __init__(self, domain, include_consumption=False):
