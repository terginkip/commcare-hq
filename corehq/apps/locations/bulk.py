from corehq.apps.locations.exceptions import LocationImportError
from corehq.apps.locations.models import Location
from corehq.apps.locations.forms import LocationForm
from corehq.apps.locations.util import defined_location_types, parent_child
import itertools
from soil import DownloadBase
from couchdbkit.exceptions import ResourceNotFound
from corehq.apps.consumption.shortcuts import get_default_consumption, set_default_consumption_for_supply_point
from corehq.apps.commtrack.models import Product, SupplyPointCase
from decimal import Decimal, InvalidOperation
from django.utils.translation import ugettext as _


class LocationCache(object):
    """
    Used to cache locations in memory during a bulk upload for optimization
    """

    def __init__(self, domain):
        self.domain = domain
        # {(type,parent): {name: location}}
        self._existing_by_type = {}
        # {id: location}
        self._existing_by_id = {}

    def get(self, id):
        if id not in self._existing_by_id:
            self._existing_by_id[id] = Location.get(id)
        return self._existing_by_id[id]

    def get_by_name(self, loc_name, loc_type, parent):
        key = (loc_type, parent._id if parent else None)
        if key not in self._existing_by_type:
            existing = list(Location.filter_by_type(self.domain, loc_type, parent))
            self._existing_by_type[key] = dict((l.name, l) for l in existing)
            self._existing_by_id.update(dict((l._id, l) for l in existing))
        return self._existing_by_type[key].get(loc_name, None)

    def add(self, location):
        for id in location.path + [None]:
            # this just mimics the behavior in the couch view
            key = (location.location_type, id)
            if key in self._existing_by_type:
                self._existing_by_type[key][location.name] = location


<<<<<<< HEAD
def top_level_location_types(domain):
    """
    Return all location types which do not have
    any potential parents
    """
    from corehq.apps.locations.util import location_hierarchy_config
    hierarchy = location_hierarchy_config(domain)
    return [t[0] for t in hierarchy if t[1] == [None]]


class LocationImporter(object):
    def __init__(self, domain, worksheets, task):
        self.domain = domain
        self.worksheets = worksheets
        self.task = task

        self.processed = 0
        self.results = []
        self.seen_site_codes = set()

        self.parent_child_map = parent_child(self.domain)

        self.total_rows = sum(ws.worksheet.get_highest_row() for ws in worksheets)
        self.types = [ws.worksheet.title for ws in worksheets]
        self.top_level_types = top_level_location_types(domain)

    def run(self):
        for loc_type in self.top_level_types:
            self.import_loc_type(loc_type)

        return self.results

    def import_loc_type(self, loc_type):
        if loc_type in self.types:
            self.import_worksheet(self.worksheets[self.types.index(loc_type)])

            if loc_type in self.parent_child_map:
                for child_type in self.parent_child_map[loc_type]:
                    self.import_loc_type(child_type)

    def import_worksheet(self, worksheet):
=======
def import_locations(domain, importer):
    for worksheet in importer.worksheets:
>>>>>>> 3d9df9fe
        location_type = worksheet.worksheet.title

        if location_type not in defined_location_types(self.domain):
            self.results.append(_(
                "Location with type {location_type} not found, this worksheet \
                will not be imported"
                ).format(
                    location_type=location_type
                )
            )
        else:
<<<<<<< HEAD
            data = list(worksheet)

            for loc in data:
                if loc['site_code'] and loc['site_code'] in self.seen_site_codes:
                    self.results.append(_(
                        "Location {name} with site code {site_code} could not \
                        be imported due to duplicated site codes in the excel \
                        file"
                    ).format(
                        name=loc['name'],
                        site_code=loc['site_code']
                    ))
                else:
                    if loc['site_code']:
                        self.seen_site_codes.add(loc['site_code'])

                    self.results.append(import_location(
                        self.domain,
                        location_type,
                        loc,
                        self.parent_child_map
                    )['message'])
                if self.task:
                    self.processed += 1
                    DownloadBase.set_progress(
                        self.task,
                        self.processed,
                        self.total_rows
                    )
=======
            for loc in worksheet:
                yield import_location(domain, location_type, loc)['message']
                importer.add_progress()
>>>>>>> 3d9df9fe


def import_locations(domain, worksheets, task=None):
    importer = LocationImporter(domain, worksheets, task)
    results = importer.run()

    return results


def import_location(domain, location_type, location_data, parent_child_map=None):
    data = dict(location_data)

    provided_code = data.pop('site_code', None)

    parent_site_code = data.pop('parent_site_code', None)

    if not parent_child_map:
        parent_child_map = parent_child(domain)

    form_data = {}

    try:
        parent_id = _process_parent_site_code(
            parent_site_code, domain, location_type, parent_child_map
        )
    except LocationImportError as e:
        return {
            'id': None,
            'message': _('Unable to import location {0}: {1}').format(
                data.pop('name'), e
            )
        }

    existing = None
    parent = parent_id
    if provided_code:
        existing = Location.by_site_code(domain, provided_code)
        if existing:
            if existing.location_type != location_type:
                return {
                    'id': None,
                    'message': _("Existing location type error, type of {0} is not {1}").format(
                        existing.name, location_type
                    )
                }

            parent = parent_id or existing.parent_id

    form_data['site_code'] = provided_code

    form_data['parent_id'] = parent
    form_data['name'] = data.pop('name')
    form_data['location_type'] = location_type

    lat, lon = data.pop('latitude', None), data.pop('longitude', None)
    if lat and lon:
        form_data['coordinates'] = '%s, %s' % (lat, lon)

    properties = {}
    consumption = []
    for k, v in data.iteritems():
        if k.startswith('default_'):
            consumption.append((k[8:], v))
        else:
            properties[(location_type, k)] = v

    return submit_form(
        domain,
        parent,
        form_data,
        properties,
        existing,
        location_type,
        consumption
    )


def invalid_location_type(location_type, parent_obj, parent_relationships):
    return (
        parent_obj.location_type not in parent_relationships or
        location_type not in parent_relationships[parent_obj.location_type]
    )


def _process_parent_site_code(parent_site_code, domain, location_type, parent_child_map):
    if not parent_site_code:
        return None

    parent_obj = Location.by_site_code(domain, parent_site_code)
    if parent_obj:
        if invalid_location_type(location_type, parent_obj, parent_child_map):
            raise LocationImportError(
                _('Invalid parent type of {0} for child type {1}').format(
                    parent_obj.location_type,
                    location_type
                )
            )
        else:
            return parent_obj._id
    else:
        raise LocationImportError(_('Parent with id {0} does not exist in this project').format(parent_site_code))


def no_changes_needed(domain, existing, properties, form_data, consumption, sp=None):
    if not existing:
        return False
    for prop, val in properties.iteritems():
        if getattr(existing, prop[1], None) != val:
            return False
    for key, val in form_data.iteritems():
        if getattr(existing, key, None) != val:
            return False
    for product_code, val in consumption:
        product = Product.get_by_code(domain, product_code)
        if get_default_consumption(
            domain,
            product._id,
            existing.location_type,
            existing._id
        ) != val:
            return False

    return True


def submit_form(domain, parent, form_data, properties, existing, location_type, consumption):
    # don't save if there is nothing to save
    if no_changes_needed(domain, existing, properties, form_data, consumption):
        return {
            'id': existing._id,
            'message': 'no changes for %s %s' % (location_type, existing.name)
        }

    form_data.update(properties)

    form = make_form(domain, parent, form_data, existing)
    form.strict = False  # optimization hack to turn off strict validation
    if form.is_valid():
        loc = form.save()

        sp = SupplyPointCase.get_by_location(loc) if consumption else None

        if consumption and sp:
            for product_code, value in consumption:
                try:
                    amount = Decimal(value)

                    # only set it if there is a non-negative/non-null value
                    if amount and amount >= 0:
                        set_default_consumption_for_supply_point(
                            domain,
                            Product.get_by_code(domain, product_code)._id,
                            sp._id,
                            amount
                        )
                except (TypeError, InvalidOperation):
                    # should inform user, but failing hard due to non numbers
                    # being used on consumption is strange since the
                    # locations would be in a very inconsistent state
                    continue

        if existing:
            message = 'updated %s %s' % (location_type, loc.name)
        else:
            message = 'created %s %s' % (location_type, loc.name)

        return {
            'id': loc._id,
            'message': message
        }
    else:
        message = 'Form errors when submitting: '
        # TODO move this to LocationForm somehow
        forms = filter(None, [form, form.sub_forms.get(location_type)])
        for k, v in itertools.chain(*(f.errors.iteritems() for f in forms)):
            if k != '__all__':
                message += u'{0} {1}; {2}: {3}. '.format(
                    location_type, form_data.get('name', 'unknown'), k, v[0]
                )

        return {
            'id': None,
            'message': message
        }

# TODO i think the parent param will not be necessary once the TODO in LocationForm.__init__ is done
def make_form(domain, parent, data, existing=None):
    """simulate a POST payload from the location create/edit page"""
    location = existing or Location(domain=domain, parent=parent)

    def make_payload(k, v):
        if hasattr(k, '__iter__'):
            prefix, propname = k
            prefix = 'props_%s' % prefix
        else:
            prefix, propname = 'main', k
        return ('%s-%s' % (prefix, propname), v)
    payload = dict(make_payload(k, v) for k, v in data.iteritems())
    return LocationForm(location, payload)<|MERGE_RESOLUTION|>--- conflicted
+++ resolved
@@ -44,7 +44,6 @@
                 self._existing_by_type[key][location.name] = location
 
 
-<<<<<<< HEAD
 def top_level_location_types(domain):
     """
     Return all location types which do not have
@@ -56,10 +55,9 @@
 
 
 class LocationImporter(object):
-    def __init__(self, domain, worksheets, task):
+    def __init__(self, domain, excel_importer):
         self.domain = domain
-        self.worksheets = worksheets
-        self.task = task
+        self.excel_importer = excel_importer
 
         self.processed = 0
         self.results = []
@@ -67,8 +65,10 @@
 
         self.parent_child_map = parent_child(self.domain)
 
-        self.total_rows = sum(ws.worksheet.get_highest_row() for ws in worksheets)
-        self.types = [ws.worksheet.title for ws in worksheets]
+        self.total_rows = sum(
+            ws.worksheet.get_highest_row() for ws in self.excel_importer.worksheets
+        )
+        self.types = [ws.worksheet.title for ws in self.excel_importer.worksheets]
         self.top_level_types = top_level_location_types(domain)
 
     def run(self):
@@ -79,17 +79,15 @@
 
     def import_loc_type(self, loc_type):
         if loc_type in self.types:
-            self.import_worksheet(self.worksheets[self.types.index(loc_type)])
+            self.import_worksheet(
+                self.excel_importer.worksheets[self.types.index(loc_type)]
+            )
 
             if loc_type in self.parent_child_map:
                 for child_type in self.parent_child_map[loc_type]:
                     self.import_loc_type(child_type)
 
     def import_worksheet(self, worksheet):
-=======
-def import_locations(domain, importer):
-    for worksheet in importer.worksheets:
->>>>>>> 3d9df9fe
         location_type = worksheet.worksheet.title
 
         if location_type not in defined_location_types(self.domain):
@@ -101,10 +99,7 @@
                 )
             )
         else:
-<<<<<<< HEAD
-            data = list(worksheet)
-
-            for loc in data:
+            for loc in worksheet:
                 if loc['site_code'] and loc['site_code'] in self.seen_site_codes:
                     self.results.append(_(
                         "Location {name} with site code {site_code} could not \
@@ -124,23 +119,12 @@
                         loc,
                         self.parent_child_map
                     )['message'])
-                if self.task:
-                    self.processed += 1
-                    DownloadBase.set_progress(
-                        self.task,
-                        self.processed,
-                        self.total_rows
-                    )
-=======
-            for loc in worksheet:
-                yield import_location(domain, location_type, loc)['message']
-                importer.add_progress()
->>>>>>> 3d9df9fe
-
-
-def import_locations(domain, worksheets, task=None):
-    importer = LocationImporter(domain, worksheets, task)
-    results = importer.run()
+                self.excel_importer.add_progress()
+
+
+def import_locations(domain, excel_importer):
+    location_importer = LocationImporter(domain, excel_importer)
+    results = location_importer.run()
 
     return results
 
