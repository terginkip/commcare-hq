--- conflicted
+++ resolved
@@ -1,23 +1,8 @@
 {% load hq_shared_tags %}
 
 <div class="span6">
-<<<<<<< HEAD
   <div data-bind="foreach: selected_path">
-    <select data-bind="options: children, optionsText: 'display_name', value: selected_child"></select>
-=======
-  <div class="well">
-
-    <div data-bind="foreach: selected_path">
-      <div class="control-group">
-        <label class="control-label" data-bind="text: allowed_child_types"></label>
-        <div class="controls">
-          <select data-bind="enable: _.every(children(), function(child) { return child.name() === '_all' || child.can_edit()}), options: children, optionsText: 'display_name', value: selected_child"></select>
-        </div>
-      </div>
-    </div>
-
-    <img id="loc_ajax" src="{% static 'formplayer/img/loading_small.gif' %}" style="display: none;">
->>>>>>> ab2fc152
+    <select data-bind="enable: _.every(children(), function(child) { return child.name() === '_all' || child.can_edit()}), options: children, optionsText: 'display_name', value: selected_child"></select>
   </div>
   <img id="loc_ajax" src="{% static 'formplayer/img/loading_small.gif' %}" style="display: none;">
   <input name="{{ name }}" type="hidden" data-bind="value: selected_locid" />
