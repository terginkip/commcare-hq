--- conflicted
+++ resolved
@@ -70,6 +70,7 @@
                 }
             });
             $(archive_location_modal).modal('hide');
+            ga_track_event('Organization Structure', 'Archive')
         }
 
         var modal_context = {
@@ -80,7 +81,6 @@
         ko.cleanNode(archive_location_modal);
         $(archive_location_modal).koApplyBindings(modal_context);
         $(archive_location_modal).modal('show');
-
     };
 
     unarchive_loc = function(button, loc_id) {
@@ -95,54 +95,6 @@
             }
         });
     };
-<<<<<<< HEAD
-    ko.cleanNode(archive_location_modal);
-    $(archive_location_modal).koApplyBindings(modal_context);
-    $(archive_location_modal).modal('show');
-    ga_track_event('Organizations', 'Archive');
-
-}
-
-unarchive_loc = function(button, loc_id) {
-    $(button).disableButton();
-    $.ajax({
-        type: 'POST',
-        url: loc_unarchive_url(loc_id),
-        dataType: 'json',
-        error: 'error',
-        success: function (response) {
-            remove_elements_after_action(button);
-        }
-    });
-}
-
-delete_loc = function(button, name, loc_id) {
-    var delete_location_modal = $('#delete-location-modal')[0];
-    var modal_context;
-
-    function delete_fn() {
-        if (modal_context.count == modal_context.signOff()) {
-            $(button).disableButton();
-            $.ajax({
-                type: 'DELETE',
-                url: loc_delete_url(loc_id),
-                dataType: 'json',
-                error: function (response, status, error) {
-                    alert_user(delete_error_message);
-                    $(button).enableButton();
-                },
-                success: function (response) {
-                    alert_user(delete_success_message({"name": name}), "success");
-                    remove_elements_after_action(button);
-                }
-            });
-            $(delete_location_modal).modal('hide');
-            ga_track_event('Organization Structure', 'Delete')
-        }
-    }
-
-=======
->>>>>>> 4edce64a
 
     delete_loc = function(button, name, loc_id) {
         var delete_location_modal = $('#delete-location-modal')[0];
@@ -165,14 +117,9 @@
                     }
                 });
                 $(delete_location_modal).modal('hide');
+                ga_track_event('Organization Structure', 'Delete')
             }
         }
-<<<<<<< HEAD
-    });
-    ga_track_event('Organization Structure', 'Delete');
-}
-=======
->>>>>>> 4edce64a
 
         $.ajax({
             type: 'GET',
@@ -197,23 +144,19 @@
         $(button).closest('.loc_section').remove();
     };
 
-<<<<<<< HEAD
-
-$('#edit-org-levels').click(function () {
-    ga_track_event('Organization Structure', 'Edit Organization Levels');
-});
-
-$('#edit-loc-fields').click(function () {
-    ga_track_event('Organization Structure', 'Edit Location Fields');
-});
-
-=======
     $(function() {
         var model = new LocationTreeViewModel(hierarchy);
         $('#location_tree').koApplyBindings(model);
         model.load(locs, selected_loc);
     });
->>>>>>> 4edce64a
+
+    $('#edit-org-levels').click(function () {
+        ga_track_event('Organization Structure', 'Edit Organization Levels');
+    });
+
+    $('#edit-loc-fields').click(function () {
+        ga_track_event('Organization Structure', 'Edit Location Fields');
+    });
 </script>
 {% endblock %}
 
@@ -263,17 +206,10 @@
             >
                 <i class="fa fa-upload"></i> {% trans 'Bulk Import' %}
             </a>
-<<<<<<< HEAD
-            <a class="btn" href="{% url "location_types" domain %}" id="edit-org-levels">
+            <a class="btn btn-default" href="{% url "location_types" domain %}" id="edit-org-levels">
                 {% trans "Edit Organization Levels" %}
             </a>
-            <a class="btn" href="{% url "location_fields_view" domain %}" id="edit-loc-fields">
-=======
-            <a class="btn btn-default" href="{% url "location_types" domain %}">
-                {% trans "Edit Organization Levels" %}
-            </a>
-            <a class="btn btn-default" href="{% url "location_fields_view" domain %}">
->>>>>>> 4edce64a
+            <a class="btn btn-default" href="{% url "location_fields_view" domain %}" id="edit-loc-fields">
                 {% trans "Edit Location Fields" %}
             </a>
         </div>
@@ -350,15 +286,10 @@
                 {% if not show_inactive %}
                     <!-- create child button -->
                     <!-- ko if: can_edit() -->
-<<<<<<< HEAD
                         <a class="btn btn-success loc_child"
                            data-bind="attr: { href: NEW_LOC_URL + '?parent=' + (uuid() || '') },
                                       click: new_location_tracking">
-                            <i class="icon icon-white icon-plus"></i> <span data-bind="text: new_child_caption"></span>
-=======
-                        <a class="btn btn-success loc_child" data-bind="attr: { href: NEW_LOC_URL + '?parent=' + (uuid() || '') }">
                             <i class="fa fa-plus"></i> <span data-bind="text: new_child_caption"></span>
->>>>>>> 4edce64a
                         </a>
                     <!-- /ko -->
                 {% endif %}
