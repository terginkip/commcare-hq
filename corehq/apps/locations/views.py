import json
import urllib
import logging

from django.contrib import messages
from django.core.urlresolvers import reverse
from django.http import HttpResponse, HttpResponseRedirect, Http404
from django.http.response import HttpResponseServerError
from django.shortcuts import render
from django.utils.safestring import mark_safe
from django.utils.translation import ugettext as _, ugettext_noop
from django.views.decorators.http import require_POST

from couchdbkit import ResourceNotFound, MultipleResultsFound
from couchexport.models import Format
from dimagi.utils.decorators.memoized import memoized
from dimagi.utils.web import json_response
from soil.exceptions import TaskFailedError
from soil.util import expose_download, get_download_context

from corehq import toggles
from corehq.apps.commtrack.exceptions import MultipleSupplyPointException
from corehq.apps.commtrack.models import SupplyPointCase
from corehq.apps.commtrack.tasks import import_locations_async
from corehq.apps.commtrack.util import unicode_slug
from corehq.apps.commtrack.views import BaseCommTrackManageView
from corehq.apps.consumption.shortcuts import get_default_monthly_consumption
from corehq.apps.custom_data_fields import CustomDataModelMixin
from corehq.apps.domain.decorators import domain_admin_required, login_and_domain_required
from corehq.apps.facilities.models import FacilityRegistry
from corehq.apps.hqwebapp.utils import get_bulk_upload_form
from corehq.apps.products.models import Product, SQLProduct
from corehq.apps.users.forms import MultipleSelectionForm
from custom.openlmis.tasks import bootstrap_domain_task

from .models import Location
from .forms import LocationForm
from .util import load_locs_json, location_hierarchy_config, dump_locations
from .schema import LocationType


@domain_admin_required
def default(request, domain):
    return HttpResponseRedirect(reverse(LocationsListView.urlname, args=[domain]))


class BaseLocationView(BaseCommTrackManageView):

    @property
    def main_context(self):
        context = super(BaseLocationView, self).main_context
        context.update({
            'hierarchy': location_hierarchy_config(self.domain),
            'api_root': reverse('api_dispatch_list', kwargs={'domain': self.domain,
                                                             'resource_name': 'location',
                                                             'api_name': 'v0.3'}),
        })
        return context


class LocationsListView(BaseLocationView):
    urlname = 'manage_locations'
    page_title = ugettext_noop("Locations")
    template_name = 'locations/manage/locations.html'

    @property
    def show_inactive(self):
        return json.loads(self.request.GET.get('show_inactive', 'false'))

    @property
    def page_context(self):
        selected_id = self.request.GET.get('selected')
        has_location_types = len(self.domain_object.location_types) > 0
        return {
            'selected_id': selected_id,
            'locations': load_locs_json(
                self.domain, selected_id, self.show_inactive
            ),
            'show_inactive': self.show_inactive,
            'has_location_types': has_location_types
        }


class LocationFieldsView(CustomDataModelMixin, BaseLocationView):
    urlname = 'location_fields_view'
    field_type = 'LocationFields'
    entity_string = _("Location")


class LocationSettingsView(BaseCommTrackManageView):
    urlname = 'location_settings'
    page_title = ugettext_noop("Location Types")
    template_name = 'locations/settings.html'

    @property
    def page_context(self):
        return {
            'settings': self.settings_context,
            'commtrack_enabled': self.domain_object.commtrack_enabled,
        }

    @property
    def settings_context(self):
        return {
            'loc_types': [self._get_loctype_info(l) for l in self.domain_object.location_types],
        }

    def _get_loctype_info(self, loctype):
        return {
            'name': loctype.name,
            'code': loctype.code,
            'allowed_parents': [p or None for p in loctype.allowed_parents],
            'administrative': loctype.administrative,
            'shares_cases': loctype.shares_cases,
            'view_descendants': loctype.view_descendants
        }

    def post(self, request, *args, **kwargs):
        payload = json.loads(request.POST.get('json'))

        def mk_loctype(loctype):
            loctype['allowed_parents'] = [p or '' for p in loctype['allowed_parents']]
            cleaned_code = unicode_slug(loctype['code'])
            if cleaned_code != loctype['code']:
                err = _(
                    'Location type code "{code}" is invalid. No spaces or special characters are allowed. '
                    'It has been replaced with "{new_code}".'
                )
                messages.warning(request, err.format(code=loctype['code'], new_code=cleaned_code))
                loctype['code'] = cleaned_code
            return LocationType(**loctype)

        #TODO add server-side input validation here (currently validated on client)

        self.domain_object.location_types = [mk_loctype(l) for l in payload['loc_types']]

        self.domain_object.save()

        return self.get(request, *args, **kwargs)


class NewLocationView(BaseLocationView):
    urlname = 'create_location'
    page_title = ugettext_noop("New Location")
    template_name = 'locations/manage/location.html'

    @property
    def parent_pages(self):
        return [{
            'title': LocationsListView.page_title,
            'url': reverse(LocationsListView.urlname, args=[self.domain]),
        }]

    @property
    def parent_id(self):
        return self.request.GET.get('parent')

    @property
    @memoized
    def location(self):
        return Location(domain=self.domain, parent=self.parent_id)

    @property
    def consumption(self):
        return None

    @property
    @memoized
    def location_form(self):
        if self.request.method == 'POST':
            return LocationForm(self.location, self.request.POST, is_new=True)
        return LocationForm(self.location, is_new=True)

    @property
<<<<<<< HEAD
    def all_products(self):
        return [(p.product_id, p.name)
                for p in SQLProduct.by_domain(self.domain)]

    @property
    def products_at_location(self):
        return [p.product_id for p in self.sql_location.products.all()]

    @property
    def products_form(self):
        if not self.location._id or self.location.location_type_object.administrative:
            return None

        form = MultipleSelectionForm(
            initial={'selected_ids': self.products_at_location},
            submit_label=_("Update Product List")
        )
        form.fields['selected_ids'].choices = self.all_products
        return form

    @property
=======
>>>>>>> 9b863a7c
    def page_context(self):
        try:
            consumption = self.consumption
        except MultipleSupplyPointException:
            consumption = []
            logging.error("Invalid setup: Multiple supply point cases found for the location",
                          exc_info=True, extra={'request': self.request})
            messages.error(self.request, _(
                "There was a problem with the setup for your project. " +
                "Please contact support at commcarehq-support@dimagi.com."
            ))
        return {
            'form': self.location_form,
            'location': self.location,
            'consumption': consumption,
        }

    def form_valid(self):
        messages.success(self.request, _('Location saved!'))
        return HttpResponseRedirect(
            reverse(EditLocationView.urlname,
                    args=[self.domain, self.location_form.location._id]),
        )

    def settings_form_post(self, request, *args, **kwargs):
        if self.location_form.is_valid():
            self.location_form.save()
            return self.form_valid()
        return self.get(request, *args, **kwargs)

    def post(self, request, *args, **kwargs):
        return self.settings_form_post(request, *args, **kwargs)


@domain_admin_required
def archive_location(request, domain, loc_id):
    loc = Location.get(loc_id)
    loc.archive()
    return json_response({
        'success': True,
        'message': _("Location '{location_name}' has successfully been {action}.").format(
            location_name=loc.name,
            action="archived",
        )
    })


@domain_admin_required
def unarchive_location(request, domain, loc_id):
    loc = Location.get(loc_id)
    loc.unarchive()
    return json_response({
        'success': True,
        'message': _("Location '{location_name}' has successfully been {action}.").format(
            location_name=loc.name,
            action="unarchived",
        )
    })


class EditLocationView(NewLocationView):
    urlname = 'edit_location'
    page_title = ugettext_noop("Edit Location")

    @property
    def location_id(self):
        return self.kwargs['loc_id']

    @property
    @memoized
    def location(self):
        try:
            return Location.get(self.location_id)
        except ResourceNotFound:
            raise Http404()

    @property
    @memoized
    def sql_location(self):
        return self.location.sql_location

    @property
    @memoized
    def supply_point(self):
        try:
            return SupplyPointCase.get_by_location(self.location)
        except MultipleResultsFound:
            raise MultipleSupplyPointException

    @property
    def page_url(self):
        return reverse(self.urlname, args=[self.domain, self.location_id])

    @property
    @memoized
    def location_form(self):
        if self.request.method == 'POST':
            return LocationForm(self.location, self.request.POST)
        return LocationForm(self.location)

    @property
    def consumption(self):
        consumptions = []
        for product in Product.by_domain(self.domain):
            consumption = get_default_monthly_consumption(
                self.domain,
                product._id,
                self.location.location_type,
                # FIXME accessing this value from the sql location
                # would be faster
                self.supply_point._id if self.supply_point else None,
            )
            if consumption:
                consumptions.append((product.name, consumption))
        return consumptions

    @property
    def products_form(self):
        if (
            self.location.location_type_object.administrative or
            not toggles.PRODUCTS_PER_LOCATION.enabled(self.request.domain)
        ):
            return None

        form = MultipleSelectionForm(
            initial={'selected_ids': self.products_at_location},
            submit_label=_("Update Product List")
        )
        form.fields['selected_ids'].choices = self.all_products
        return form

    @property
    def all_products(self):
        return [(p.product_id, p.name)
                for p in SQLProduct.by_domain(self.domain)]

    @property
    def products_at_location(self):
        return [p.product_id for p in self.sql_location.products.all()]

    @property
    def page_name(self):
        return mark_safe(_("Edit {name} <small>{type}</small>").format(
            name=self.location.name, type=self.location.location_type
        ))

    @property
    def page_context(self):
        context = super(EditLocationView, self).page_context
        context.update({
            'products_per_location_form': self.products_form,
        })
        return context

    def products_form_post(self, request, *args, **kwargs):
        products = SQLProduct.objects.filter(
            product_id__in=request.POST.getlist('selected_ids', [])
        )
        self.sql_location.products = products
        self.sql_location.save()
        return self.form_valid()

    def post(self, request, *args, **kwargs):
        if self.request.POST['form_type'] == "location-settings":
            return self.settings_form_post(request, *args, **kwargs)
        elif (self.request.POST['form_type'] == "location-products"
              and toggles.PRODUCTS_PER_LOCATION.enabled(request.domain)):
            return self.products_form_post(request, *args, **kwargs)
        else:
            raise Http404


class BaseSyncView(BaseLocationView):
    source = ""
    sync_urlname = None

    @property
    def page_context(self):
        return {
            'settings': self.settings_context,
            'source': self.source,
            'sync_url': self.sync_urlname
        }

    @property
    def settings_context(self):
        key = "%s_config" % self.source
        if hasattr(self.domain_object.commtrack_settings, key):
            return {
                "source_config": getattr(self.domain_object.commtrack_settings, key)._doc,
            }
        else:
            return {}

    def post(self, request, *args, **kwargs):
        payload = json.loads(request.POST.get('json'))

        #TODO add server-side input validation here (currently validated on client)
        key = "%s_config" % self.source
        if "source_config" in payload:
            for item in payload['source_config']:
                if hasattr(self.domain_object.commtrack_settings, key):
                    setattr(
                        getattr(self.domain_object.commtrack_settings, key),
                        item,
                        payload['source_config'][item]
                    )

        self.domain_object.commtrack_settings.save()

        return self.get(request, *args, **kwargs)


class FacilitySyncView(BaseSyncView):
    urlname = 'sync_facilities'
    sync_urlname = 'sync_openlmis'
    page_title = ugettext_noop("OpenLMIS")
    template_name = 'locations/facility_sync.html'
    source = 'openlmis'


class LocationImportStatusView(BaseLocationView):
    urlname = 'location_import_status'
    page_title = ugettext_noop('Location Import Status')
    template_name = 'hqwebapp/soil_status_full.html'

    def get(self, request, *args, **kwargs):
        context = super(LocationImportStatusView, self).main_context
        context.update({
            'domain': self.domain,
            'download_id': kwargs['download_id'],
            'poll_url': reverse('location_importer_job_poll', args=[self.domain, kwargs['download_id']]),
            'title': _("Location Import Status"),
            'progress_text': _("Importing your data. This may take some time..."),
            'error_text': _("Problem importing data! Please try again or report an issue."),
        })
        return render(request, self.template_name, context)

    def page_url(self):
        return reverse(self.urlname, args=self.args, kwargs=self.kwargs)


class LocationImportView(BaseLocationView):
    urlname = 'location_import'
    page_title = ugettext_noop('Upload Locations from Excel')
    template_name = 'locations/manage/import.html'

    @property
    def page_context(self):
        def _get_manage_consumption():
            if self.domain_object.commtrack_settings:
                return self.domain_object.commtrack_settings.individual_consumption_defaults
            else:
                return False

        context = {
            'bulk_upload': {
                "download_url": reverse(
                    "location_export", args=(self.domain,)),
                "adjective": _("location"),
                "plural_noun": _("locations"),
            },
            "manage_consumption": _get_manage_consumption(),
        }
        context.update({
            'bulk_upload_form': get_bulk_upload_form(context),
        })
        return context

    def post(self, request, *args, **kwargs):
        upload = request.FILES.get('bulk_upload_file')
        if not upload:
            messages.error(request, _('no file uploaded'))
            return self.get(request, *args, **kwargs)
        if not args:
            messages.error(request, _('no domain specified'))
            return self.get(request, *args, **kwargs)

        domain = args[0]

        # stash this in soil to make it easier to pass to celery
        file_ref = expose_download(upload.read(),
                                   expiry=1*60*60)
        task = import_locations_async.delay(
            domain,
            file_ref.download_id,
        )
        file_ref.set_task(task)
        return HttpResponseRedirect(
            reverse(
                LocationImportStatusView.urlname,
                args=[domain, file_ref.download_id]
            )
        )


@login_and_domain_required
def location_importer_job_poll(request, domain, download_id, template="hqwebapp/partials/download_status.html"):
    try:
        context = get_download_context(download_id, check_state=True)
    except TaskFailedError:
        return HttpResponseServerError()

    context.update({
        'on_complete_short': _('Import complete.'),
        'on_complete_long': _('Location importing has finished'),

    })
    return render(request, template, context)


@login_and_domain_required
def location_export(request, domain):
    include_consumption = request.GET.get('include_consumption') == 'true'
    response = HttpResponse(mimetype=Format.from_format('xlsx').mimetype)
    response['Content-Disposition'] = 'attachment; filename="locations.xlsx"'
    dump_locations(response, domain, include_consumption)
    return response


@domain_admin_required
@require_POST
def sync_facilities(request, domain):
    # TODO this is believed to be obsolete and should
    # likely be removed, just need to make sure it isn't
    # magically used by ils/ews first..
    # create Facility Registry and Facility LocationTypes if they don't exist
    if not any(lt.name == 'Facility Registry'
               for lt in request.project.location_types):
        request.project.location_types.extend([
            LocationType(name='Facility Registry', allowed_parents=['']),
            LocationType(name='Facility', allowed_parents=['Facility Registry'])
        ])
        request.project.save()

    registry_locs = {
        l.external_id: l
        for l in Location.filter_by_type(domain, 'Facility Registry')
    }

    # sync each registry and add/update Locations for each Facility
    for registry in FacilityRegistry.by_domain(domain):
        registry.sync_with_remote()

        try:
            registry_loc = registry_locs[registry.url]
        except KeyError:
            registry_loc = Location(
                domain=domain, location_type='Facility Registry',
                external_id=registry.url)
        registry_loc.name = registry.name
        registry_loc.save()
        registry_loc._seen = True

        facility_locs = {
            l.external_id: l
            for l in Location.filter_by_type(domain, 'Facility', registry_loc)
        }

        for facility in registry.get_facilities():
            uuid = facility.data['uuid']
            try:
                facility_loc = facility_locs[uuid]
            except KeyError:
                facility_loc = Location(
                    domain=domain, location_type='Facility', external_id=uuid,
                    parent=registry_loc)
            facility_loc.name = facility.data.get('name', 'Unnamed Facility')
            facility_loc.save()
            facility_loc._seen = True

        for id, f in facility_locs.iteritems():
            if not hasattr(f, '_seen'):
                f.delete()

    for id, r in registry_locs.iteritems():
        if not hasattr(r, '_seen'):
            r.delete()

    return HttpResponse('OK')


@domain_admin_required
@require_POST
def sync_openlmis(request, domain):
    # todo: error handling, if we care.
    bootstrap_domain_task.delay(domain)
    return HttpResponse('OK')<|MERGE_RESOLUTION|>--- conflicted
+++ resolved
@@ -172,30 +172,6 @@
         return LocationForm(self.location, is_new=True)
 
     @property
-<<<<<<< HEAD
-    def all_products(self):
-        return [(p.product_id, p.name)
-                for p in SQLProduct.by_domain(self.domain)]
-
-    @property
-    def products_at_location(self):
-        return [p.product_id for p in self.sql_location.products.all()]
-
-    @property
-    def products_form(self):
-        if not self.location._id or self.location.location_type_object.administrative:
-            return None
-
-        form = MultipleSelectionForm(
-            initial={'selected_ids': self.products_at_location},
-            submit_label=_("Update Product List")
-        )
-        form.fields['selected_ids'].choices = self.all_products
-        return form
-
-    @property
-=======
->>>>>>> 9b863a7c
     def page_context(self):
         try:
             consumption = self.consumption
