from django.core.cache import cache
from django.test import TestCase
from corehq.apps.app_manager.models import Application
from corehq.apps.domain.shortcuts import create_domain
from corehq.apps.receiverwrapper.util import get_version_from_build_id, get_submit_url
from corehq.form_processor.interfaces.dbaccessors import FormAccessors
from corehq.form_processor.tests.utils import run_with_all_backends
from couchforms.util import spoof_submission


class TestAppId(TestCase):
<<<<<<< HEAD
    form_instances = []

=======
>>>>>>> e87003dc
    @classmethod
    def setUpClass(cls):
        cls.domain = 'alskdjfablasdkffsdlkfjabas'
        cls.project = create_domain(name=cls.domain)
<<<<<<< HEAD
        cls.app = Application(domain=cls.domain, version=4)
        cls.app.save()
        cls.app_id = cls.app.get_id
=======

        cls.app = Application(domain=cls.domain, version=4)
        cls.app.save()
        cls.app_id = cls.app.get_id

>>>>>>> e87003dc
        cls.build = Application(domain=cls.domain, version=3)
        cls.build.copy_of = cls.app_id
        cls.build.save()
        cls.build_id = cls.build.get_id

<<<<<<< HEAD
    @classmethod
    def tearDownClass(cls):
        for form in cls.form_instances:
            form.delete()
        cls.project.delete()

    def test(self):
        cache.clear()
        self._test(self.build_id, self.app_id, self.build_id)
        self._test(self.app_id, self.app_id, None)
        self._test('alskdjflaksdjf', 'alskdjflaksdjf', None)
        self.app.delete_app()
        # does this work just as well for a deleted app?
        cache.clear()
        self._test(self.build_id, self.app_id, self.build_id)
        self.build.delete_app()
        cache.clear()
        form = self._test(self.build_id, self.app_id, self.build_id)
=======
        cache.clear()

    @classmethod
    def tearDownClass(cls):
        cls.project.delete()

    @run_with_all_backends
    def test(self):
        self._test(self.build_id, self.app_id, self.build_id)
        self._test(self.app_id, self.app_id, None)
        self._test('alskdjflaksdjf', 'alskdjflaksdjf', None)

        # does this work just as well for a deleted app?
        self.app.delete_app()
        cache.clear()
        self._test(self.build_id, self.app_id, self.build_id)

        # and deleted builds
        self.build.delete_app()
        cache.clear()
        form = self._test(self.build_id, self.app_id, self.build_id)

>>>>>>> e87003dc
        self._test_app_version(self.domain, form, self.build)
        # (test cache hit)
        self._test_app_version(self.domain, form, self.build)

<<<<<<< HEAD
    def _test(self, id, expected_app_id, expected_build_id):
        # this should be renamed to reflect what it is testing
        r = spoof_submission(
            '/a/{domain}/receiver/{id}/'.format(domain=self.domain, id=id),
            '<data xmlns="http://example.com/"><question1/></data>',
            hqsubmission=False,
=======
    def _test(self, submit_app_id, expected_app_id, expected_build_id):
        form_id = spoof_submission(
            get_submit_url(self.domain, submit_app_id),
            '<data xmlns="http://example.com/"><question1/></data>'
>>>>>>> e87003dc
        )
        form = FormAccessors(self.domain).get_form(form_id)
        self.assertEqual(form.app_id, expected_app_id)
        self.assertEqual(form.build_id, expected_build_id)
        self.form_instances.append(form)
        return form

    def _test_app_version(self, domain, form, build):
        self.assertEqual(build.version, 3)
        self.assertEqual(get_version_from_build_id(domain, form.build_id),
                         build.version)<|MERGE_RESOLUTION|>--- conflicted
+++ resolved
@@ -9,51 +9,20 @@
 
 
 class TestAppId(TestCase):
-<<<<<<< HEAD
-    form_instances = []
-
-=======
->>>>>>> e87003dc
     @classmethod
     def setUpClass(cls):
         cls.domain = 'alskdjfablasdkffsdlkfjabas'
         cls.project = create_domain(name=cls.domain)
-<<<<<<< HEAD
-        cls.app = Application(domain=cls.domain, version=4)
-        cls.app.save()
-        cls.app_id = cls.app.get_id
-=======
 
         cls.app = Application(domain=cls.domain, version=4)
         cls.app.save()
         cls.app_id = cls.app.get_id
 
->>>>>>> e87003dc
         cls.build = Application(domain=cls.domain, version=3)
         cls.build.copy_of = cls.app_id
         cls.build.save()
         cls.build_id = cls.build.get_id
 
-<<<<<<< HEAD
-    @classmethod
-    def tearDownClass(cls):
-        for form in cls.form_instances:
-            form.delete()
-        cls.project.delete()
-
-    def test(self):
-        cache.clear()
-        self._test(self.build_id, self.app_id, self.build_id)
-        self._test(self.app_id, self.app_id, None)
-        self._test('alskdjflaksdjf', 'alskdjflaksdjf', None)
-        self.app.delete_app()
-        # does this work just as well for a deleted app?
-        cache.clear()
-        self._test(self.build_id, self.app_id, self.build_id)
-        self.build.delete_app()
-        cache.clear()
-        form = self._test(self.build_id, self.app_id, self.build_id)
-=======
         cache.clear()
 
     @classmethod
@@ -76,29 +45,18 @@
         cache.clear()
         form = self._test(self.build_id, self.app_id, self.build_id)
 
->>>>>>> e87003dc
         self._test_app_version(self.domain, form, self.build)
         # (test cache hit)
         self._test_app_version(self.domain, form, self.build)
 
-<<<<<<< HEAD
-    def _test(self, id, expected_app_id, expected_build_id):
-        # this should be renamed to reflect what it is testing
-        r = spoof_submission(
-            '/a/{domain}/receiver/{id}/'.format(domain=self.domain, id=id),
-            '<data xmlns="http://example.com/"><question1/></data>',
-            hqsubmission=False,
-=======
     def _test(self, submit_app_id, expected_app_id, expected_build_id):
         form_id = spoof_submission(
             get_submit_url(self.domain, submit_app_id),
             '<data xmlns="http://example.com/"><question1/></data>'
->>>>>>> e87003dc
         )
         form = FormAccessors(self.domain).get_form(form_id)
         self.assertEqual(form.app_id, expected_app_id)
         self.assertEqual(form.build_id, expected_build_id)
-        self.form_instances.append(form)
         return form
 
     def _test_app_version(self, domain, form, build):
