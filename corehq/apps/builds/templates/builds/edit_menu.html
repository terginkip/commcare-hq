{% extends 'style/bootstrap3/base_page.html' %}
{% load hq_shared_tags %}
{% load compress %}

<<<<<<< HEAD
<html>
<head>
    {% if less_debug %}
        <link type="text/less" rel="stylesheet" media="all" href="{% static 'style/less/hqstyle-core-debug.less' %}"/>
        <script src="{% static 'less/dist/less-1.3.1.min.js' %}"></script>
        {% if less_watch %}<script>less.watch();</script>{% endif %}
    {% else %}
    {% compress css %}
    <link type="text/less" rel="stylesheet" media="all" href="{% static 'style/less/hqstyle-core.less' %}"/>
    {% endcompress %}
    {% endif %}
    <title>Edit Builds Menu</title>
</head>

<body>
    <div class="container">
    {% if success %}
        <div class="alert alert-success">Your changes have been saved</div>
    {% endif %}
    <h4>Editing {{ doc.ID }}</h4>
    <form id="menu-form" action="." method="POST">{% csrf_token %}
        <table id="menu-table" class="table table-striped">
            <h3>Menu Options</h3>
            <thead>
                <tr>
                    <th></th>
                    <th>Version</th>
                    <th>Label</th>
                    <th>Superuser Only</th>
                    <th/>
                </tr>
            </thead>
            <tbody data-bind="sortable: versions">
                <tr>
                    <td class="sortable-handle">
                        <i class="icon-resize-vertical"></i>
                    </td>
                    <td>
                        <select data-bind="
                            options: $root.available_versions,
                            value: version
                        ">
                        </select>
                    </td>
                    <td>
                        <input type="text" data-bind="value: label">
                    </td>
                    <td>
                        <input type="checkbox" value="superuser-only" data-bind="checked: superuser_only" />
                    </td>
                    <td>
                        <button type="button" class="close" data-bind="click: $root.removeVersion">&times;</button>
                    </td>
                </tr>
            </tbody>
            <tr>
                <td colspan="5">
                    <button data-bind="click: addVersion" class="btn">Add a Version</button>
                </td>
            </tr>
        </table>

        <h4>Defaults</h4>
        <p>Select default 1.x and default 2.x</p>
        <select data-bind="
            options: available_ones,
            value: default_one
        "></select>
        <select data-bind="
            options: available_twos,
            value: default_two
        "></select>
        <p><input id="submit-menu-form" class="btn btn-primary" type="Submit" value="Submit"></p>
    </form>
    </div>
    <div class="container">
        <h3>Import a new build from the build server</h3>
        <ol>
            <li><a href="http://jenkins.dimagi.com/view/CommCare%20Mobile/" target="_blank">Browse builds</a></li>
            <li>Click on a CommCare version (example: "commcare-mobile-2.13", <strong>NOT</strong> "commcare-odk-2.13")</li>
            <li>Click on the most recent successful build in the table at left</li>
            <li>Click "Build Artifacts" -> "application" -> "posttmp"</li>
            <li>Right-click on "artifacts.zip" and select "Copy Link Address"</li>
            <li>Paste the address into the box below</li>
            <li>Click Submit</li>
            <li>Wait until the page loads. If successful click back and refresh to see your new build.</li>
        </ol>
        <form action="{% url 'corehq.apps.builds.views.import_build' %}" method="post">{% csrf_token %}
            <label for="import_build_name">Source for artifacts.zip</label>
            <input id="import_build_name" type="text" name="source"/>
            <br/>
            <label for="import_build_version">Version</label>
            <input id="import_build_version" type="text" name="version"/>
            <br/>
            <label for="import_build_build_number">Build Number</label>
            <input id="import_build_build_number" type="text" name="build_number"/>
            <br/>
            <button type="submit" class="btn btn-primary">Import Build</button>
        </form>
    </div>
    <div style="height:150px;"></div>

    <script src="{% static 'jquery/dist/jquery.min.js' %}"></script>
    <script src="{% static 'jquery-migrate/jquery-migrate.min.js' %}"></script>
    {% include 'style/bootstrap2/partials/bootstrap2_js.html' %}
    <script type="text/javascript" src="{% static 'jquery-ui-1.8.23-legacy/jquery-ui.min.js' %}"></script>
    <script type="text/javascript" src="{% static 'knockout-2.3.0-legacy/knockout.js' %}"></script>
    <script type="text/javascript" src="{% static 'underscore-legacy/underscore-min.js' %}"></script>
    <script type="text/javascript" src="{% static 'style/ko/knockout_bindings.ko.js' %}"></script>
    <script type="text/javascript" src="{% static 'style/js/hq.helpers.js' %}"></script>
=======
{% block js-inline %}{{ block.super }}
>>>>>>> b02e67fd
    <script>
        var doc = {{ doc|JSON }};
        var pretty_doc = JSON.stringify(doc, undefined, 2)

        function Version(version, label, superuser_only) {
            var self = this;
            self.version = ko.observable(version);
            self.label = ko.observable(label);
            self.superuser_only = ko.observable(superuser_only);
        }

        function Menu() {
            var self = this;

            self.available_versions = ['{{ all_versions|join:"', '" }}'];
            self.versions = ko.observableArray([])
            self.available_ones = [];
            self.available_twos = [];
            self.default_one = ko.observable();
            self.default_two = ko.observable();

            self.addVersion = function() {
                self.versions.push(new Version('', '', false));
            };
            self.removeVersion = function(version) { self.versions.remove(version) };

            _.each(doc.menu, function(version) {
                self.versions.push(new Version(
                    version.build.version, version.label, version.superuser_only
                ));
            });
            _.each(doc.defaults, function(version_doc) {
                var version = version_doc.version;
                if (version[0] === '1') {
                    self.default_one(version);
                } else if (version[0] === '2') {
                    self.default_two(version);
                }
            });
            _.each(self.available_versions, function(version) {
                if (version[0] === '1') {
                    self.available_ones.push(version);
                } else if (version[0] === '2') {
                    self.available_twos.push(version);
                }
            });
        }

        function outputJSON(menu) {
            doc.menu = [];
            _.each(menu.versions(), function(version) {
                doc.menu.push({
                    'superuser_only': version.superuser_only(),
                    'label': version.label(),
                    'build': {
                        'version': version.version(),
                        'build_number': null,
                        'latest': true
                    }
                });
            });
            doc.defaults = [];
            _.each([menu.default_one, menu.default_two], function(deflt) {
                doc.defaults.push(
                    {
                    'version': deflt(),
                    'build_number': null,
                    'latest': true
                    }
                )
            });
            return doc
        }

        var buildsMenu = new Menu();
        $("#menu-form").koApplyBindings(buildsMenu);

        function postGo(url, params) {
            var $form = $("<form>")
                .attr("method", "post")
                .attr("action", url);
            $.each(params, function (name, value) {
                $("<input type='hidden'>")
                    .attr("name", name)
                    .attr("value", value)
                    .appendTo($form);
            });
            $("{% csrf_token %}").appendTo($form);
            $form.appendTo("body");
            $form.submit();
        }

        $('#submit-menu-form').click(function(e) {
            e.preventDefault();
            var response = postGo(
                $('#menu-form')[0].action,
                {'doc': JSON.stringify(outputJSON(buildsMenu))}
            );
        });
    </script>
{% endblock %}

{% block stylesheets %}
    <style type="text/css">
        .container.ui-widget {
            border: none;
        }
        #menu-table td {
            line-height: 30px;
        }
    </style>
{% endblock %}

{% block page_title %}
Editing CommCare Builds
{% endblock %}

{% block page_content %}
    {% if success %}
        <div class="alert alert-success">Your changes have been saved</div>
    {% endif %}
    <div class="alert alert-info"><strong>Editing {{ doc.ID }}</strong></div>


    <div class="panel panel-default">
        <div class="panel-heading">
            <h3 class="panel-title">Menu Options</h3>
        </div>
        <div class="panel-body">
            <form id="menu-form" class="form-horizontal" action="." method="POST">{% csrf_token %}
                <table id="menu-table" class="table table-striped">
                    <thead>
                        <tr>
                            <th></th>
                            <th>Version</th>
                            <th>Label</th>
                            <th>Superuser Only</th>
                            <th></th>
                        </tr>
                    </thead>
                    <tbody data-bind="sortable: versions">
                        <tr>
                            <td class="sortable-handle">
                                <i class="fa fa-arrows-v"></i>
                            </td>
                            <td>
                                <select class="form-control" data-bind="
                                    options: $root.available_versions,
                                    value: version
                                ">
                                </select>
                            </td>
                            <td>
                                <input class="form-control" type="text" data-bind="value: label">
                            </td>
                            <td>
                                <input type="checkbox" value="superuser-only" data-bind="checked: superuser_only" />
                            </td>
                            <td>
                                <button type="button" class="btn btn-danger" data-bind="click: $root.removeVersion">
                                    <i class="fa fa-remove"></i>
                                </button>
                            </td>
                        </tr>
                    </tbody>
                    <tr>
                        <td colspan="5">
                            <button data-bind="click: addVersion" class="btn btn-default">
                                <i class="fa fa-plus"></i>
                                Add a Version
                            </button>
                        </td>
                    </tr>
                </table>

                <hr />

                <fieldset>
                    <legend>Defaults</legend>
                    <div class="form-group">
                        <label class="control-label col-sm-3" for="select-default-1">
                            Default 1.x Build
                        </label>
                        <div class="col-sm-8">
                            <select class="form-control" id="select-default-1" data-bind="
                                options: available_ones,
                                value: default_one"></select>
                        </div>
                    </div>
                    <div class="form-group">
                        <label class="control-label col-sm-3" for="select-default-2">
                            Default 2.x Build
                        </label>
                        <div class="col-sm-8">
                            <select class="form-control" id="select-default-2" data-bind="
                                    options: available_twos,
                                    value: default_two"></select>
                        </div>
                    </div>
                    <div class="form-actions">
                        <div class="col-sm-offset-3">
                            <button id="submit-menu-form" class="btn btn-primary" type="submit">Update Menu Options</button>
                        </div>
                    </div>
                </fieldset>
            </form>
        </div>
    </div>
    <div class="panel panel-default">
        <div class="panel-heading">
            <h3 class="panel-title">
                Import a new build from the build server
            </h3>
        </div>
        <div class="panel-body">
            <ol>
                <li><a href="http://jenkins.dimagi.com/view/CommCare%20Mobile/" target="_blank">Browse builds</a></li>
                <li>Click on a CommCare version (example: "commcare-mobile-2.13", <strong>NOT</strong> "commcare-odk-2.13")</li>
                <li>Click on the most recent successful build in the table at left</li>
                <li>Click "Build Artifacts" -> "application" -> "posttmp"</li>
                <li>Right-click on "artifacts.zip" and select "Copy Link Address"</li>
                <li>Paste the address into the box below</li>
                <li>Click Submit</li>
                <li>Wait until the page loads. If successful click back and refresh to see your new build.</li>
            </ol>
            <form class="form-horizontal" action="{% url 'corehq.apps.builds.views.import_build' %}" method="post">
                {% csrf_token %}
                <div class="form-group">
                    <label class="control-label col-sm-3" for="import_build_name">
                        Source for artifacts.zip
                    </label>
                    <div class="col-sm-8">
                        <input id="import_build_name" type="text" name="source" class="form-control" />
                    </div>
                </div>
                <div class="form-group">
                    <label class="control-label col-sm-3" for="import_build_version">
                        Version
                    </label>
                    <div class="col-sm-8">
                        <input id="import_build_version" type="text" name="version" class="form-control" />
                    </div>
                </div>
                <div class="form-group">
                    <label class="control-label col-sm-3" for="import_build_build_number">
                        Build Number
                    </label>
                    <div class="col-sm-8">
                        <input id="import_build_build_number" type="text" name="build_number" class="form-control" />
                    </div>
                </div>
                <div class="form-actions">
                    <div class="col-sm-offset-3">
                        <button type="submit" class="btn btn-primary">Import Build</button>
                    </div>
                </div>
            </form>
        </div>
    </div>

{% endblock %}<|MERGE_RESOLUTION|>--- conflicted
+++ resolved
@@ -2,120 +2,7 @@
 {% load hq_shared_tags %}
 {% load compress %}
 
-<<<<<<< HEAD
-<html>
-<head>
-    {% if less_debug %}
-        <link type="text/less" rel="stylesheet" media="all" href="{% static 'style/less/hqstyle-core-debug.less' %}"/>
-        <script src="{% static 'less/dist/less-1.3.1.min.js' %}"></script>
-        {% if less_watch %}<script>less.watch();</script>{% endif %}
-    {% else %}
-    {% compress css %}
-    <link type="text/less" rel="stylesheet" media="all" href="{% static 'style/less/hqstyle-core.less' %}"/>
-    {% endcompress %}
-    {% endif %}
-    <title>Edit Builds Menu</title>
-</head>
-
-<body>
-    <div class="container">
-    {% if success %}
-        <div class="alert alert-success">Your changes have been saved</div>
-    {% endif %}
-    <h4>Editing {{ doc.ID }}</h4>
-    <form id="menu-form" action="." method="POST">{% csrf_token %}
-        <table id="menu-table" class="table table-striped">
-            <h3>Menu Options</h3>
-            <thead>
-                <tr>
-                    <th></th>
-                    <th>Version</th>
-                    <th>Label</th>
-                    <th>Superuser Only</th>
-                    <th/>
-                </tr>
-            </thead>
-            <tbody data-bind="sortable: versions">
-                <tr>
-                    <td class="sortable-handle">
-                        <i class="icon-resize-vertical"></i>
-                    </td>
-                    <td>
-                        <select data-bind="
-                            options: $root.available_versions,
-                            value: version
-                        ">
-                        </select>
-                    </td>
-                    <td>
-                        <input type="text" data-bind="value: label">
-                    </td>
-                    <td>
-                        <input type="checkbox" value="superuser-only" data-bind="checked: superuser_only" />
-                    </td>
-                    <td>
-                        <button type="button" class="close" data-bind="click: $root.removeVersion">&times;</button>
-                    </td>
-                </tr>
-            </tbody>
-            <tr>
-                <td colspan="5">
-                    <button data-bind="click: addVersion" class="btn">Add a Version</button>
-                </td>
-            </tr>
-        </table>
-
-        <h4>Defaults</h4>
-        <p>Select default 1.x and default 2.x</p>
-        <select data-bind="
-            options: available_ones,
-            value: default_one
-        "></select>
-        <select data-bind="
-            options: available_twos,
-            value: default_two
-        "></select>
-        <p><input id="submit-menu-form" class="btn btn-primary" type="Submit" value="Submit"></p>
-    </form>
-    </div>
-    <div class="container">
-        <h3>Import a new build from the build server</h3>
-        <ol>
-            <li><a href="http://jenkins.dimagi.com/view/CommCare%20Mobile/" target="_blank">Browse builds</a></li>
-            <li>Click on a CommCare version (example: "commcare-mobile-2.13", <strong>NOT</strong> "commcare-odk-2.13")</li>
-            <li>Click on the most recent successful build in the table at left</li>
-            <li>Click "Build Artifacts" -> "application" -> "posttmp"</li>
-            <li>Right-click on "artifacts.zip" and select "Copy Link Address"</li>
-            <li>Paste the address into the box below</li>
-            <li>Click Submit</li>
-            <li>Wait until the page loads. If successful click back and refresh to see your new build.</li>
-        </ol>
-        <form action="{% url 'corehq.apps.builds.views.import_build' %}" method="post">{% csrf_token %}
-            <label for="import_build_name">Source for artifacts.zip</label>
-            <input id="import_build_name" type="text" name="source"/>
-            <br/>
-            <label for="import_build_version">Version</label>
-            <input id="import_build_version" type="text" name="version"/>
-            <br/>
-            <label for="import_build_build_number">Build Number</label>
-            <input id="import_build_build_number" type="text" name="build_number"/>
-            <br/>
-            <button type="submit" class="btn btn-primary">Import Build</button>
-        </form>
-    </div>
-    <div style="height:150px;"></div>
-
-    <script src="{% static 'jquery/dist/jquery.min.js' %}"></script>
-    <script src="{% static 'jquery-migrate/jquery-migrate.min.js' %}"></script>
-    {% include 'style/bootstrap2/partials/bootstrap2_js.html' %}
-    <script type="text/javascript" src="{% static 'jquery-ui-1.8.23-legacy/jquery-ui.min.js' %}"></script>
-    <script type="text/javascript" src="{% static 'knockout-2.3.0-legacy/knockout.js' %}"></script>
-    <script type="text/javascript" src="{% static 'underscore-legacy/underscore-min.js' %}"></script>
-    <script type="text/javascript" src="{% static 'style/ko/knockout_bindings.ko.js' %}"></script>
-    <script type="text/javascript" src="{% static 'style/js/hq.helpers.js' %}"></script>
-=======
 {% block js-inline %}{{ block.super }}
->>>>>>> b02e67fd
     <script>
         var doc = {{ doc|JSON }};
         var pretty_doc = JSON.stringify(doc, undefined, 2)
