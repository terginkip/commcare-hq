--- conflicted
+++ resolved
@@ -183,20 +183,13 @@
             if (options.save) {
                 button.on('save', options.save);
             }
-<<<<<<< HEAD
             $(window).on('beforeunload', function () {
-                var stillAttached = button.ui.parents()[button.ui.parents().length - 1].tagName.toLowerCase() == 'html';
-                if (button.state !== 'saved' && stillAttached) {
-                    return options.unsavedMessage || "";
-=======
-            $(window).bind('beforeunload', function () {
                 var lastParent = button.ui.parents()[button.ui.parents().length - 1];
                 if (lastParent) {
                     var stillAttached = lastParent.tagName.toLowerCase() == 'html';
                     if (button.state !== 'saved' && stillAttached) {
                         return options.unsavedMessage || "";
                     }
->>>>>>> b3dd800e
                 }
             });
             return button;
