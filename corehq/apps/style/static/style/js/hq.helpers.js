--- conflicted
+++ resolved
@@ -141,13 +141,8 @@
     if (this.length > 1) {
         throw new Error("Multiple elements passed to koApplyBindings");
     }
-<<<<<<< HEAD
-    return ko.applyBindings(context, this.get(0));
-};
-
-}));
-=======
     ko.applyBindings(context, this.get(0));
     this.removeClass('ko-template');
 };
->>>>>>> b2e7eca1
+
+}));