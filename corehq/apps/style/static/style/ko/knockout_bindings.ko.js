--- conflicted
+++ resolved
@@ -697,9 +697,6 @@
     }
 };
 
-<<<<<<< HEAD
-}));
-=======
 ko.bindingHandlers.initializeValue = {
     init: function(element, valueAccessor) {
         valueAccessor()(element.getAttribute('value'));
@@ -709,4 +706,5 @@
         element.setAttribute('value', ko.utils.unwrapObservable(value));
     },
 };
->>>>>>> b2e7eca1
+
+}));