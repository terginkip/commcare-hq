// FORM ACTIONS from TWBS 2
// ------------

[ng\:cloak],[ng-cloak],.ng-cloak{
  display:none !important
}

.form-actions {
  padding: (@line-height-base * @font-size-base - 1px) 0px @line-height-base * @font-size-base;
  margin-top: @line-height-base * 1em;
  margin-bottom: 0;
  background-color: @navbar-default-bg;
  border-top: 1px solid @legend-border-color;
  .border-bottom-radius(@border-radius-base);
  .clearfix(); // Adding clearfix to allow for .pull-right button containers
  .controls {
     padding-left: 8px;
  }
<<<<<<< HEAD
  .btn-default {
    background-color: lighten(@cc-bg, 3%);
  }
  .btn {
    margin-left: 5px;
    &:first-child {
      margin-left: 0;
    }
  }
}

.daterangepickerwidget {
  width: auto;
  display: inline-block;
}

.daterangepicker {
  
=======
}

legend .subtext {
  font-size: .8em;
  color: lighten(@cc-text, 40%);
  padding-bottom: 5px;
}

.daterangepicker {

>>>>>>> 718fed64
  .ranges li {
    background-color: @cc-bg !important;
    color: @cc-light-cool-accent-low !important;
    border: none !important;
    line-height: 30px;
    &:hover {
      background-color: @cc-light-cool-accent-mid !important;
      color: #ffffff !important;
    }
  }

  .ranges li.active {
    background-color: @cc-light-cool-accent-low !important;
    color: #ffffff !important;
  }

  .range_inputs {
    button {
      line-height: 25px;
      font-size: 12px;
    }
  }
  .applyBtn {
    background-color: @cc-neutral-low;
    color: #ffffff;
    position: relative;
    margin-bottom: 5px;
    &:hover {
      background-color: @cc-att-pos-mid;
    }
  }
  .cancelBtn {
    background-color: @cc-bg;
  }
<<<<<<< HEAD
}

.controls-multiple {
  .select2, .select2-container {
    margin-left: 10px;
    margin-bottom: 3px;
  }
  .form-group {
    margin-bottom: 0;
  }
}

.checkbox-table-cell {
  margin: 0;
  font-size: 20px;
  cursor: pointer;
  input {
    cursor: pointer;
  }
=======
>>>>>>> 718fed64
}<|MERGE_RESOLUTION|>--- conflicted
+++ resolved
@@ -16,7 +16,6 @@
   .controls {
      padding-left: 8px;
   }
-<<<<<<< HEAD
   .btn-default {
     background-color: lighten(@cc-bg, 3%);
   }
@@ -35,18 +34,6 @@
 
 .daterangepicker {
   
-=======
-}
-
-legend .subtext {
-  font-size: .8em;
-  color: lighten(@cc-text, 40%);
-  padding-bottom: 5px;
-}
-
-.daterangepicker {
-
->>>>>>> 718fed64
   .ranges li {
     background-color: @cc-bg !important;
     color: @cc-light-cool-accent-low !important;
@@ -81,7 +68,6 @@
   .cancelBtn {
     background-color: @cc-bg;
   }
-<<<<<<< HEAD
 }
 
 .controls-multiple {
@@ -101,6 +87,48 @@
   input {
     cursor: pointer;
   }
-=======
->>>>>>> 718fed64
+}
+
+legend .subtext {
+  font-size: .8em;
+  color: lighten(@cc-text, 40%);
+  padding-bottom: 5px;
+}
+
+.daterangepicker {
+
+  .ranges li {
+    background-color: @cc-bg !important;
+    color: @cc-light-cool-accent-low !important;
+    border: none !important;
+    line-height: 30px;
+    &:hover {
+      background-color: @cc-light-cool-accent-mid !important;
+      color: #ffffff !important;
+    }
+  }
+
+  .ranges li.active {
+    background-color: @cc-light-cool-accent-low !important;
+    color: #ffffff !important;
+  }
+
+  .range_inputs {
+    button {
+      line-height: 25px;
+      font-size: 12px;
+    }
+  }
+  .applyBtn {
+    background-color: @cc-neutral-low;
+    color: #ffffff;
+    position: relative;
+    margin-bottom: 5px;
+    &:hover {
+      background-color: @cc-att-pos-mid;
+    }
+  }
+  .cancelBtn {
+    background-color: @cc-bg;
+  }
 }