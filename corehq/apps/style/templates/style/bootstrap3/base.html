{% load menu_tags %}{% load i18n %}{% load hq_shared_tags %}{% load cache %}{% load compress %}<!DOCTYPE html>
{% get_current_language as LANGUAGE_CODE %}
<html lang="{{ LANGUAGE_CODE }}">
    <head>
        {% captureas title_block %}{% block title %}{% endblock title %}{% endcaptureas %}
        <title>
            {% if title_block %}{{ title_block }} - {% endif %}{{ SITE_NAME }}
        </title>

        <meta charset="utf-8">
        <meta name="viewport" content="width=device-width, initial-scale=1">
        <meta http-equiv="content-language" content="{{ LANGUAGE_CODE }}">

        {# link tags #}
        <link rel="shortcut icon" href="{% new_static 'style/img/favicon.png' %}" />
        <link type="application/opensearchdescription+xml"
              rel="search"
              href="{% url 'osdd' %}"
              title="CommCare HQ" />

        {% compress css %}
            <link type="text/less"
                  rel="stylesheet"
                  media="all"
                  href="{% new_static 'style/less/bootstrap.less' %}" />
            <link type="text/less"
                  rel="stylesheet"
                  media="all"
                  href="{% new_static 'style/lib/fontawesome-4.1.0/less/font-awesome.less' %}" />
            <link type="text/less"
                  rel="stylesheet"
                  media="all"
                  href="{% new_static 'style/less/font-commcare.less' %}" />
            <link type="text/less"
                  rel="stylesheet"
                  media="all"
                  href="{% new_static 'style/less/style.less' %}" />
        {% endcompress %}

        {% compress css %}
            <link type="text/less"
                  rel="stylesheet"
                  media="all"
                  href="{% new_static 'style/less/b3-migration.less' %}" />
        {% endcompress %}

        {% block stylesheets %}{% endblock stylesheets %}

        {% if request.use_select2 %}
        {% compress css %}
            <link type="text/css"
                   rel="stylesheet"
                   media="all"
                   href="{% new_static 'style/lib/select2/select2.css' %}" />
            <link type="text/css"
                   rel="stylesheet"
                   media="all"
                   href="{% new_static 'style/lib/select2/select2-bootstrap.css' %}" />
        {% endcompress %}
        {% endif %}

        {% if request.use_select2_v4 %}
        {% compress css %}
            <link type="text/css"
                  rel="stylesheet"
                  media="all"
                  href="{% new_static 'style/lib/select2-4.0/dist/css/select2.min.css' %}" />
        {% endcompress %}
        {% endif %}

        {# Core Libraries #}
        {% compress js %}
        <script type="text/javascript" src="{% new_static 'jquery/dist/jquery.min.js' %}"></script>
        <script type="text/javascript" src="{% new_static 'style/lib/bootstrap-3.2.0/dist/js/bootstrap.min.js' %}"></script>
<<<<<<< HEAD
        <script type="text/javascript" src="{% new_static 'jquery-form/jquery.form.js' %}"></script>
        <script type="text/javascript" src="{% new_static 'underscore/underscore.js' %}"></script>
        <script type="text/javascript" src="{% new_static 'jquery.cookie/jquery.cookie.js' %}"></script>
=======
        <script type="text/javascript" src="{% new_static 'style/lib/jquery/plugins/jquery.form-3.51.0.min.js' %}"></script>
        <script type="text/javascript" src="{% new_static 'style/lib/underscore/underscore-1.6.0.min.js' %}"></script>
        <script type="text/javascript" src="{% new_static 'style/lib/jquery-cookie/src/jquery.cookie.js' %}"></script>
        <script type="text/javascript" src="{% new_static 'style/js/hq_extensions.jquery.js' %}"></script>
>>>>>>> 0dde2236
        {% endcompress %}

        {% if formdesigner %}
        <script src="{% static 'hqstyle/js/jquery/jquery-migrate-1.2.1.min.js' %}"></script>
        {% endif %}

        {% block head %}
        {% endblock %}

        {% include 'style/includes/analytics_all.html' %}

        {% if less_debug %}
            <script>
                less = {
                    env: "development",
                    useFileCache: true,
                    logLevel: 2,
                    errorReporting: 'console',
                    async: false,
                    fileAsync: false,
                    poll: 1000,
                    functions: {},
                    dumpLineNumbers: "comments",
                    relativeUrls: false
                };
            </script>
            <script src="{% new_static 'less/dist/less-1.7.3.min.js' cache=True %}"></script>
            {% if less_watch %}<script>less.watch();</script>{% endif %}
        {% endif %}
    </head>
    <body>
        {% maintenance_alert %}
        <div id="hq-navigation"
             class="navbar navbar-default navbar-static-top navbar-hq-main-menu">
            <div class="container-fluid">
                <div class="navbar-header">
                    <a href="{% url "homepage" %}" class="navbar-brand">
                        <img src="{{ LOGO_URL }}" alt="{{ SITE_NAME }} Logo" />
                    </a>
                </div>
                <nav class="collapse navbar-collapse" role="navigation">
                    {% block tabs %}
                        {% format_main_menu %}
                    {% endblock %}
                    <div class="btn-toolbar pull-right">
                    {% if request.user.is_authenticated %}
                        {% include 'style/includes/global_navigation_bar.html' %}
                    {% else %}
                        <a href="{% url "login" DOMAIN_TYPE %}" class="btn btn-primary">{% trans 'Sign In' %}</a>
                    {% endif %}
                    </div>
                </nav>
                {% format_subtab_menu %}
            </div>
        </div>
        {% if request.project.is_snapshot %}
            <div class="alert alert-info">
                {% trans "This is a snapshot of " %}{{ request.project.copied_from.display_name }}
                {% if request.project.copied_from.organization %}
                    by <a href="{% url "orgs_landing" request.project.copied_from.organization %}">{{ request.project.copied_from.get_organization.title }}</a>
                {% endif %}
            </div>
        {% endif %}

        {% if not no_header %}
            <div id="unsupported-browser" class="alert alert-error alert-block alert-full" style="display: none;">
                <p><i class="fa fa-warning-sign"></i><strong>{% trans 'CommCare HQ does not work well with Internet Explorer.'%}</strong></p>
                <p>
                    {% blocktrans %}
                    We recommend
                    <a href="https://www.google.com/chrome">Chrome</a>
                    or <a href="http://www.mozilla.org/">Firefox</a>.
                    {% endblocktrans %}
                </p>
            </div>
            <div class="container-fluid">
                {% if messages %}
                    {% for message in messages %}
                        <div class="alert fade in alert-block alert-full page-level-alert{% if message.tags %} {{ message.tags }}{% endif %}">
                            <a class="close" data-dismiss="alert" href="#">&times;</a>
                            {% if 'html' in message.tags %}{{ message|safe }}{% else %}{{ message }}{% endif %}
                        </div>
                    {% endfor %}
                {% endif %}
            </div>
            {# todo: handle with angular #}
{#            <div id="message-alerts" data-bind="foreach: alerts">#}
{#                <div data-bind="attr: {'class': alert_class}">#}
{#                    <a class="close" data-dismiss="alert" href="#">&times;</a>#}
{#                    <span data-bind="text: message"></span>#}
{#                </div>#}
{#            </div>#}
        {% endif %}
        {% block content %}{% endblock content %}
        <footer>
            <nav id="hq-footer"
                 role="navigation"
                 class="navbar navbar-inverse navbar-fixed-bottom navbar-hq-footer">
                <div class="container-fluid">
                    <div class="navbar-header">
                        <a href="http://www.commcarehq.org/">
                            <img src="{% new_static 'hqwebapp/img/commcare-flower-footer.png' %}" alt="CommCare" />
                        </a>
                        <a href="http://www.dimagi.com/">
                            <img src="{% static 'hqwebapp/img/dimagi-footer.png' %}"
                                 alt="Powered by Dimagi, Inc." />
                        </a>
                    </div>
                    <p class="text-align-center pull-left text-hq-copyright">
                        {% blocktrans %}
                            <a href="http://www.commcarehq.org/">CommCare HQ</a>
                            is copyright &copy;
                        {% endblocktrans %}{% now "Y" %}
                        <a href="http://www.dimagi.com/">Dimagi, Inc.</a>
                        {% if user.is_authenticated %}
                            &nbsp;|&nbsp;
                            <a href="{% trans 'http://www.commcarehq.org/home' %}">{% trans 'Learn more about CommCare HQ' %}</a>.
                        {% endif %}
                        <br />
                        <a href="{% url "eula" %}">{% trans "Read CommCare HQ's End User License Agreement" %}</a>
                        &nbsp;|&nbsp;
                        <a href="{% trans 'http://www.dimagi.com/policy' %}">{% trans 'Privacy' %}</a>
                        &nbsp;|&nbsp;
                        <a href="{% url 'product_agreement' %}">{% trans 'Product Subscription Agreement' %}</a>
                    </p>
                    <div class="btn-toolbar pull-right">
                        <button type="button"
                                id="uvSubmitIdea"
                                data-user-email="{{ user.email }}"
                                data-user-name="{{ user.name }}"
                                data-domain="{{ domain }}"
                                data-uv-locale="{{ LANGUAGE_CODE }}"
                                class="btn btn-footer-highlight">
                            <i class="fa fa-lightbulb-o"></i>&nbsp;
                            {% trans 'Submit an Idea' %}
                        </button>
                        <button type="button"
                                class="btn btn-footer-highlight"
                                data-toggle="modal"
                                data-target="#modalReportIssue">
                            <i class="fa fa-comment"></i>&nbsp;
                            {% trans 'Report an Issue' %}
                        </button>
                        <a href="{% trans 'https://wiki.commcarehq.org/display/commcarepublic/Home' %}"
                           target="_blank"
                           class="btn btn-footer">
                            <i class="fa fa-info-circle"></i>&nbsp;
                            {% trans 'CommCare Help Site' %}
                        </a>
                        <a href="{% trans 'http://groups.google.com/group/commcare-users/subscribe' %}"
                           target="_blank"
                           class="btn btn-footer">
                            <i class="fa fa-envelope"></i>&nbsp;
                            {% trans 'Mailing List' %}
                        </a>
                    </div>
                </div>
            </nav>
        </footer>

        {# modals #}
        {% block modals %}{% endblock modals %}

        {# javascript below this line #}

        <script style="text/javascript">
            var USE_BOOTSTRAP_3 = true;
        </script>

        {# HQ Specific Libraries #}
        {% compress js %}
        <script type="text/javascript" src="{% new_static 'style/js/hq-bug-report.js' %}"></script>
        <script type="text/javascript" src="{% new_static 'style/js/layout.js' %}"></script>
        <script type="text/javascript" src="{% new_static 'style/js/form_tools.js' %}"></script>
        <script type="text/javascript" src="{% new_static 'style/js/hq.helpers.js' %}"></script>
        <script type="text/javascript" src="{% new_static 'style/js/commcarehq.js' %}"></script>
        <script type="text/javascript" src="{% new_static 'style/js/uv.widget.js' %}"></script>
        {% endcompress %}

        <script type="text/javascript">
            COMMCAREHQ.SaveButton = COMMCAREHQ.makeSaveButton({
                SAVE: '{% trans "Save" %}',
                SAVING: '{% trans "Saving..." %}',
                SAVED: '{% trans "Saved" %}',
                RETRY: '{% trans "Try Again" %}',
                ERROR_SAVING: '{% trans "There was an error saving" %}'
            }, 'btn btn-success');
            COMMCAREHQ.DeleteButton = COMMCAREHQ.makeSaveButton({
                SAVE: '{% trans "Delete" %}',
                SAVING: '{% trans "Deleting..." %}',
                SAVED: '{% trans "Deleted" %}',
                RETRY: '{% trans "Try Again" %}',
                ERROR_SAVING: '{% trans "There was an error deleting" %}'
            }, 'btn btn-danger');
        </script>

        {# JavaScript Display Logic Libaries #}

        {# Use knockout explicitly, opt to move to angular js when possible. #}
        {% if use_knockout_js %}
        {% compress js %}
        <script type="text/javascript" src="{% new_static 'style/lib/knockout/knockout-3.1.0.min.js' %}"></script>
        <script type="text/javascript" src="{% new_static 'style/lib/knockout_plugins/knockout_mapping.ko.min.js' %}"></script>
        <script type="text/javascript" src="{% new_static 'style/ko/global_handlers.ko.js' %}"></script>
        <script type="text/javascript" src="{% new_static 'style/ko/knockout_bindings.ko.js' %}"></script>
        {% endcompress %}
        {% endif %}

        {# always use angular js by default, as this will be our core library #}
        {% compress js %}
        <script type="text/javascript" src="{% new_static 'angular/angular.min.js' %}"></script>
        <script type="text/javascript" src="{% new_static 'angular-route/angular-route.js' %}"></script>
        <script type="text/javascript" src="{% new_static 'angular-resource/angular-resource.js' %}"></script>
        <script type="text/javascript" src="{% new_static 'angular-messages/angular-messages.js' %}"></script>
        <script type="text/javascript" src="{% new_static 'angular-cookies/angular-cookies.js' %}"></script>
        <script type="text/javascript" src="{% new_static 'style/lib/angular-ui/ui-bootstrap-tpls-0.11.2.min.js' %}"></script>
        <script type="text/javascript" src="{% new_static 'djangular/js/django-angular.min.js' %}"></script>
        {% endcompress %}

        {% if request.use_select2 %}
        {% compress js %}
        <script type="text/javascript" src="{% new_static 'style/lib/select2/select2.js' %}"></script>
        {% endcompress %}
        {% endif %}

        {% if request.use_select2_v4 %}
        {% compress js %}
        <script type="text/javascript" src="{% new_static 'style/lib/select2-4.0/dist/js/select2.full.min.js' %}"></script>
        {% endcompress %}
        {% endif %}

        {% compress js %}
        {% block js %}{% endblock js %}
        {% endcompress %}

        {# Report Issue #}
        {% include 'style/includes/modal_report_issue.html' %}

        {# EULA #}
        {% include 'style/includes/modal_eula.html' %}

        {# 30 Day Trial #}
        {% include 'style/includes/modal_30_day_trial.html' %}

        <!--[if IE]>
        <script>
            $(function () {
                $('#unsupported-browser').show();
            });
        </script>
        <![endif]-->
        
        {# todo keyboard shortcuts #}

        {% block js-inline %}{% endblock js-inline %}

    </body>
</html><|MERGE_RESOLUTION|>--- conflicted
+++ resolved
@@ -72,16 +72,10 @@
         {% compress js %}
         <script type="text/javascript" src="{% new_static 'jquery/dist/jquery.min.js' %}"></script>
         <script type="text/javascript" src="{% new_static 'style/lib/bootstrap-3.2.0/dist/js/bootstrap.min.js' %}"></script>
-<<<<<<< HEAD
         <script type="text/javascript" src="{% new_static 'jquery-form/jquery.form.js' %}"></script>
         <script type="text/javascript" src="{% new_static 'underscore/underscore.js' %}"></script>
         <script type="text/javascript" src="{% new_static 'jquery.cookie/jquery.cookie.js' %}"></script>
-=======
-        <script type="text/javascript" src="{% new_static 'style/lib/jquery/plugins/jquery.form-3.51.0.min.js' %}"></script>
-        <script type="text/javascript" src="{% new_static 'style/lib/underscore/underscore-1.6.0.min.js' %}"></script>
-        <script type="text/javascript" src="{% new_static 'style/lib/jquery-cookie/src/jquery.cookie.js' %}"></script>
         <script type="text/javascript" src="{% new_static 'style/js/hq_extensions.jquery.js' %}"></script>
->>>>>>> 0dde2236
         {% endcompress %}
 
         {% if formdesigner %}
