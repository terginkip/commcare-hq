--- conflicted
+++ resolved
@@ -623,15 +623,6 @@
         {# 30 Day Trial #}
         {% include 'style/includes/modal_30_day_trial.html' %}
 
-<<<<<<< HEAD
-        <!--[if IE]>
-        <script>
-            document.getElementById("unsupported-browser").style.display = "block";
-        </script>
-        <![endif]-->
- 
-=======
->>>>>>> d0f0dfb0
         {% block js-inline %}{% endblock js-inline %}
 
     </body>
