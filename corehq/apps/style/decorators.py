--- conflicted
+++ resolved
@@ -131,33 +131,37 @@
     return _wrapped
 
 
-<<<<<<< HEAD
 def use_jquery_ui(view_func):
     """Use this decorator on the dispatch method of a TemplateView subclass
-    to enable the inclusion of the jquery-ui library at the base template
-=======
-def use_datatables(view_func):
-    """Use this decorator on the dispatch method of a TemplateView subclass
-    to enable the inclusion of the datatables library at the base template
->>>>>>> 6ff68e06
+    to enable the inclusion of the jquery ui library at the base template
     level.
 
     Example:
 
-<<<<<<< HEAD
     @use_jquery_ui
-=======
-    @use_datatables
->>>>>>> 6ff68e06
     def dispatch(self, request, *args, **kwargs):
         return super(MyView, self).dispatch(request, *args, **kwargs)
     """
     @wraps(view_func)
     def _wrapped(class_based_view, request, *args, **kwargs):
-<<<<<<< HEAD
         request.use_jquery_ui = True
-=======
+        return view_func(class_based_view, request, *args, **kwargs)
+    return _wrapped
+
+
+def use_datatables(view_func):
+    """Use this decorator on the dispatch method of a TemplateView subclass
+    to enable the inclusion of the datatables library at the base template
+    level.
+
+    Example:
+
+    @use_datatables
+    def dispatch(self, request, *args, **kwargs):
+        return super(MyView, self).dispatch(request, *args, **kwargs)
+    """
+    @wraps(view_func)
+    def _wrapped(class_based_view, request, *args, **kwargs):
         request.use_datatables = True
->>>>>>> 6ff68e06
         return view_func(class_based_view, request, *args, **kwargs)
-    return _wrapped+    return _wrapped
