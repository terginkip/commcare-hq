import logging
import hashlib
import re
import json
from xml.dom.minidom import parseString
from couchdbkit import ResourceNotFound
from django.shortcuts import render
import itertools

from lxml import etree
from diff_match_patch import diff_match_patch
from django.utils.translation import ugettext as _
from django.http import HttpResponse, Http404, HttpResponseBadRequest
from django.core.urlresolvers import reverse
from django.views.decorators.http import require_GET
from django.conf import settings
from django.contrib import messages
from unidecode import unidecode
from corehq.apps.app_manager.views.media_utils import handle_media_edits
from corehq.apps.app_manager.views.schedules import get_schedule_context

from corehq.apps.app_manager.views.utils import back_to_main, \
    CASE_TYPE_CONFLICT_MSG

from corehq import toggles, privileges, feature_previews
from corehq.apps.accounting.utils import domain_has_privilege
from corehq.apps.app_manager.exceptions import (
    BlankXFormError,
    ConflictingCaseTypeError,
)
from corehq.apps.app_manager.templatetags.xforms_extras import trans
from corehq.apps.programs.models import Program
from corehq.apps.app_manager.const import (
    APP_V2,
)
from corehq.apps.app_manager.util import (
    get_all_case_properties,
    save_xform,
    is_usercase_in_use,
    enable_usercase,
    actions_use_usercase,
    advanced_actions_use_usercase,
    get_usercase_properties,
    CASE_XPATH_PATTERN_MATCHES,
    CASE_XPATH_SUBSTRING_MATCHES,
    USER_CASE_XPATH_PATTERN_MATCHES,
    USER_CASE_XPATH_SUBSTRING_MATCHES,
)
from corehq.apps.app_manager.xform import (
    CaseError,
    XFormException,
    XFormValidationError)
from corehq.apps.reports.formdetails.readable import FormQuestionResponse, \
    questions_in_hierarchy
from corehq.apps.users.decorators import require_permission
from corehq.apps.users.models import Permissions
from corehq.util.view_utils import set_file_download
from dimagi.utils.logging import notify_exception
from dimagi.utils.web import json_response
from corehq.apps.domain.decorators import (
    login_or_digest,
)
from corehq.apps.app_manager.dbaccessors import get_app
from corehq.apps.app_manager.models import (
    AdvancedForm,
    AdvancedFormActions,
    AppEditingError,
    CareplanForm,
    DeleteFormRecord,
    Form,
    FormActions,
    FormLink,
    IncompatibleFormTypeException,
    ModuleNotFoundException,
    load_case_reserved_words,
    FormDatum)
from corehq.apps.app_manager.decorators import no_conflict_require_POST, \
    require_can_edit_apps, require_deploy_apps
from corehq.apps.tour import tours


@no_conflict_require_POST
@require_can_edit_apps
def delete_form(request, domain, app_id, module_unique_id, form_unique_id):
    "Deletes a form from an app"
    app = get_app(domain, app_id)
    record = app.delete_form(module_unique_id, form_unique_id)
    if record is not None:
        messages.success(
            request,
            'You have deleted a form. <a href="%s" class="post-link">Undo</a>'
            % reverse('undo_delete_form', args=[domain, record.get_id]),
            extra_tags='html'
        )
        app.save()
    return back_to_main(
        request, domain, app_id=app_id,
        module_id=app.get_module_by_unique_id(module_unique_id).id)


@no_conflict_require_POST
@require_can_edit_apps
def copy_form(request, domain, app_id, module_id, form_id):
    app = get_app(domain, app_id)
    to_module_id = int(request.POST['to_module_id'])
    try:
        app.copy_form(int(module_id), int(form_id), to_module_id)
    except ConflictingCaseTypeError:
        messages.warning(request, CASE_TYPE_CONFLICT_MSG, extra_tags="html")
        app.save()
    except BlankXFormError:
        # don't save!
        messages.error(request, _('We could not copy this form, because it is blank.'
                              'In order to copy this form, please add some questions first.'))
    except IncompatibleFormTypeException:
        # don't save!
        messages.error(request, _('This form could not be copied because it '
                              'is not compatible with the selected module.'))
    else:
        app.save()

    return back_to_main(request, domain, app_id=app_id, module_id=module_id,
                        form_id=form_id)


@no_conflict_require_POST
@require_can_edit_apps
def undo_delete_form(request, domain, record_id):
    record = DeleteFormRecord.get(record_id)
    try:
        record.undo()
        messages.success(request, 'Form successfully restored.')
    except ModuleNotFoundException:
        messages.error(
            request,
            'Form could not be restored: module is missing.'
        )

    return back_to_main(
        request,
        domain,
        app_id=record.app_id,
        module_id=record.module_id,
        form_id=record.form_id
    )


@no_conflict_require_POST
@require_can_edit_apps
def edit_advanced_form_actions(request, domain, app_id, module_id, form_id):
    app = get_app(domain, app_id)
    form = app.get_module(module_id).get_form(form_id)
    json_loads = json.loads(request.POST.get('actions'))
    actions = AdvancedFormActions.wrap(json_loads)
    form.actions = actions
    if advanced_actions_use_usercase(form.actions) and not is_usercase_in_use(domain):
        enable_usercase(domain)
    response_json = {}
    app.save(response_json)
    response_json['propertiesMap'] = get_all_case_properties(app)
    return json_response(response_json)


@no_conflict_require_POST
@require_can_edit_apps
def edit_form_actions(request, domain, app_id, module_id, form_id):
    app = get_app(domain, app_id)
    form = app.get_module(module_id).get_form(form_id)
    form.actions = FormActions.wrap(json.loads(request.POST['actions']))
    for condition in (form.actions.open_case.condition, form.actions.close_case.condition):
        if isinstance(condition.answer, basestring):
            condition.answer = condition.answer.strip('"\'')
    form.requires = request.POST.get('requires', form.requires)
    if actions_use_usercase(form.actions) and not is_usercase_in_use(domain):
        enable_usercase(domain)
    response_json = {}
    app.save(response_json)
    response_json['propertiesMap'] = get_all_case_properties(app)
    response_json['usercasePropertiesMap'] = get_usercase_properties(app)
    return json_response(response_json)


@no_conflict_require_POST
@require_can_edit_apps
def edit_careplan_form_actions(request, domain, app_id, module_id, form_id):
    app = get_app(domain, app_id)
    form = app.get_module(module_id).get_form(form_id)
    transaction = json.loads(request.POST.get('transaction'))

    for question in transaction['fixedQuestions']:
        setattr(form, question['name'], question['path'])

    def to_dict(properties):
        return dict((p['key'], p['path']) for p in properties)

    form.custom_case_updates = to_dict(transaction['case_properties'])
    form.case_preload = to_dict(transaction['case_preload'])

    response_json = {}
    app.save(response_json)
    return json_response(response_json)


@no_conflict_require_POST
@login_or_digest
@require_permission(Permissions.edit_apps, login_decorator=None)
def edit_form_attr(request, domain, app_id, unique_form_id, attr):
    """
    Called to edit any (supported) form attribute, given by attr

    """

    app = get_app(domain, app_id)
    form = app.get_form(unique_form_id)
    lang = request.COOKIES.get('lang', app.langs[0])
    ajax = json.loads(request.POST.get('ajax', 'true'))

    resp = {}

    def should_edit(attribute):
        if attribute in request.POST:
            return True
        elif attribute in request.FILES:
            return True
        else:
            return False

    if should_edit("name"):
        name = request.POST['name']
        form.name[lang] = name
        xform = form.wrapped_xform()
        if xform.exists():
            xform.set_name(name)
            save_xform(app, form, xform.render())
        resp['update'] = {'.variable-form_name': form.name[lang]}
    if should_edit('comment'):
        form.comment = request.POST['comment']
    if should_edit("xform"):
        try:
            # support FILES for upload and POST for ajax post from Vellum
            try:
                xform = request.FILES.get('xform').read()
            except Exception:
                xform = request.POST.get('xform')
            else:
                try:
                    xform = unicode(xform, encoding="utf-8")
                except Exception:
                    raise Exception("Error uploading form: Please make sure your form is encoded in UTF-8")
            if request.POST.get('cleanup', False):
                try:
                    # First, we strip all newlines and reformat the DOM.
                    px = parseString(xform.replace('\r\n', '')).toprettyxml()
                    # Then we remove excess newlines from the DOM output.
                    text_re = re.compile('>\n\s+([^<>\s].*?)\n\s+</', re.DOTALL)
                    prettyXml = text_re.sub('>\g<1></', px)
                    xform = prettyXml
                except Exception:
                    pass
            if xform:
                save_xform(app, form, xform)
            else:
                raise Exception("You didn't select a form to upload")
        except Exception, e:
            if ajax:
                return HttpResponseBadRequest(unicode(e))
            else:
                messages.error(request, unicode(e))
    if should_edit("show_count"):
        show_count = request.POST['show_count']
        form.show_count = True if show_count == "True" else False
    if should_edit("put_in_root"):
        put_in_root = request.POST['put_in_root']
        form.put_in_root = True if put_in_root == "True" else False
    if should_edit('form_filter'):
        form.form_filter = request.POST['form_filter']
    if should_edit('post_form_workflow'):
        form.post_form_workflow = request.POST['post_form_workflow']
    if should_edit('auto_gps_capture'):
        form.auto_gps_capture = request.POST['auto_gps_capture'] == 'true'
    if should_edit('no_vellum'):
        form.no_vellum = request.POST['no_vellum'] == 'true'
    if (should_edit("form_links_xpath_expressions") and
            should_edit("form_links_form_ids") and
            toggles.FORM_LINK_WORKFLOW.enabled(domain)):
        form_links = zip(
            request.POST.getlist('form_links_xpath_expressions'),
            request.POST.getlist('form_links_form_ids'),
            [
                json.loads(datum_json) if datum_json else []
                for datum_json in request.POST.getlist('datums_json')
            ],
        )
        form.form_links = [FormLink(
            xpath=link[0],
            form_id=link[1],
            datums=[
                FormDatum(name=datum['name'], xpath=datum['xpath'])
                for datum in link[2]
            ]
        ) for link in form_links]

    handle_media_edits(request, form, should_edit, resp, lang)

    app.save(resp)
    if ajax:
        return HttpResponse(json.dumps(resp))
    else:
        return back_to_main(request, domain, app_id=app_id, unique_form_id=unique_form_id)


@no_conflict_require_POST
@require_can_edit_apps
def new_form(request, domain, app_id, module_id):
    "Adds a form to an app (under a module)"
    app = get_app(domain, app_id)
    lang = request.COOKIES.get('lang', app.langs[0])
    name = request.POST.get('name')
    form = app.new_form(module_id, name, lang)
    app.save()
    # add form_id to locals()
    form_id = form.id
    response = back_to_main(request, domain, app_id=app_id, module_id=module_id,
                            form_id=form_id)
    return response


@no_conflict_require_POST
@login_or_digest
@require_permission(Permissions.edit_apps, login_decorator=None)
def patch_xform(request, domain, app_id, unique_form_id):
    patch = request.POST['patch']
    sha1_checksum = request.POST['sha1']

    app = get_app(domain, app_id)
    form = app.get_form(unique_form_id)

    current_xml = form.source
    if hashlib.sha1(current_xml.encode('utf-8')).hexdigest() != sha1_checksum:
        return json_response({'status': 'conflict', 'xform': current_xml})

    dmp = diff_match_patch()
    xform, _ = dmp.patch_apply(dmp.patch_fromText(patch), current_xml)
    save_xform(app, form, xform)
    response_json = {
        'status': 'ok',
        'sha1': hashlib.sha1(form.source.encode('utf-8')).hexdigest()
    }
    app.save(response_json)
    return json_response(response_json)


@require_can_edit_apps
def get_xform_source(request, domain, app_id, module_id, form_id):
    app = get_app(domain, app_id)
    try:
        form = app.get_module(module_id).get_form(form_id)
    except IndexError:
        raise Http404()
    return _get_xform_source(request, app, form)


def get_form_view_context_and_template(request, domain, form, langs, messages=messages):
    xform_questions = []
    xform = None
    form_errors = []
    xform_validation_errored = False

    try:
        xform = form.wrapped_xform()
    except XFormException as e:
        form_errors.append(u"Error in form: %s" % e)
    except Exception as e:
        logging.exception(e)
        form_errors.append(u"Unexpected error in form: %s" % e)

    if xform and xform.exists():
        if xform.already_has_meta():
            messages.warning(
                request,
                "This form has a meta block already! "
                "It may be replaced by CommCare HQ's standard meta block."
            )

        try:
            form.validate_form()
            xform_questions = xform.get_questions(langs, include_triggers=True)
        except etree.XMLSyntaxError as e:
            form_errors.append(u"Syntax Error: %s" % e)
        except AppEditingError as e:
            form_errors.append(u"Error in application: %s" % e)
        except XFormValidationError:
            xform_validation_errored = True
            # showing these messages is handled by validate_form_for_build ajax
            pass
        except XFormException as e:
            form_errors.append(u"Error in form: %s" % e)
        # any other kind of error should fail hard,
        # but for now there are too many for that to be practical
        except Exception as e:
            if settings.DEBUG:
                raise
            notify_exception(request, 'Unexpected Build Error')
            form_errors.append(u"Unexpected System Error: %s" % e)
        else:
            # remove upload questions (attachemnts) until MM Case Properties
            # are released to general public
            is_previewer = toggles.MM_CASE_PROPERTIES.enabled(request.user.username)
            xform_questions = [q for q in xform_questions
                               if q["tag"] != "upload" or is_previewer]

        try:
            form_action_errors = form.validate_for_build()
            if not form_action_errors:
                form.add_stuff_to_xform(xform)
        except CaseError as e:
            messages.error(request, u"Error in Case Management: %s" % e)
        except XFormException as e:
            messages.error(request, unicode(e))
        except Exception as e:
            if settings.DEBUG:
                raise
            logging.exception(unicode(e))
            messages.error(request, u"Unexpected Error: %s" % e)

    try:
        languages = xform.get_languages()
    except Exception:
        languages = []

    for err in form_errors:
        messages.error(request, err)

    module_case_types = []
    app = form.get_app()
    all_modules = list(app.get_modules())
    for module in all_modules:
        for case_type in module.get_case_types():
            module_case_types.append({
                'id': module.unique_id,
                'module_name': trans(module.name, langs),
                'case_type': case_type,
                'module_type': module.doc_type
            })

    if not form.unique_id:
        form.get_unique_id()
        app.save()

    form_has_schedule = isinstance(form, AdvancedForm) and form.get_module().has_schedule
    context = {
        'nav_form': form,
        'xform_languages': languages,
        "xform_questions": xform_questions,
        'case_reserved_words_json': load_case_reserved_words(),
        'module_case_types': module_case_types,
        'form_errors': form_errors,
        'xform_validation_errored': xform_validation_errored,
        'allow_cloudcare': app.application_version == APP_V2 and isinstance(form, Form),
        'allow_form_copy': isinstance(form, Form),
        'allow_form_filtering': not isinstance(form, CareplanForm) and not form_has_schedule,
        'allow_form_workflow': not isinstance(form, CareplanForm),
        'allow_usercase': domain_has_privilege(request.domain, privileges.USER_CASE),
        'is_usercase_in_use': is_usercase_in_use(request.domain),
        'is_module_filter_enabled': (feature_previews.MODULE_FILTER.enabled(request.domain) and
                                     app.enable_module_filtering),
<<<<<<< HEAD
        'edit_name_url': reverse('edit_form_attr', args=[app.domain, app.id, form.unique_id, 'name'])
=======
        'case_xpath_pattern_matches': CASE_XPATH_PATTERN_MATCHES,
        'case_xpath_substring_matches': CASE_XPATH_SUBSTRING_MATCHES,
        'user_case_xpath_pattern_matches': USER_CASE_XPATH_PATTERN_MATCHES,
        'user_case_xpath_substring_matches': USER_CASE_XPATH_SUBSTRING_MATCHES,
>>>>>>> 7a79308a
    }

    if tours.NEW_APP.is_enabled(request.user):
        request.guided_tour = tours.NEW_APP.get_tour_data()

    if context['allow_form_workflow'] and toggles.FORM_LINK_WORKFLOW.enabled(domain):
        module = form.get_module()

        def qualified_form_name(form, auto_link):
            module_name = trans(form.get_module().name, langs)
            form_name = trans(form.name, app.langs)
            star = '* ' if auto_link else '  '
            return u"{}{} -> {}".format(star, module_name, form_name)

        modules = filter(lambda m: m.case_type == module.case_type, all_modules)
        if getattr(module, 'root_module_id', None) and module.root_module not in modules:
            modules.append(module.root_module)
        modules.extend([mod for mod in module.get_child_modules() if mod not in modules])
        auto_linkable_forms = list(itertools.chain.from_iterable(list(m.get_forms()) for m in modules))

        def linkable_form(candidate_form):
            auto_link = candidate_form in auto_linkable_forms
            return {
                'unique_id': candidate_form.unique_id,
                'name': qualified_form_name(candidate_form, auto_link),
                'auto_link': auto_link
            }

        context['linkable_forms'] = [
            linkable_form(candidate_form) for candidate_module in all_modules
            for candidate_form in candidate_module.get_forms()
        ]

    if isinstance(form, CareplanForm):
        context.update({
            'mode': form.mode,
            'fixed_questions': form.get_fixed_questions(),
            'custom_case_properties': [
                {'key': key, 'path': path} for key, path in form.custom_case_updates.items()
            ],
            'case_preload': [
                {'key': key, 'path': path} for key, path in form.case_preload.items()
            ],
        })
        return "app_manager/form_view_careplan.html", context
    elif isinstance(form, AdvancedForm):
        def commtrack_programs():
            if app.commtrack_enabled:
                programs = Program.by_domain(app.domain)
                return [{'value': program.get_id, 'label': program.name} for program in programs]
            else:
                return []

        all_programs = [{'value': '', 'label': _('All Programs')}]
        context.update({
            'show_custom_ref': toggles.APP_BUILDER_CUSTOM_PARENT_REF.enabled(request.user.username),
            'commtrack_programs': all_programs + commtrack_programs(),
        })
        context.update(get_schedule_context(form))
        return "app_manager/form_view_advanced.html", context
    else:
        context.update({
            'show_custom_ref': toggles.APP_BUILDER_CUSTOM_PARENT_REF.enabled(request.user.username),
        })
        return "app_manager/form_view.html", context


@require_can_edit_apps
def get_form_datums(request, domain, app_id):
    from corehq.apps.app_manager.suite_xml.sections.entries import EntriesHelper
    form_id = request.GET.get('form_id')
    app = get_app(domain, app_id)
    form = app.get_form(form_id)

    def make_datum(datum):
        return {'name': datum.datum.id, 'case_type': datum.case_type}

    helper = EntriesHelper(app)
    datums = []
    root_module = form.get_module().root_module
    if root_module:
        datums.extend([
            make_datum(datum) for datum in helper.get_datums_meta_for_form_generic(root_module.get_form(0))
            if datum.requires_selection
        ])
    datums.extend([
        make_datum(datum) for datum in helper.get_datums_meta_for_form_generic(form)
        if datum.requires_selection
    ])
    return json_response(datums)


@require_GET
@require_deploy_apps
def view_form(request, domain, app_id, module_id, form_id):
    from corehq.apps.app_manager.views.view_generic import view_generic
    return view_generic(request, domain, app_id, module_id, form_id)


def _get_xform_source(request, app, form, filename="form.xml"):
    download = json.loads(request.GET.get('download', 'false'))
    lang = request.COOKIES.get('lang', app.langs[0])
    source = form.source
    if download:
        response = HttpResponse(source)
        response['Content-Type'] = "application/xml"
        for lc in [lang] + app.langs:
            if lc in form.name:
                filename = "%s.xml" % unidecode(form.name[lc])
                break
        set_file_download(response, filename)
        return response
    else:
        return json_response(source)


def xform_display(request, domain, form_unique_id):
    try:
        form, app = Form.get_form(form_unique_id, and_app=True)
    except ResourceNotFound:
        raise Http404()
    if domain != app.domain:
        raise Http404()
    langs = [request.GET.get('lang')] + app.langs

    questions = form.get_questions(langs, include_triggers=True,
                                   include_groups=True)

    if request.GET.get('format') == 'html':
        questions = [FormQuestionResponse(q) for q in questions]

        return render(request, 'app_manager/xform_display.html', {
            'questions': questions_in_hierarchy(questions)
        })
    else:
        return json_response(questions)


@require_can_edit_apps
def form_casexml(request, domain, form_unique_id):
    try:
        form, app = Form.get_form(form_unique_id, and_app=True)
    except ResourceNotFound:
        raise Http404()
    if domain != app.domain:
        raise Http404()
    return HttpResponse(form.create_casexml())<|MERGE_RESOLUTION|>--- conflicted
+++ resolved
@@ -464,14 +464,11 @@
         'is_usercase_in_use': is_usercase_in_use(request.domain),
         'is_module_filter_enabled': (feature_previews.MODULE_FILTER.enabled(request.domain) and
                                      app.enable_module_filtering),
-<<<<<<< HEAD
-        'edit_name_url': reverse('edit_form_attr', args=[app.domain, app.id, form.unique_id, 'name'])
-=======
+        'edit_name_url': reverse('edit_form_attr', args=[app.domain, app.id, form.unique_id, 'name']),
         'case_xpath_pattern_matches': CASE_XPATH_PATTERN_MATCHES,
         'case_xpath_substring_matches': CASE_XPATH_SUBSTRING_MATCHES,
         'user_case_xpath_pattern_matches': USER_CASE_XPATH_PATTERN_MATCHES,
         'user_case_xpath_substring_matches': USER_CASE_XPATH_SUBSTRING_MATCHES,
->>>>>>> 7a79308a
     }
 
     if tours.NEW_APP.is_enabled(request.user):
