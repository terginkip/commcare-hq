from collections import OrderedDict, namedtuple
import json
import logging

from django.template.loader import render_to_string
from django.utils.translation import ugettext as _, gettext_lazy
from django.http import HttpResponse, Http404, HttpResponseBadRequest
from django.core.urlresolvers import reverse
from django.views.decorators.http import require_GET
from django.contrib import messages
from corehq.apps.app_manager.views.media_utils import process_media_attribute, \
    handle_media_edits

from dimagi.utils.logging import notify_exception

from corehq.apps.app_manager.views.utils import back_to_main, bail, get_langs
from corehq import toggles, feature_previews
from corehq.apps.app_manager.templatetags.xforms_extras import trans
from corehq.apps.app_manager.const import (
    CAREPLAN_GOAL,
    CAREPLAN_TASK,
    USERCASE_TYPE,
    APP_V1)
from corehq.apps.app_manager.util import (
    is_valid_case_type,
    is_usercase_in_use,
    get_per_type_defaults, ParentCasePropertyBuilder,
    prefix_usercase_properties, commtrack_ledger_sections)

from corehq.apps.fixtures.models import FixtureDataType
from corehq.apps.userreports.models import ReportConfiguration
from dimagi.utils.web import json_response, json_request
from corehq.apps.app_manager.dbaccessors import get_app
from corehq.apps.app_manager.models import (
    AdvancedModule,
    CareplanModule,
    DeleteModuleRecord,
    DetailColumn,
    DetailTab,
    Module,
    ModuleNotFoundException,
    ParentSelect,
    ReportModule,
    ShadowModule,
    SortElement,
    ReportAppConfig,
    FixtureSelect,
)
from corehq.apps.app_manager.decorators import no_conflict_require_POST, \
    require_can_edit_apps, require_deploy_apps

logger = logging.getLogger(__name__)


def get_module_template(module):
    if isinstance(module, CareplanModule):
        return "app_manager/module_view_careplan.html"
    elif isinstance(module, AdvancedModule):
        return "app_manager/module_view_advanced.html"
    elif isinstance(module, ReportModule):
        return 'app_manager/module_view_report.html'
    else:
        return "app_manager/module_view.html"


<<<<<<< HEAD
def get_module_view_context(app, module):
    # shared context
    context = {
        'edit_name_url': reverse(
            'corehq.apps.app_manager.views.edit_module_attr',
            args=[app.domain, app.id, module.id, 'name']
        )
    }
=======
def get_module_view_context(app, module, lang=None):
>>>>>>> 9b330034
    if isinstance(module, CareplanModule):
        context.update(_get_careplan_module_view_context(app, module))
    elif isinstance(module, AdvancedModule):
<<<<<<< HEAD
        context.update(_get_advanced_module_view_context(app, module))
=======
        return _get_advanced_module_view_context(app, module, lang)
>>>>>>> 9b330034
    elif isinstance(module, ReportModule):
        context.update(_get_report_module_context(app, module))
    else:
<<<<<<< HEAD
        context.update(_get_basic_module_view_context(app, module))
    return context
=======
        return _get_basic_module_view_context(app, module, lang)
>>>>>>> 9b330034


def _get_careplan_module_view_context(app, module):
    case_property_builder = _setup_case_property_builder(app)
    subcase_types = list(app.get_subcase_types(module.case_type))
    return {
        'parent_modules': _get_parent_modules(app, module,
                                             case_property_builder,
                                             CAREPLAN_GOAL),
        'fixtures': _get_fixture_types(app.domain),
        'details': [
            {
                'label': gettext_lazy('Goal List'),
                'detail_label': gettext_lazy('Goal Detail'),
                'type': 'careplan_goal',
                'model': 'case',
                'properties': sorted(
                    case_property_builder.get_properties(CAREPLAN_GOAL)),
                'sort_elements': module.goal_details.short.sort_elements,
                'short': module.goal_details.short,
                'long': module.goal_details.long,
                'subcase_types': subcase_types,
            },
            {
                'label': gettext_lazy('Task List'),
                'detail_label': gettext_lazy('Task Detail'),
                'type': 'careplan_task',
                'model': 'case',
                'properties': sorted(
                    case_property_builder.get_properties(CAREPLAN_TASK)),
                'sort_elements': module.task_details.short.sort_elements,
                'short': module.task_details.short,
                'long': module.task_details.long,
                'subcase_types': subcase_types,
            },
        ],
    }


def _get_advanced_module_view_context(app, module, lang=None):
    case_property_builder = _setup_case_property_builder(app)
    case_type = module.case_type
    form_options = _case_list_form_options(app, module, case_type, lang)
    return {
        'fixtures': _get_fixture_types(app.domain),
        'details': _get_module_details_context(app, module,
                                               case_property_builder,
                                               case_type),
        'case_list_form_options': form_options,
        'case_list_form_not_allowed_reason': _case_list_form_not_allowed_reason(
            module),
        'valid_parent_modules': [
            parent_module for parent_module in app.modules
            if not getattr(parent_module, 'root_module_id', None)
        ],
        'child_module_enabled': True,
        'schedule_phases': [
            {
                'id': schedule.id,
                'anchor': schedule.anchor,
                'forms': [
                    form.schedule_form_id for form in schedule.get_forms()
                ],
            } for schedule in module.get_schedule_phases()
        ],
    }


def _get_basic_module_view_context(app, module, lang=None):
    case_property_builder = _setup_case_property_builder(app)
    fixture_columns = [
        field.field_name
        for fixture in FixtureDataType.by_domain(app.domain)
        for field in fixture.fields
    ]
    case_type = module.case_type
    form_options = _case_list_form_options(app, module, case_type, lang)
    # http://manage.dimagi.com/default.asp?178635
    allow_with_parent_select = app.build_version >= '2.23' or not module.parent_select.active
    allow_case_list_form = _case_list_form_not_allowed_reason(
        module,
        AllowWithReason(allow_with_parent_select, AllowWithReason.PARENT_SELECT_ACTIVE)
    )
    return {
        'parent_modules': _get_parent_modules(app, module,
                                             case_property_builder, case_type),
        'fixtures': _get_fixture_types(app.domain),
        'fixture_columns': fixture_columns,
        'details': _get_module_details_context(app, module,
                                               case_property_builder,
                                               case_type),
        'case_list_form_options': form_options,
        'case_list_form_not_allowed_reason': allow_case_list_form,
        'valid_parent_modules': _get_valid_parent_modules(app, module),
        'child_module_enabled': toggles.BASIC_CHILD_MODULE.enabled(app.domain)
                                 and module.doc_type != "ShadowModule"
    }


def _get_report_module_context(app, module):
    def _report_to_config(report):
        return {
            'report_id': report._id,
            'title': report.title,
            'description': report.description,
            'charts': [chart for chart in report.charts if
                       chart.type == 'multibar'],
            'filter_structure': report.filters,
        }

    all_reports = ReportConfiguration.by_domain(app.domain)
    warnings = []
    validity = module.check_report_validity()

    # We're now proactively deleting these references, so after that's been
    # out for a while, this can be removed (say June 2016 or later)
    if not validity.is_valid:
        module.report_configs = validity.valid_report_configs
        warnings.append(
            gettext_lazy('Your app contains references to reports that are '
                         'deleted. These will be removed on save.')
        )
    return {
        'all_reports': [_report_to_config(r) for r in all_reports],
        'current_reports': [r.to_json() for r in module.report_configs],
        'warnings': warnings,
    }


def _get_fixture_types(domain):
    return [f.tag for f in FixtureDataType.by_domain(domain)]


def _setup_case_property_builder(app):
    defaults = ('name', 'date-opened', 'status')
    if app.case_sharing:
        defaults += ('#owner_name',)
    per_type_defaults = None
    if is_usercase_in_use(app.domain):
        per_type_defaults = get_per_type_defaults(app.domain, [USERCASE_TYPE])
    builder = ParentCasePropertyBuilder(app, defaults=defaults,
                                        per_type_defaults=per_type_defaults)
    return builder


def _get_parent_modules(app, module, case_property_builder, case_type_):
        parent_types = case_property_builder.get_parent_types(case_type_)
        modules = app.modules
        parent_module_ids = [mod.unique_id for mod in modules
                             if mod.case_type in parent_types]
        return [{
            'unique_id': mod.unique_id,
            'name': mod.name,
            'is_parent': mod.unique_id in parent_module_ids,
        } for mod in app.modules if mod.case_type != case_type_ and mod.unique_id != module.unique_id]


def _get_valid_parent_modules(app, module):
    return [parent_module for parent_module in app.modules
            if not getattr(parent_module, 'root_module_id', None)
            and not parent_module == module and parent_module.doc_type != "ShadowModule"]


def _case_list_form_options(app, module, case_type_, lang=None):
    options = OrderedDict()
    forms = [
        form
        for mod in app.get_modules() if module.unique_id != mod.unique_id
        for form in mod.get_forms() if form.is_registration_form(case_type_)
    ]
    options['disabled'] = gettext_lazy("Don't Show")
    langs = None if lang is None else [lang]
    options.update({f.unique_id: trans(f.name, langs) for f in forms})

    return options


def _get_module_details_context(app, module, case_property_builder, case_type_):
    subcase_types = list(app.get_subcase_types(module.case_type))
    item = {
        'label': gettext_lazy('Case List'),
        'detail_label': gettext_lazy('Case Detail'),
        'type': 'case',
        'model': 'case',
        'subcase_types': subcase_types,
        'sort_elements': module.case_details.short.sort_elements,
        'short': module.case_details.short,
        'long': module.case_details.long,
    }
    case_properties = case_property_builder.get_properties(case_type_)
    if is_usercase_in_use(app.domain) and case_type_ != USERCASE_TYPE:
        usercase_properties = prefix_usercase_properties(case_property_builder.get_properties(USERCASE_TYPE))
        case_properties |= usercase_properties

    item['properties'] = sorted(case_properties)
    item['fixture_select'] = module.fixture_select

    if isinstance(module, AdvancedModule):
        details = [item]
        if app.commtrack_enabled:
            details.append({
                'label': gettext_lazy('Product List'),
                'detail_label': gettext_lazy('Product Detail'),
                'type': 'product',
                'model': 'product',
                'properties': ['name'] + commtrack_ledger_sections(app.commtrack_requisition_mode),
                'sort_elements': module.product_details.short.sort_elements,
                'short': module.product_details.short,
                'subcase_types': subcase_types,
            })
    else:
        item['parent_select'] = module.parent_select
        details = [item]

    return details


def _case_list_form_not_allowed_reason(module, allow=None):
    if allow and not allow.allow:
        return allow
    elif not module.all_forms_require_a_case():
        return AllowWithReason(False, AllowWithReason.ALL_FORMS_REQUIRE_CASE)
    elif module.put_in_root:
        return AllowWithReason(False, AllowWithReason.MODULE_IN_ROOT)
    else:
        return AllowWithReason(True, '')


class AllowWithReason(namedtuple('AllowWithReason', 'allow reason')):
    ALL_FORMS_REQUIRE_CASE = 1
    MODULE_IN_ROOT = 2
    PARENT_SELECT_ACTIVE = 3

    @property
    def message(self):
        if self.reason == self.ALL_FORMS_REQUIRE_CASE:
            return gettext_lazy('Not all forms in the module update a case.')
        elif self.reason == self.MODULE_IN_ROOT:
            return gettext_lazy("The module's 'Menu Mode' is not configured as 'Display module and then forms'")
        elif self.reason == self.PARENT_SELECT_ACTIVE:
            return gettext_lazy("The module has 'Parent Selection' configured.")


@no_conflict_require_POST
@require_can_edit_apps
def edit_module_attr(request, domain, app_id, module_id, attr):
    """
    Called to edit any (supported) module attribute, given by attr
    """
    attributes = {
        "all": None,
        "auto_select_case": None,
        "case_label": None,
        "case_list": ('case_list-show', 'case_list-label'),
        "case_list-menu_item_media_audio": None,
        "case_list-menu_item_media_image": None,
        "case_list_form_id": None,
        "case_list_form_label": None,
        "case_list_form_media_audio": None,
        "case_list_form_media_image": None,
        "case_type": None,
        'comment': None,
        "display_separately": None,
        "has_schedule": None,
        "media_audio": None,
        "media_image": None,
        "module_filter": None,
        "name": None,
        "parent_module": None,
        "put_in_root": None,
        "referral_label": None,
        "root_module_id": None,
        "source_module_id": None,
        "task_list": ('task_list-show', 'task_list-label'),
    }

    if attr not in attributes:
        return HttpResponseBadRequest()

    def should_edit(attribute):
        if attribute == attr:
            return True
        if 'all' == attr:
            if attributes[attribute]:
                for param in attributes[attribute]:
                    if not request.POST.get(param):
                        return False
                return True
            else:
                return request.POST.get(attribute) is not None

    app = get_app(domain, app_id)
    module = app.get_module(module_id)
    lang = request.COOKIES.get('lang', app.langs[0])
    resp = {'update': {}, 'corrections': {}}
    if should_edit("case_type"):
        case_type = request.POST.get("case_type", None)
        if is_valid_case_type(case_type, module):
            old_case_type = module["case_type"]
            module["case_type"] = case_type
            for cp_mod in (mod for mod in app.modules if isinstance(mod, CareplanModule)):
                if cp_mod.unique_id != module.unique_id and cp_mod.parent_select.module_id == module.unique_id:
                    cp_mod.case_type = case_type

            def rename_action_case_type(mod):
                for form in mod.forms:
                    for action in form.actions.get_all_actions():
                        if action.case_type == old_case_type:
                            action.case_type = case_type

            if isinstance(module, AdvancedModule):
                rename_action_case_type(module)
            for ad_mod in (mod for mod in app.modules if isinstance(mod, AdvancedModule)):
                if ad_mod.unique_id != module.unique_id and ad_mod.case_type != old_case_type:
                    # only apply change if the module's case_type does not reference the old value
                    rename_action_case_type(ad_mod)
        elif case_type == USERCASE_TYPE and not isinstance(module, AdvancedModule):
            return HttpResponseBadRequest('"{}" is a reserved case type'.format(USERCASE_TYPE))
        else:
            return HttpResponseBadRequest("case type is improperly formatted")
    if should_edit("put_in_root"):
        module["put_in_root"] = json.loads(request.POST.get("put_in_root"))
    if should_edit("source_module_id"):
        module["source_module_id"] = request.POST.get("source_module_id")
    if should_edit("display_separately"):
        module["display_separately"] = json.loads(request.POST.get("display_separately"))
    if should_edit("parent_module"):
        parent_module = request.POST.get("parent_module")
        module.parent_select.module_id = parent_module
    if should_edit("auto_select_case"):
        module["auto_select_case"] = request.POST.get("auto_select_case") == 'true'

    if (feature_previews.MODULE_FILTER.enabled(app.domain) and
            app.enable_module_filtering and
            should_edit('module_filter')):
        module['module_filter'] = request.POST.get('module_filter')

    if should_edit('case_list_form_id'):
        module.case_list_form.form_id = request.POST.get('case_list_form_id')
    if should_edit('case_list_form_label'):
        module.case_list_form.label[lang] = request.POST.get('case_list_form_label')
    if should_edit('case_list_form_media_image'):
        new_path = process_media_attribute(
            'case_list_form_media_image',
            resp,
            request.POST.get('case_list_form_media_image')
        )
        module.case_list_form.set_icon(lang, new_path)

    if should_edit('case_list_form_media_audio'):
        new_path = process_media_attribute(
            'case_list_form_media_audio',
            resp,
            request.POST.get('case_list_form_media_audio')
        )
        module.case_list_form.set_audio(lang, new_path)

    if should_edit('case_list-menu_item_media_image'):
        val = process_media_attribute(
            'case_list-menu_item_media_image',
            resp,
            request.POST.get('case_list-menu_item_media_image')
        )
        module.case_list.set_icon(lang, val)
    if should_edit('case_list-menu_item_media_audio'):
        val = process_media_attribute(
            'case_list-menu_item_media_audio',
            resp,
            request.POST.get('case_list-menu_item_media_audio')
        )
        module.case_list.set_audio(lang, val)

    for attribute in ("name", "case_label", "referral_label"):
        if should_edit(attribute):
            name = request.POST.get(attribute, None)
            module[attribute][lang] = name
            if should_edit("name"):
                resp['update'].update({'.variable-module_name': module.name[lang]})
    if should_edit('comment'):
        module.comment = request.POST.get('comment')
    for SLUG in ('case_list', 'task_list'):
        show = '{SLUG}-show'.format(SLUG=SLUG)
        label = '{SLUG}-label'.format(SLUG=SLUG)
        if request.POST.get(show) == 'true' and (request.POST.get(label) == ''):
            # Show item, but empty label, was just getting ignored
            return HttpResponseBadRequest("A label is required for {SLUG}".format(SLUG=SLUG))
        if should_edit(SLUG):
            module[SLUG].show = json.loads(request.POST[show])
            module[SLUG].label[lang] = request.POST[label]

    if should_edit("root_module_id"):
        if not request.POST.get("root_module_id"):
            module["root_module_id"] = None
        else:
            try:
                app.get_module(module_id)
                module["root_module_id"] = request.POST.get("root_module_id")
            except ModuleNotFoundException:
                messages.error(_("Unknown Module"))

    handle_media_edits(request, module, should_edit, resp, lang)

    app.save(resp)
    resp['case_list-show'] = module.requires_case_details()
    return HttpResponse(json.dumps(resp))


def _new_advanced_module(request, domain, app, name, lang):
    module = app.add_module(AdvancedModule.new_module(name, lang))
    module_id = module.id
    app.new_form(module_id, _("Untitled Form"), lang)

    app.save()
    response = back_to_main(request, domain, app_id=app.id, module_id=module_id)
    response.set_cookie('suppress_build_errors', 'yes')
    messages.info(request, _('Caution: Advanced modules are a labs feature'))
    return response


def _new_report_module(request, domain, app, name, lang):
    module = app.add_module(ReportModule.new_module(name, lang))
    # by default add all reports
    module.report_configs = [
        ReportAppConfig(
            report_id=report._id,
            header={lang: report.title},
            description={lang: report.description},
        )
        for report in ReportConfiguration.by_domain(domain)
    ]
    app.save()
    return back_to_main(request, domain, app_id=app.id, module_id=module.id)


def _new_shadow_module(request, domain, app, name, lang):
    module = app.add_module(ShadowModule.new_module(name, lang))
    app.save()
    return back_to_main(request, domain, app_id=app.id, module_id=module.id)


@no_conflict_require_POST
@require_can_edit_apps
def delete_module(request, domain, app_id, module_unique_id):
    "Deletes a module from an app"
    app = get_app(domain, app_id)
    try:
        record = app.delete_module(module_unique_id)
    except ModuleNotFoundException:
        return bail(request, domain, app_id)
    if record is not None:
        messages.success(
            request,
            'You have deleted a module. <a href="%s" class="post-link">Undo</a>' % reverse(
                'undo_delete_module', args=[domain, record.get_id]
            ),
            extra_tags='html'
        )
        app.save()
    return back_to_main(request, domain, app_id=app_id)


@no_conflict_require_POST
@require_can_edit_apps
def undo_delete_module(request, domain, record_id):
    record = DeleteModuleRecord.get(record_id)
    record.undo()
    messages.success(request, 'Module successfully restored.')
    return back_to_main(request, domain, app_id=record.app_id, module_id=record.module_id)


@no_conflict_require_POST
@require_can_edit_apps
def edit_module_detail_screens(request, domain, app_id, module_id):
    """
    Overwrite module case details. Only overwrites components that have been
    provided in the request. Components are short, long, filter, parent_select,
    fixture_select and sort_elements.
    """
    params = json_request(request.POST)
    detail_type = params.get('type')
    short = params.get('short', None)
    long = params.get('long', None)
    tabs = params.get('tabs', None)
    filter = params.get('filter', ())
    custom_xml = params.get('custom_xml', None)
    parent_select = params.get('parent_select', None)
    fixture_select = params.get('fixture_select', None)
    sort_elements = params.get('sort_elements', None)
    persist_case_context = params.get('persistCaseContext', None)
    use_case_tiles = params.get('useCaseTiles', None)
    persist_tile_on_forms = params.get("persistTileOnForms", None)
    pull_down_tile = params.get("enableTilePullDown", None)
    case_list_lookup = params.get("case_list_lookup", None)

    app = get_app(domain, app_id)
    module = app.get_module(module_id)

    if detail_type == 'case':
        detail = module.case_details
    elif detail_type == CAREPLAN_GOAL:
        detail = module.goal_details
    elif detail_type == CAREPLAN_TASK:
        detail = module.task_details
    else:
        try:
            detail = getattr(module, '{0}_details'.format(detail_type))
        except AttributeError:
            return HttpResponseBadRequest("Unknown detail type '%s'" % detail_type)

    if short is not None:
        detail.short.columns = map(DetailColumn.wrap, short)
        if persist_case_context is not None:
            detail.short.persist_case_context = persist_case_context
        if use_case_tiles is not None:
            detail.short.use_case_tiles = use_case_tiles
        if persist_tile_on_forms is not None:
            detail.short.persist_tile_on_forms = persist_tile_on_forms
        if pull_down_tile is not None:
            detail.short.pull_down_tile = pull_down_tile
        if case_list_lookup is not None:
            _save_case_list_lookup_params(detail.short, case_list_lookup)

    if long is not None:
        detail.long.columns = map(DetailColumn.wrap, long)
        if tabs is not None:
            detail.long.tabs = map(DetailTab.wrap, tabs)
    if filter != ():
        # Note that we use the empty tuple as the sentinel because a filter
        # value of None represents clearing the filter.
        detail.short.filter = filter
    if custom_xml is not None:
        detail.short.custom_xml = custom_xml
    if sort_elements is not None:
        detail.short.sort_elements = []
        for sort_element in sort_elements:
            item = SortElement()
            item.field = sort_element['field']
            item.type = sort_element['type']
            item.direction = sort_element['direction']
            detail.short.sort_elements.append(item)
    if parent_select is not None:
        module.parent_select = ParentSelect.wrap(parent_select)
    if fixture_select is not None:
        module.fixture_select = FixtureSelect.wrap(fixture_select)

    resp = {}
    app.save(resp)
    return json_response(resp)


@no_conflict_require_POST
@require_can_edit_apps
def edit_report_module(request, domain, app_id, module_id):
    """
    Overwrite module case details. Only overwrites components that have been
    provided in the request. Components are short, long, filter, parent_select,
    and sort_elements.
    """
    params = json_request(request.POST)
    app = get_app(domain, app_id)
    module = app.get_module(module_id)
    assert isinstance(module, ReportModule)
    module.name = params['name']

    try:
        module.report_configs = [ReportAppConfig.wrap(spec) for spec in params['reports']]
    except Exception:
        notify_exception(
            request,
            message="Something went wrong while editing report modules",
            details={'domain': domain, 'app_id': app_id, }
        )
        return HttpResponseBadRequest(_("There was a problem processing your request."))

    if (feature_previews.MODULE_FILTER.enabled(domain) and
            app.enable_module_filtering):
        module['module_filter'] = request.POST.get('module_filter')
    module.media_image.update(params['multimedia']['mediaImage'])
    module.media_audio.update(params['multimedia']['mediaAudio'])

    try:
        app.save()
    except Exception:
        notify_exception(
            request,
            message="Something went wrong while saving app {} while editing report modules".format(app_id),
            details={'domain': domain, 'app_id': app_id, }
        )
        return HttpResponseBadRequest(_("There was a problem processing your request."))

    return json_response('success')


def validate_module_for_build(request, domain, app_id, module_id, ajax=True):
    app = get_app(domain, app_id)
    try:
        module = app.get_module(module_id)
    except ModuleNotFoundException:
        raise Http404()
    errors = module.validate_for_build()
    lang, langs = get_langs(request, app)

    response_html = render_to_string('app_manager/partials/build_errors.html', {
        'app': app,
        'build_errors': errors,
        'not_actual_build': True,
        'domain': domain,
        'langs': langs,
        'lang': lang
    })
    if ajax:
        return json_response({'error_html': response_html})
    return HttpResponse(response_html)


@no_conflict_require_POST
@require_can_edit_apps
def new_module(request, domain, app_id):
    "Adds a module to an app"
    app = get_app(domain, app_id)
    lang = request.COOKIES.get('lang', app.langs[0])
    name = request.POST.get('name')
    module_type = request.POST.get('module_type', 'case')
    if module_type == 'case':
        module = app.add_module(Module.new_module(name, lang))
        module_id = module.id
        app.new_form(module_id, "Untitled Form", lang)
        app.save()
        response = back_to_main(request, domain, app_id=app_id, module_id=module_id)
        response.set_cookie('suppress_build_errors', 'yes')
        return response
    elif module_type in MODULE_TYPE_MAP:
        fn = MODULE_TYPE_MAP[module_type][FN]
        validations = MODULE_TYPE_MAP[module_type][VALIDATIONS]
        error = next((v[1] for v in validations if v[0](app)), None)
        if error:
            messages.warning(request, error)
            return back_to_main(request, domain, app_id=app.id)
        else:
            return fn(request, domain, app, name, lang)
    else:
        logger.error('Unexpected module type for new module: "%s"' % module_type)
        return back_to_main(request, domain, app_id=app_id)


def _new_careplan_module(request, domain, app, name, lang):
    from corehq.apps.app_manager.util import new_careplan_module
    target_module_index = request.POST.get('target_module_id')
    target_module = app.get_module(target_module_index)
    if not target_module.case_type:
        name = target_module.name[lang]
        messages.error(request, _("Please set the case type for the target module '{name}'.".format(name=name)))
        return back_to_main(request, domain, app_id=app.id)
    module = new_careplan_module(app, name, lang, target_module)
    app.save()
    response = back_to_main(request, domain, app_id=app.id, module_id=module.id)
    response.set_cookie('suppress_build_errors', 'yes')
    messages.info(request, _('Caution: Care Plan modules are a labs feature'))
    return response


def _save_case_list_lookup_params(short, case_list_lookup):
    short.lookup_enabled = case_list_lookup.get("lookup_enabled", short.lookup_enabled)
    short.lookup_action = case_list_lookup.get("lookup_action", short.lookup_action)
    short.lookup_name = case_list_lookup.get("lookup_name", short.lookup_name)
    short.lookup_extras = case_list_lookup.get("lookup_extras", short.lookup_extras)
    short.lookup_responses = case_list_lookup.get("lookup_responses", short.lookup_responses)
    short.lookup_image = case_list_lookup.get("lookup_image", short.lookup_image)


@require_GET
@require_deploy_apps
def view_module(request, domain, app_id, module_id):
    from corehq.apps.app_manager.views.view_generic import view_generic
    return view_generic(request, domain, app_id, module_id)


common_module_validations = [
    (lambda app: app.application_version == APP_V1,
     _('Please upgrade you app to > 2.0 in order to add this module'))
]

FN = 'fn'
VALIDATIONS = 'validations'
MODULE_TYPE_MAP = {
    'careplan': {
        FN: _new_careplan_module,
        VALIDATIONS: common_module_validations + [
            (lambda app: app.has_careplan_module,
             _('This application already has a Careplan module'))
        ]
    },
    'advanced': {
        FN: _new_advanced_module,
        VALIDATIONS: common_module_validations
    },
    'report': {
        FN: _new_report_module,
        VALIDATIONS: common_module_validations
    },
    'shadow': {
        FN: _new_shadow_module,
        VALIDATIONS: common_module_validations
    },
}<|MERGE_RESOLUTION|>--- conflicted
+++ resolved
@@ -63,8 +63,7 @@
         return "app_manager/module_view.html"
 
 
-<<<<<<< HEAD
-def get_module_view_context(app, module):
+def get_module_view_context(app, module, lang=None):
     # shared context
     context = {
         'edit_name_url': reverse(
@@ -72,26 +71,15 @@
             args=[app.domain, app.id, module.id, 'name']
         )
     }
-=======
-def get_module_view_context(app, module, lang=None):
->>>>>>> 9b330034
     if isinstance(module, CareplanModule):
         context.update(_get_careplan_module_view_context(app, module))
     elif isinstance(module, AdvancedModule):
-<<<<<<< HEAD
-        context.update(_get_advanced_module_view_context(app, module))
-=======
-        return _get_advanced_module_view_context(app, module, lang)
->>>>>>> 9b330034
+        context.update(_get_advanced_module_view_context(app, module, lang))
     elif isinstance(module, ReportModule):
         context.update(_get_report_module_context(app, module))
     else:
-<<<<<<< HEAD
-        context.update(_get_basic_module_view_context(app, module))
+        context.update(_get_basic_module_view_context(app, module, lang))
     return context
-=======
-        return _get_basic_module_view_context(app, module, lang)
->>>>>>> 9b330034
 
 
 def _get_careplan_module_view_context(app, module):
