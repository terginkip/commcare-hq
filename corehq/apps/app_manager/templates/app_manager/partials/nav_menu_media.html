{% load i18n %}
{% load hq_shared_tags %}
<div class="control-group">
    <label class="control-label">{% trans "Image Icon" %}</label>
    <div class="controls commcare-feature" data-since-version="1.3" id="media_image">
        {% if edit %}
            <div data-bind="valueOrNoneUI: {
                value: mediaImage,
                allowed: true,
                defaultValue: defaultImageValue,
                inputName: 'media_image',
                inputCss: {'input-xlarge': true, 'jr-resource-field': true},
                inputAttr: {'data-name': 'media_image'}
            }">
                <span data-slug="add">{% trans "Add Image" %}</span>
            </div>
        {% else %}
            {{ item.media_image }}
        {% endif %}
    </div>
</div>
<div class="control-group">
    <label class="control-label">{% trans "Audio" %}</label>
    <div class="controls commcare-feature" data-since-version="1.3" id="media_audio">
        {% if edit %}
            <div data-bind="valueOrNoneUI: {
                value: mediaAudio,
                allowed: true,
                defaultValue: defaultAudioValue,
<<<<<<< HEAD
                inputName: 'mediaAudio',
                inputCss: {'input-xlarge': true, 'jr-resource-field': true},
=======
                inputName: 'media_audio',
                inputCss: {wide: true, 'jr-resource-field': true},
>>>>>>> d5cad1fb
                inputAttr: {'data-name': 'media_audio'}
            }">
                <span data-slug="add">{% trans "Add Audio" %}</span>
                <span data-slug="whyNotAdd">{% trans "Why can't I add audio?" %}</span>
                <span data-slug="helpText">{% trans "To hear audio on J2ME, you must be in CommCare Sense mode or Numeric Selection mode. (In ODK it will always work.)" %}</span>
            </div>
        {% else %}
            {{ item.media_audio }}
        {% endif %}
    </div>
</div><|MERGE_RESOLUTION|>--- conflicted
+++ resolved
@@ -27,13 +27,8 @@
                 value: mediaAudio,
                 allowed: true,
                 defaultValue: defaultAudioValue,
-<<<<<<< HEAD
-                inputName: 'mediaAudio',
+                inputName: 'media_audio',
                 inputCss: {'input-xlarge': true, 'jr-resource-field': true},
-=======
-                inputName: 'media_audio',
-                inputCss: {wide: true, 'jr-resource-field': true},
->>>>>>> d5cad1fb
                 inputAttr: {'data-name': 'media_audio'}
             }">
                 <span data-slug="add">{% trans "Add Audio" %}</span>
