{% load i18n %}

<script type="text/html" id="case-config:condition">
    <!--ko with: condition -->
    <span data-bind="text: $parent.actionType"></span>
    <div data-bind="visible: type() === 'always'">
        <a href="#" data-bind="click: function () {type('if')}"><i class="fa fa-plus"></i> {% trans "Only if the answer to..." %}</a>
    </div>
    <div class="form-inline" data-bind="visible: type() === 'if'">
        <a href="#" data-bind="click: function () {type('always')}">
            <i class="fa fa-remove"></i>
        </a>
        {% trans "Only if the answer to" %}
<<<<<<< HEAD
        <input type="hidden" data-bind="
=======
        <input type="hidden" class="form-control" data-bind="
>>>>>>> f95d930a
            questionsSelect: $root.getQuestions('select select1', false, $parent.config.allow.repeats()),
            value: question,
            optionsCaption: ' '
        "/>
        <select class="form-control" data-bind="
                optstr: [
                    {label:'{% trans "is" %}',value:'='},
                    {label:'{% trans "has selected" %}',value:'selected'}
                ],
                value: operator"></select>
        <span data-bind="if: $root.getAnswers({question: question()}).length">
            <select data-bind="
                optstr: $root.getAnswers({question: question()}),
                value: answer"></select>
        </span>
        <span data-bind="if: !$root.getAnswers({question: question()}).length">
            <input type="text" class="form-control" data-bind="value: answer"/>
        </span>
    </div>
    <!--/ko-->
</script>

<script type="text/html" id="case-config:case-properties:question">
<<<<<<< HEAD
    <input type="hidden" data-bind="
=======
    <input type="hidden" class="form-control" data-bind="
>>>>>>> f95d930a
        questionsSelect: $root.getQuestions('all', false, case_transaction.allow.repeats(), true),
        value: path,
        optionsCaption: ' '
    "/>
    <p class="help-block" data-bind="visible: required() && !path()">{% trans "Required" %}</p>
    <p class="help-block" data-bind="visible: !required() && !path() && key()">{% trans "Not assigned" %}</p>
</script>

<script type="text/html" id="case-config:case-properties:property">
    <span data-bind="visible: !property.required()">
        <input type="text" class="form-control" data-bind="
            valueDefault: property.key,
            default: property.defaultKey,
            casePropertyTypeahead: suggestedProperties,
            event: {
                change: function(){
                    var el = $($element)
                    var caretPosition = el.caret();
                    el.val(el.val().replace(/ /g,'_'));
                    el.caret(caretPosition);
                    return true;
                }
            }
        "/>
    </span>
    <span data-bind="visible: property.required()">
        <code data-bind="text: property.key"></code>
    </span>
</script>

<script type="text/html" id="case-config:case-transaction:case-preload">
    <div class="panel-heading panel-title">{% trans "Load the following case properties into the form" %}</div>
    <table class="table table-condensed" data-bind="visible: case_preload().length">
        <thead>
            <tr>
                <th></th>
                <th>{% trans "Case Property" %}</th>
                <th></th>
                <th>{% trans "Question" %}</th>
            </tr>
        </thead>

        <tbody data-bind="foreach: case_preload">
            <tr class="form-group" data-bind="css: {'has-error': validateProperty || validateQuestion}">
                <td>
                    <a href="#" data-bind="
                        click: $parent.removePreload,
                        visible: !(isBlank() && $index() === $parent.case_preload().length - 1)">
                        <i class="fa fa-remove"></i>
                    </a>
                </td>
                <td>
                    <div data-bind="template: {
                        name: 'case-config:case-properties:property',
                        data: {'property': $data, 'suggestedProperties': case_transaction.suggestedPreloadProperties}
                    }"></div>
                    <p class="help-block" data-bind="html: validateProperty, visible: validateProperty"></p>
                </td>
                <td class="text-center">
                    <i class="fa fa-arrow-right"></i>
                </td>
                <td>
                    <div data-bind="template: 'case-config:case-properties:question'"></div>
                    <p class="help-block" data-bind="html: validateQuestion, visible: validateQuestion"></p>
                </td>
            </tr>
        </tbody>
    </table>
    <div class="panel-body">
        <div class="alert alert-block alert-info" data-bind="visible: !case_preload().length">
            {% trans "No case properties will be loaded" %}
        </div>
        <a href="#" class="firstProperty" data-bind="click: addPreload, visible: !case_preload().length">
            <i class="fa fa-plus"></i>
            {% trans "Load properties" %}
        </a>
    </div>
</script>

<script type="text/html" id="case-config:case-transaction:case-properties">
    <div class="panel-heading panel-title">{% trans "Save data to the following case properties" %}</div>
    <table class="table table-condensed" data-bind="visible: case_properties().length">
        <thead>
            <tr>
                <th></th>
                <th>{% trans "Question" %}</th>
                <th></th>
                <th>{% trans "Case Property" %}</th>
            </tr>
        </thead>

        <tbody data-bind="foreach: case_properties">
            <tr class="form-group" data-bind="css: {'has-error': validate, warning: (!validate() && required() && !path()) || (!validate() && !required() && !path() && key())}">
                <td>
                    <a href="#" data-bind="
                        click: $parent.removeProperty,
                        visible: !required() && !(isBlank() && $index() === $parent.case_properties().length - 1)
                    ">
                        <i class="fa fa-remove"></i>
                    </a>
                </td>
                <td>
                    <div data-bind="template: 'case-config:case-properties:question'"></div>
                </td>
                <td class="text-center">
                    <i class="fa fa-arrow-right"></i>
                </td>
                <td>
                    <div data-bind="template: {
                        name: 'case-config:case-properties:property',
                        data: {property: $data, suggestedProperties: case_transaction.suggestedSaveProperties}
                    }"></div>
                    <p class="help-block" data-bind="html: validate, visible: validate"></p>
                </td>
            </tr>
        </tbody>
    </table>
    <div class="panel-body">
        <div class="alert alert-block alert-info" data-bind="visible: !case_properties().length">
            {% trans "No case properties will be saved" %}
        </div>
        <a href="#" class="firstProperty" data-bind="click: addProperty, visible: !case_properties().length">
            <i class="fa fa-plus"></i>
            {% trans "Save properties" %}
        </a>
    </div>
</script><|MERGE_RESOLUTION|>--- conflicted
+++ resolved
@@ -11,11 +11,7 @@
             <i class="fa fa-remove"></i>
         </a>
         {% trans "Only if the answer to" %}
-<<<<<<< HEAD
-        <input type="hidden" data-bind="
-=======
         <input type="hidden" class="form-control" data-bind="
->>>>>>> f95d930a
             questionsSelect: $root.getQuestions('select select1', false, $parent.config.allow.repeats()),
             value: question,
             optionsCaption: ' '
@@ -39,11 +35,7 @@
 </script>
 
 <script type="text/html" id="case-config:case-properties:question">
-<<<<<<< HEAD
-    <input type="hidden" data-bind="
-=======
     <input type="hidden" class="form-control" data-bind="
->>>>>>> f95d930a
         questionsSelect: $root.getQuestions('all', false, case_transaction.allow.repeats(), true),
         value: path,
         optionsCaption: ' '
