--- conflicted
+++ resolved
@@ -204,12 +204,8 @@
                     labels[FormWorkflow.Values.FORM] = "{% trans "Link to other form" %}";
                     options.forms = {{ linkable_forms|JSON}}
                     options.formLinks = {{ form.form_links|JSON }}
-<<<<<<< HEAD
+                    options.formDatumsUrl = '{% url 'get_form_datums' domain app.id %}'
                     {% endif %}
-=======
-                    options.formDatumsUrl = '{% url 'get_form_datums' domain app.id %}'
-                {% endif %}
->>>>>>> 34bcaae2
 
                     ko.applyBindings(new FormWorkflow(options), $('#form-workflow').get(0))
                 {% endif %}
