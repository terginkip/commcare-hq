--- conflicted
+++ resolved
@@ -69,7 +69,7 @@
     <script src="{% new_static 'syntaxhighlighter/scripts/shCore.js' %}"></script>
     <script src="{% new_static 'syntaxhighlighter/scripts/shBrushXml.js' %}"></script>
     <script src="{% new_static 'style/ko/knockout_subscribables.ko.js' %}"></script>
-    <script src="{% new_static 'style/lib/jquery/plugins/jquery.caret-1.5.2.min.js' %}"></script>
+    <script src="{% static 'jquery.caret/dist/jquery.caret-1.5.2.min.js' %}"></script>
 
     {% if app.application_version == '2.0' %}
         <script src="{% new_static 'app_manager/js/case-knockout-bindings.js' %}"></script>
@@ -97,29 +97,6 @@
         }
     </style>
     {% endif %}
-<<<<<<< HEAD
-=======
-{% endblock %}
-
-{% block js %}{{ block.super }}
-    <script src="{% static 'select2-3.4.5-legacy/select2.min.js' %}"></script>
-    <script src="{% static 'style/lib/knockout_plugins/knockout_mapping.ko.min.js' %}"></script>
-    <script src="{% static 'style/ko/knockout_bindings.ko.js' %}"></script>
-    <script src="{% static 'style/ko/knockout_subscribables.ko.js' %}"></script>
-    <script src="{% static 'jquery.caret/dist/jquery.caret-1.5.2.min.js' %}"></script>
-
-    {% if app.application_version == '2.0' %}
-        <script src="{% static 'app_manager/js/case-knockout-bindings.js' %}"></script>
-        <script src="{% static 'app_manager/js/case-config-utils.js' %}"></script>
-        {% block js_extra %}
-            <script src="{% static 'app_manager/js/case-config-ui-2.js' %}"></script>
-        {% endblock %}
-    {% else %}
-        <script src="{% static 'app_manager/js/ejs.min.js' %}"></script>
-        <script src="{% static 'app_manager/js/case-config-ui-1.js' %}"></script>
-    {% endif %}
-{% endblock %}
->>>>>>> d87f3171
 
     {% include "style/bootstrap3/partials/value-or-none-ui.html" %}
     {% if not is_user_registration %}
