{% extends "app_manager/managed_app.html" %}
{% load xforms_extras %}
{% load hq_shared_tags %}
{% load i18n %}
{% block head %}{{ block.super }}
    {% include 'analytics/fullstory.html' %}
{% endblock %}
{% block js %}{{ block.super }}
    <script src="{% static 'hqwebapp/js/guidGenerator.js' %}"></script>
    <script src="{% static 'hqwebapp/js/key-value-mapping.js' %}"></script>
    <script src="{% static 'app_manager/js/graph-config.js' %}"></script>
    {% include "app_manager/partials/xpathValidator.html" %}
{% endblock %}
{% block js-inline %}{{ block.super }}
    {% include "app_manager/partials/nav_menu_media_js_common.html" %}
    {% include "app_manager/partials/nav_menu_media_js.html" with item=multimedia.menu %}
    {% include "app_manager/partials/nav_menu_media_js.html" with item=multimedia.case_list_menu_item qualifier='case_list-menu_item_' %}
    <script src="{% static 'app_manager/js/detail-screen-config.js' %}"></script>
    <script src="{% static 'app_manager/js/shadow-module-settings.js' %}"></script>

    {% if request|toggle_enabled:"CASE_LIST_LOOKUP" %}
        {% for detail in details %}
            {% if detail.type == 'case' %}
                {% include "app_manager/partials/nav_menu_media_js.html" with item=multimedia.case_list_lookup qualifier='case-list-lookup'|add:detail.type %}
            {% else %}
                {% include "app_manager/partials/nav_menu_media_js.html" with item=multimedia.product_list_lookup qualifier='case-list-lookup'|add:detail.type %}
            {% endif %}
        {% endfor %}
    {% endif %}

    {% if case_list_form_options %}
        {% include "app_manager/partials/nav_menu_media_js.html" with item=multimedia.case_list_form qualifier='case_list_form_' %}
    {% endif %}
    {% include 'style/partials/key_value_mapping.html' %}
    {% include 'app_manager/partials/graph_configuration_modal.html' %}

    <script>
        {% if not request|toggle_enabled:"ONBOARDING_PROTOTYPE" or module.case_type != "" %}
        $(function () {
            var state = hqImport('app_manager/js/detail-screen-config.js').state;
            var DetailScreenConfig = hqImport('app_manager/js/detail-screen-config.js').DetailScreenConfig;
            state.requires_case_details({{ module.requires_case_details|BOOL }});

            var details = {{ details|JSON }};
            var lang = {{ lang|JSON }};
            var langs = {{ app.langs|JSON }};
            var saveUrl = "{% url "edit_module_detail_screens" domain app.id module.id %}";
            var parentModules = {{ parent_modules|JSON }};
            var fixture_columns_by_type = {{ fixture_columns_by_type|JSON }};
            var searchProperties = {{ search_properties|JSON }};
            var includeClosed = {{ include_closed|BOOL }};
            var defaultProperties = {{ default_properties|JSON }};

            for (var i = 0; i < details.length; i++) {
                var detail = details[i];
                var detailScreenConfig = DetailScreenConfig.init({
                    module_id: '{{ module.id }}',
                    state: {
                        type: detail.type,
                        short: detail.short,
                        long: detail.long
                    },
                    sortRows: detail.sort_elements,
                    model: detail.model,
                    properties: detail.properties,
                    lang: lang,
                    langs: langs,
                    saveUrl: saveUrl,
                    parentModules: parentModules,
                    childCaseTypes: detail.subcase_types,
                    fixture_columns_by_type: fixture_columns_by_type,
                    parentSelect: detail.parent_select,
                    fixtureSelect: detail.fixture_select,
                    contextVariables: state,
                    multimedia: {{multimedia.object_map|JSON}},
                    searchProperties: searchProperties,
                    includeClosed: includeClosed,
                    defaultProperties: defaultProperties,
                    contextVariables: state,
                });
                var $list_home = $("#" + detail.type + "-detail-screen-config-tab");
                $list_home.koApplyBindings(detailScreenConfig);

                if (detail.long !== undefined) {
                    var $detail_home = $("#" + detail.type + "-detail-screen-detail-config-tab");
                    $detail_home.koApplyBindings(detailScreenConfig);
                }
            }
        });
        {% endif %}
        $(function () {
            var moduleType = {{ module.module_type|JSON }};
            var showCaseTypeError = function(message) {
                var $caseTypeError = $('#case_type_error');
                $caseTypeError.css('display', 'block');
                $caseTypeError.text(message);
            };
            var hideCaseTypeError = function() {
                $('#case_type_error').css('display', 'none');
            };
            $('#case_type').on('textchange', function () {
                var value = $(this).val();
                var valueNoSpaces = value.replace(/ /g, '_');
                if (value !== valueNoSpaces) {
                    $(this).val(valueNoSpaces);
                }
                {% if request|toggle_enabled:"ONBOARDING_PROTOTYPE" %}
                    if (!valueNoSpaces) {
                        $(this).closest('.form-group').addClass('has-error');
                        showCaseTypeError(
                            gettext("Case type is required.")
                        );
                        return;
                    }
                {% endif %}
                if (!valueNoSpaces.match(/^[\w-]+$/g)) {
                    $(this).closest('.form-group').addClass('has-error');
                    showCaseTypeError(
                        gettext("Case types can only include the characters a-z, 0-9, '-' and '_'")
                    );
                } else if (valueNoSpaces === 'commcare-user' && moduleType != 'advanced') {
                    $(this).closest('.form-group').addClass('has-error');
                    showCaseTypeError(
                        gettext("'commcare-user' is a reserved case type. Please change the case type")
                    );
                } else {
                    $(this).closest('.form-group').removeClass('has-error');
                    hideCaseTypeError();
                }
            });

            if ($('#case-list-form').length) {
                var CaseListForm = function (data, formOptions, allowed, now_allowed_reason) {
                    var self = this,
                        initialOption = data.form_id ? data.form_id : 'disabled',
                        formSet = !!data.form_id,
                        formMissing = formSet && !formOptions[data.form_id];

                    self.toggleState = function(active) {
                        active = active && allowed;
                        $('#case_list_form-label').toggle(active);
                        $('#case_list_media').toggle(active);
                    };

                    self.toggleMessage = function() {
                        self.messageVisible(!self.messageVisible());
                    };

                    self.buildOptstr = function(extra) {
                        self.caseListFormOptstr = _.map(formOptions, function (label, value) {
                            return {value: value, label: label};
                        });
                        if (extra) {
                            self.caseListFormOptstr.push({value: extra, label: '{% trans "Unknown Form (missing)" %}'});
                        }
                    };

                    self.allowed = allowed;
                    self.now_allowed_reason = now_allowed_reason;
                    self.formMissing = ko.observable(formMissing);
                    self.messageVisible = ko.observable(false);
                    self.caseListForm = ko.observable(data.form_id ? data.form_id : null);
                    self.caseListFormProxy = ko.observable(initialOption);
                    self.caseListFormDisplay = formOptions[initialOption];

                    self.caseListFormProxy.subscribe(function (form_id) {
                        var disabled = form_id === 'disabled' || !formOptions[form_id];
                        self.caseListForm(disabled ? null : form_id);
                        self.toggleState(!disabled);
                    });

                    if (formMissing) {
                        var removeOld = self.caseListFormProxy.subscribe(function (oldValue) {
                            if (formMissing && oldValue === initialOption) {
                                // remove the missing form from the options once the user select a real form
                                self.buildOptstr();
                                removeOld.dispose();
                                self.formMissing(false);
                            }
                        }, null, "beforeChange");
                    }

                    self.toggleState(formSet && !formMissing);
                    self.buildOptstr(formMissing ? data.form_id : false);
                };
                var caseListForm = new CaseListForm(
                    {{ module.case_list_form|JSON }},
                    {{ case_list_form_options|JSON }},
                    {{ case_list_form_not_allowed_reason.allow|JSON }},
                    {{ case_list_form_not_allowed_reason.message|JSON }}
                );
                $('#case-list-form').koApplyBindings(caseListForm);
                // Reset save button after bindings
                // see http://manage.dimagi.com/default.asp?145851
                var $form = $('#case-list-form').closest('form'),
                    $button = $form.find('.save-button-holder').data('button');
                $button.setStateWhenReady('saved');
            }

            if (moduleType == 'shadow') {
                var ShadowModule = hqImport('app_manager/js/shadow-module-settings.js').ShadowModule;
                var shadowModule = new ShadowModule(
                    {{ modules|JSON }},
                    {{ module.source_module_id|JSON }},
                    {{ excluded_form_ids|JSON }}
                );
                $('#sourceModuleForms').koApplyBindings(shadowModule);
            }

        });
        $(function () {
            var setupValidation = hqImport('app_manager/js/app_manager.js').setupValidation;
            setupValidation('{% url "validate_module_for_build" domain app.id module.id %}');
        });
        $(function() {
            // show display style options only when module configured to show module and then forms
            var $menu_mode = $('#put_in_root');
            var $display_style_container = $('#display_style_container');
            var update_display_view = function() {
                if($menu_mode.val() == 'false') {
                    $display_style_container.show();
                } else {
                    $display_style_container.hide();
                }
            }
            update_display_view()
            $menu_mode.on('change', update_display_view)
        });
    </script>

    <script type="text/html" id="module-forms-template">
        <div class="checkbox">
            <label>
                <input name="incl_form_ids"
                       type="checkbox"
                       data-bind="value: uniqueId, checked: $parent.selectedModule().includedFormIds"/>
                <span data-bind="text: name"></span>
            </label>
        </div>
    </script>
{% endblock %}

{% block form-view %}
{% include 'app_manager/partials/module_view_heading.html' %}
<div class="tabbable">
{% if not request|toggle_enabled:"ONBOARDING_PROTOTYPE" or module.case_type != "" %}
<ul class="nav nav-tabs" id="module-view-tabs">
    {% block tab-headers %}
    <li class="active"><a href="#module-settings" data-toggle="tab">{% trans "Settings" %}</a></li>
    {% if not request|toggle_enabled:"ONBOARDING_PROTOTYPE" and module.module_type != 'shadow' %}
            <li><a href="#case-settings" data-toggle="tab">{% trans "Case Management" %}</a></li>
    {% endif %}
    {% if not request|toggle_enabled:"ONBOARDING_PROTOTYPE" or module.case_type != "" %}
    {% for detail in details %}
    <li>
        <a href="#{{ detail.type }}-detail-screen-config-tab" data-toggle="tab">
            {{ detail.label }}
        </a>
    </li>
    {% if detail.long %}
    <li>
        <a href="#{{ detail.type }}-detail-screen-detail-config-tab" data-toggle="tab">
            {{ detail.detail_label }}
        </a>
    </li>
    {% endif %}
    {% endfor %}
    {% endif %}
    {% endblock %}{# endblock tab-headers #}
</ul>
<div class="spacer"></div>
{% endif %}
<div class="tab-content">
    {% block tab-content %}
    <div class="tab-pane active" id="module-settings">
<<<<<<< HEAD
        {% include "app_manager/partials/module_view_settings.html" %}
=======
        <form class="form-horizontal save-button-form"
              action="{% url 'corehq.apps.app_manager.views.edit_module_attr' domain app.id module.id 'all' %}">
            {% csrf_token %}
            <div class="save-button-holder clearfix"></div>
            <fieldset>
                {% block settings_fields %}
                {% if module.module_type == 'shadow' %}
                <div id="sourceModuleForms">
                    <div class="form-group">
                        <label class="col-sm-2 control-label">
                            {% trans "Source Module" %}
                        </label>
                        <div class="col-sm-4">
                            <select name="source_module_id" class="form-control"
                                    data-bind="options: modules,
                                               optionsText: 'name',
                                               optionsValue: 'uniqueId',
                                               value: selectedModuleId"></select>
                        </div>
                    </div>
                    <div class="form-group" data-bind="visible: selectedModule().forms().length">
                        <label class="col-sm-2 control-label">
                            {% trans "Include Forms" %}
                        </label>
                        <div class="col-sm-4"
                             data-bind="template: {name: 'module-forms-template',
                                                   foreach: selectedModule().forms()}"></div>
                        <div class="hidden">
                            <select name="excl_form_ids"
                                    multiple="multiple"
                                    data-bind="options: selectedModule().forms,
                                               optionsText: 'name',
                                               optionsValue: 'uniqueId',
                                               selectedOptions: excludedFormIds"></select>
                            {# POST a value, even if no forms are excluded #}
                            <input name="excl_form_ids" type="checkbox" value="0" checked="">
                        </div>
                    </div>
                </div>
                {% endif %}
                <div class="form-group">
                    <label class="col-sm-2 control-label">
                        {% trans "Menu Mode" %}
                    </label>
                    <div class="col-sm-4">
                        <select type="text" name="put_in_root" class="form-control" id="put_in_root">
                            <option value="false">{% trans "Display module and then forms" %}</option>
                            <option value="true"{% if module.put_in_root %} selected{% endif %}>{% trans "Display only forms" %}</option>
                        </select>
                    </div>
                </div>

                {% if app.grid_display_for_some_modules %}
                <div class="form-group" id="display_style_container">
                    <label class="col-sm-2 control-label">
                        {% trans "Display Style" %}
                    </label>
                    <div class="col-sm-4">
                        <select type="text" name="display_style" class="form-control">
                            <option value="list">{% trans "List" %}</option>
                            <option value="grid"{% if module.grid_display_style %} selected{% endif %}>
                                {% trans "Grid" %}
                            </option>
                        </select>
                    </div>
                </div>
                {% endif %}
                {% include "app_manager/partials/module_filter.html" with value=module.module_filter %}
                {% include "app_manager/partials/nav_menu_media.html" with ICON_LABEL="Icon" AUDIO_LABEL="Audio" %}
                {% if child_module_enabled %}
                <div class="form-group">
                    <label class="col-sm-2 control-label">
                        {% trans "Parent Module" %}
                    </label>
                    <div class="col-sm-4">
                        <select type="text" name="root_module_id" class="form-control">
                            <option value="">{% trans "No Parent" %}</option>
                            {% for mod in valid_parent_modules %}
                                <option value="{{mod.unique_id}}"{% if mod.unique_id == module.root_module_id %} selected{% endif %}>
                                    {{ mod.name|trans:langs }}
                                </option>
                            {% endfor %}
                        </select>
                    </div>
                </div>
                {% endif %}
                {% endblock %}
            </fieldset>
        </form>
>>>>>>> 1204c185
    </div>

    {% if not request|toggle_enabled:"ONBOARDING_PROTOTYPE" %}
    <div class="tab-pane" id="case-settings">
        {% include "app_manager/partials/module_view_case_management.html" %}
    </div>
    {% endif %}

    {% if module.case_type != "" or not request|toggle_enabled:"ONBOARDING_PROTOTYPE" %}
    {% for detail in details %}
    <div class="tab-pane" id="{{ detail.type }}-detail-screen-config-tab">
        {% include 'app_manager/partials/case_list.html' %}
    </div>
    {% if detail.long %}
    <div class="tab-pane" id="{{ detail.type }}-detail-screen-detail-config-tab">
        {% include 'app_manager/partials/case_detail.html' %}
    </div>
    {% endif %}
    {% endfor %}
    {% endif %}
    {% endblock %}{# endblock tab-content #}
</div>
</div>
{% endblock %}

{% block modals %}{{ block.super }}
{% include "app_manager/partials/nav_menu_media_modals.html" %}
{% endblock modals %}

{% block breadcrumbs %}
    {{ block.super }}
    {% include 'app_manager/partials/module_view_breadcrumbs.html' %}
{% endblock %}<|MERGE_RESOLUTION|>--- conflicted
+++ resolved
@@ -273,99 +273,7 @@
 <div class="tab-content">
     {% block tab-content %}
     <div class="tab-pane active" id="module-settings">
-<<<<<<< HEAD
         {% include "app_manager/partials/module_view_settings.html" %}
-=======
-        <form class="form-horizontal save-button-form"
-              action="{% url 'corehq.apps.app_manager.views.edit_module_attr' domain app.id module.id 'all' %}">
-            {% csrf_token %}
-            <div class="save-button-holder clearfix"></div>
-            <fieldset>
-                {% block settings_fields %}
-                {% if module.module_type == 'shadow' %}
-                <div id="sourceModuleForms">
-                    <div class="form-group">
-                        <label class="col-sm-2 control-label">
-                            {% trans "Source Module" %}
-                        </label>
-                        <div class="col-sm-4">
-                            <select name="source_module_id" class="form-control"
-                                    data-bind="options: modules,
-                                               optionsText: 'name',
-                                               optionsValue: 'uniqueId',
-                                               value: selectedModuleId"></select>
-                        </div>
-                    </div>
-                    <div class="form-group" data-bind="visible: selectedModule().forms().length">
-                        <label class="col-sm-2 control-label">
-                            {% trans "Include Forms" %}
-                        </label>
-                        <div class="col-sm-4"
-                             data-bind="template: {name: 'module-forms-template',
-                                                   foreach: selectedModule().forms()}"></div>
-                        <div class="hidden">
-                            <select name="excl_form_ids"
-                                    multiple="multiple"
-                                    data-bind="options: selectedModule().forms,
-                                               optionsText: 'name',
-                                               optionsValue: 'uniqueId',
-                                               selectedOptions: excludedFormIds"></select>
-                            {# POST a value, even if no forms are excluded #}
-                            <input name="excl_form_ids" type="checkbox" value="0" checked="">
-                        </div>
-                    </div>
-                </div>
-                {% endif %}
-                <div class="form-group">
-                    <label class="col-sm-2 control-label">
-                        {% trans "Menu Mode" %}
-                    </label>
-                    <div class="col-sm-4">
-                        <select type="text" name="put_in_root" class="form-control" id="put_in_root">
-                            <option value="false">{% trans "Display module and then forms" %}</option>
-                            <option value="true"{% if module.put_in_root %} selected{% endif %}>{% trans "Display only forms" %}</option>
-                        </select>
-                    </div>
-                </div>
-
-                {% if app.grid_display_for_some_modules %}
-                <div class="form-group" id="display_style_container">
-                    <label class="col-sm-2 control-label">
-                        {% trans "Display Style" %}
-                    </label>
-                    <div class="col-sm-4">
-                        <select type="text" name="display_style" class="form-control">
-                            <option value="list">{% trans "List" %}</option>
-                            <option value="grid"{% if module.grid_display_style %} selected{% endif %}>
-                                {% trans "Grid" %}
-                            </option>
-                        </select>
-                    </div>
-                </div>
-                {% endif %}
-                {% include "app_manager/partials/module_filter.html" with value=module.module_filter %}
-                {% include "app_manager/partials/nav_menu_media.html" with ICON_LABEL="Icon" AUDIO_LABEL="Audio" %}
-                {% if child_module_enabled %}
-                <div class="form-group">
-                    <label class="col-sm-2 control-label">
-                        {% trans "Parent Module" %}
-                    </label>
-                    <div class="col-sm-4">
-                        <select type="text" name="root_module_id" class="form-control">
-                            <option value="">{% trans "No Parent" %}</option>
-                            {% for mod in valid_parent_modules %}
-                                <option value="{{mod.unique_id}}"{% if mod.unique_id == module.root_module_id %} selected{% endif %}>
-                                    {{ mod.name|trans:langs }}
-                                </option>
-                            {% endfor %}
-                        </select>
-                    </div>
-                </div>
-                {% endif %}
-                {% endblock %}
-            </fieldset>
-        </form>
->>>>>>> 1204c185
     </div>
 
     {% if not request|toggle_enabled:"ONBOARDING_PROTOTYPE" %}
