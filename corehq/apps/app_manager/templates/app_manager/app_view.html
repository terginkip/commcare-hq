--- conflicted
+++ resolved
@@ -313,7 +313,7 @@
                 <form method="get" action="{% url import_app domain %}">
                     <input type="hidden" name="app" value="{{ app.id }}"/>
                     Copy this app to project: <input type="text" name="domain" />
-                    <input type="submit" value="Copy" />
+                    <input type="submit" value="Copy..." />
                 </form>
             </div>
             <h2>{% trans "Delete this application" %}</h2>
@@ -325,16 +325,5 @@
                 </a>
             </form>
         </div>
-<<<<<<< HEAD
-=======
-        
-    {% endif %}
-    <div>
-        <form method="get" action='{% url import_app domain %}' style="font-size: .8em; text-align: right;">
-            <input type="hidden" name="app" value="{{ app.id }}"/>
-            Copy this app to project: <input type="text" name="domain" />
-            <input type="submit" value="Copy..." />
-        </form>
->>>>>>> c6930886
     </div>
 {% endblock %}