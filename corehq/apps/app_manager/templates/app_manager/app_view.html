--- conflicted
+++ resolved
@@ -107,11 +107,7 @@
 
                 // Load the content
                 $.ajax({
-<<<<<<< HEAD
-                    url: "{% url 'release_manager_ajax' domain app.get_id %}",
-=======
                     url: "{% url 'release_manager_ajax' domain app.get_id %}?limit={{fetchLimit}}",
->>>>>>> 885159f3
                     success: function(content) {
                         state = "loaded";
                         showSpinner = false;
