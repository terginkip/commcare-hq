--- conflicted
+++ resolved
@@ -88,11 +88,7 @@
             );
         {% endif %}
     });
-<<<<<<< HEAD
-    $(window).on('load', function () {
-=======
     $(function () {
->>>>>>> 59f89fe3
        $('.appmanager-content').fadeIn();
        $('.appmanager-loading').fadeOut();
     });
