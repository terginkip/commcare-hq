{% extends "app_manager/managed_app.html" %}
{% load xforms_extras %}
{% load hq_shared_tags %}
{% load i18n %}

{% block js %}{{ block.super }}
<<<<<<< HEAD
    <script src="{% static 'hqwebapp/js/lib/knockout.mapping.js' %}"></script>
=======
    <script src="{% static 'formdesigner/js/lib/chosen.jquery.min.js' %}"></script>
    <script src="{% static 'hqwebapp/javascripts/knockout.mapping.js' %}"></script>
>>>>>>> 92ef36cf
    <script src="{% static 'hqwebapp/js/knockout-bindings.js' %}"></script>

    <script src="{% static 'app_manager/js/ejs.min.js' %}"></script>
    {% if app.application_version == '2.0' %}
        <script src="{% static 'app_manager/js/case-config-ui-2.js' %}"></script>
    {% else %}
        <script src="{% static 'app_manager/js/case-config-ui-1.js' %}"></script>
    {% endif %}
    <script src="{% static 'app_manager/js/langcodeValidator.js' %}"></script>
    <script src="{% static 'cloudcare/js/util.js' %}"></script>
{% endblock %}

{% block js-inline %}{{ block.super }}
    {% include "hqwebapp/ko/value-or-none-ui.html" %}
    {% include "app_manager/partials/nav_menu_media_js.html" with item=form image_default="jr://file/commcare/image/form_name.png" audio_default="jr://file/commcare/audio/form_name.mp3" %}
    <script>
        $(function(){
            (function styleSourcePopup() {
                var $dialog = $(".xml-source");
                if ($dialog.hasClass('ui-dialog-content')) {
                    $dialog.dialog({
                        open: function () {
                            $dialog.dialog('option', 'height', $(window).height() -100);
                            $dialog.dialog('option', 'width', $(window).width() - 100);
                            $dialog.dialog('option', 'position', [50, 50]);
                        }
                    });
                } else {
                    window.setTimeout(styleSourcePopup, 1000);
                }
            }());
            (function doFileUploadCheck(){
                $("#xform_file_input").change(function(){
                    if ($(this).val()) {
                        $("#xform_file_submit").show();
                    } else {
                        $("#xform_file_submit").hide();
                    }
                }).trigger('change');
            }());
            (function configXFormSourceAjax(){
                $("#xform-source-opener").click(function(evt){
                    if (evt.shiftKey) {
                        console.log("shift key!");
                        $("#source-readonly").hide();
                        $("#source-edit").show();
                        $.get($(this).attr('href'), function (data) {
                            $("#xform-source-edit").text(data);
                        }, 'json');
                    } else {
                        $("#source-edit").hide();
                        $("#source-readonly").show();
                        $("#xform-source").text("Loading...");
                        $.get($(this).attr('href'), function (data) {
                            var brush = new SyntaxHighlighter.brushes.Xml();
                            brush.init({ toolbar: false });
                            // brush.getDiv seems to escape inconsistently, so I'm helping it out
                            data = data.replace(/&/g, '&amp;');
                            $("#xform-source").html(brush.getDiv(data));
                        }, 'json');
                    }
                });
            }());
            var edit = {% if edit %}true{% else %}false{% endif %};
            var langcodeValidator = new LangcodeValidator({
                home: 'langcode_validator',
                langcodes: {{ xform_languages|JSON }},
                edit: edit,
                renameURL: "{% url corehq.apps.app_manager.views.rename_language app.domain form.get_unique_id %}",
                validateURL: "{% url corehq.apps.app_manager.views.validate_language app.domain app.id %}"
            });
            var form_empty = {% if form.source %}false{% else %}true{% endif %};
        {% if is_user_registration %}
            if (!form_empty) {
                (function (options) {
                    var i, username_question, password_question,
                        questions = options.questions,
                        url = options.url,
                        home = $('#user_reg_home'),
                        select = $('<select multiple="true" data-placeholder="No extra user properties"/>'),
                        saveButton = SaveButton.init({
                            save: function () {
                                saveButton.ajax({
                                    url: url,
                                    type: 'post',
                                    data: {user_reg_data: JSON.stringify(serialize())}
                                })
                            }
                        }),
                        paths = options.paths;
                    saveButton.ui.appendTo(home);
                    function extract_key(value) {
                            return /^\/\w+\/([^/]*)$/.exec(value)[1];
                    }
                    function serialize() {
                        var data = {data_paths: {}},
                                paths = select.val() || [],
                                i;
                        data.data_paths = paths;
                        if (username_question) {
                            data.username_path = username_question.value;
                        }
                        if (password_question) {
                            data.password_path = password_question.value;
                        }
                        return data;
                    }
                    for (i = 0; i < questions.length; i += 1) {
                        if (/^\/\w+\/registration\/\w+$/.exec(questions[i].value)) {
                            /* we don't want to do anything if there already exists a registration block */
                            home.parent().hide().prev().hide();
                            return;
                        } else if (/^\/\w+\/username$/.exec(questions[i].value)) {
                            username_question = questions[i];
                        } else if (/^\/\w+\/password$/.exec(questions[i].value)) {
                            password_question = questions[i];
                        } else {
                            $('<option/>').attr({'value': questions[i].value}).text(
                                    extract_key(questions[i].value)
                            ).appendTo(select);
                        }
                    }
                    console.log(username_question, password_question);
                    if (!username_question) {
                        $('<p class="warning">You have no <strong>username</strong> field.</p>').appendTo(home);
                    }
                    if (!password_question) {
                        $('<p class="warning">You have no <strong>password</strong> field.</p>').appendTo(home);
                    }

                    if (select.find('> *').length) {
                        $('<label for="data_paths_select"/>').text('Save the following extra properties:').css({
                            marginBottom: '.5em',
                            display: 'block'
                        }).appendTo(home);
                        select.attr('id', 'data_paths_select').val(paths).css({
                            width: '600px',
                            height: '10em',
                        }).appendTo(home).chosen();
                    }

                    select.change(function () {
                        saveButton.fire('change');
                    });
                }({
                    questions: {{ xform_questions|JSON }},
                    url: "{% url edit_form_attr domain app.id form.get_unique_id 'user_reg_data' %}",
                    paths: {{ form.data_paths.values|JSON }}
                }));
            }
        {% else %}
            /* form_requires needs to be a knockout observable so that
             its value can be read by another UI (form filtering) */
            var form_requires = ko.observable({{ form.requires|JSON }});
            if (!form_empty) {
                var casexml = new CaseXML({
                    home: $('#casexml_home'),
                    actions: {{ form.actions|JSON }},
                    questions: {{ xform_questions|JSON }},
                    edit: edit,
                    save_url: "{% url corehq.apps.app_manager.views.edit_form_actions app.domain app.id module.id nav_form.id %}",
                    requires: form_requires,
                    reserved_words: {{ case_reserved_words_json|JSON }},
                    moduleCaseTypes: {{ module_case_types|JSON }},
                    caseType: {{ form.get_case_type|JSON }}
                    {% if app.application_version != '1.0' %}
                    ,ejs_urls: {
                        template: "{% static 'app_manager/ejs/case-config-ui-2.ejs' %}",
                        condition_ejs: "{% static 'app_manager/ejs/condition.ejs' %}",
                        action_ejs: "{% static 'app_manager/ejs/action.ejs' %}",
                        options_ejs: "{% static 'app_manager/ejs/options.ejs' %}",
                        propertyList_ejs: "{% static 'app_manager/ejs/propertyList.ejs' %}",
                        action_templates: {
                            open_case: "{% static 'app_manager/ejs/actions/open_case.ejs' %}",
                            update_case: "{% static 'app_manager/ejs/actions/update_case.ejs' %}",
                            case_preload: "{% static 'app_manager/ejs/actions/case_preload.ejs' %}",
                            close_case: "{% static 'app_manager/ejs/actions/close_case.ejs' %}"
                        }
                    }
                    {% endif %}
                });
                casexml.init();

                // tag the 'preview in cloudcare' button with the right url
                // unfortunately, has to be done in javascript
                var cloudCareUrl = getCloudCareUrl("{% url cloudcare_main domain '' %}", "{{ app.id }}", "{{ module.id }}", "{{ nav_form.id }}") + "?preview=true";
                $("#cloudcare-preview-url").attr("href", cloudCareUrl);
            }
            {% if app.application_version != '1.0' %}
                var allFormsRequireACase = {{ module.all_forms_require_a_case|BOOL }};
                var putInRoot = {{ module.put_in_root|BOOL }};
                var formFilter = {{ form.form_filter|JSON }};
                var allOtherFormsRequireACase = {{ form.all_other_forms_require_a_case|BOOL }};
                var formFilterAllowed = ko.computed(function () {
                    return allOtherFormsRequireACase && form_requires() === 'case' && !putInRoot;
                });
                ko.applyBindings({
                        formFilter: ko.observable(formFilter),
                        formFilterAllowed: formFilterAllowed
                    },
                    $('#form-filter').get(0)
                );
            {% endif %}
        {% endif %}
        });
    </script>
    <script>
        $(function () {
            var validation_url = '{% url validate_form_for_build domain app.id form.unique_id %}';
            COMMCAREHQ.app_manager.fetchAndShowFormValidation = function () {
                $.getJSON(validation_url, function (data) {
                    $('#form_build_errors').html(data.error_html);
                });
            };
            if ($.cookie('suppress_build_errors')) {
                $.cookie('suppress_build_errors', null, {path: '/'});
            } else {
                COMMCAREHQ.app_manager.fetchAndShowFormValidation();
            }
        });
    </script>
{% endblock %}
{% block head %}
    {{ block.super }}
    <link rel="stylesheet" href="{% static 'formdesigner/css/chosen.css' %}" />
    <link rel="stylesheet" href="{{ STATIC_URL }}syntaxhighlighter/styles/shCoreDefault.css"/>
    <script src="{{ STATIC_URL }}syntaxhighlighter/scripts/shCore.js"></script>
    <script src="{{ STATIC_URL }}syntaxhighlighter/scripts/shBrushXml.js"></script>
    <style>
        .casexml ul {
            margin-left: 15px;
        }
        .no-edit-select {
            font-weight: bold;
            color: #444;
        }
        input[type="radio"]{
            margin: 3px 5px 5px 0px;
        }
        #xform-links ul {
            display: block;
        }
        #xform-links li {
            display: inline-block;
            border-left: 1px solid #DDD;
            padding: 0 5px;
        }
        #xform-links li:first-child {
            border-left: none;
            padding-left: 0;
        }
        #xform-links a {
            display: inline-block;
            border: 1px solid transparent;
            padding: 5px 10px;
            vertical-align: middle;

            border-radius: 15px;
            -moz-border-radius: 15px;
        }
        #xform-links a:hover {
            border: 1px solid #BBB;
            background: #EEE;
            text-decoration: none;
        }
        #xform-links a:active {
            border: 1px solid #BBB;
            background: #DDD;
            text-decoration: none;
        }
        #xform-links a.disabled {
            pointer-events: none;
            cursor: default;
            color: #888;
        }
    </style>
    {% if app.application_version == '2.0' %}
    <style>
        #open-referral-action,
        #update-referral-action,
        #close-referral-action,
        #referral-preload-action {
            display: none;
        }
        .indent {
            margin-left: 15px;
        }
        .ko-no-edit-select {
            font-weight: bold;
            color: #444;
        }
        .code.ko-no-edit {
            font-weight: normal;
        }
    </style>
    {% endif %}
{% endblock %}
{% block form-view %}

    <div id="form_build_errors"></div>
    {% if edit and not is_user_registration %}
        <div class="delete-me">
            <form action="{% url delete_form domain app.id module.id form.id %}" method="post">
                <a class="submit" href="#">
                    <span class="ui-icon ui-icon-trash"></span>
                    Delete this form
                </a>
            </form>
        </div>
    {% endif %}
    {% if is_user_registration %}
        <h3 class="app-manager-title">User Registration</h3>
    {% else %}
        <h3 class="app-manager-title variable-form_name">{{ form.name|html_trans:langs|safe }}</h3>
    {% endif %}

    {% if nav_form %}
        <h4>Form Settings</h4>
        <div class="config">
            <form class="save-button-form" action="{% url corehq.apps.app_manager.views.edit_form_attr domain app.id form.get_unique_id 'all' %}">
                <div class="save-button-holder"></div>
                <table style="clear: both;">
                    <tr>
                        <th>{% trans "Form Name" %}</th>
                        <td>
                            {% if edit %}
                                {{ form.name|input_trans:langs|safe }}
                            {% else %}
                                {{ form.name|html_trans:langs|safe }}
                            {% endif %}
                        </td>
                    </tr>
                    {% include "app_manager/partials/nav_menu_media.html" with item=form %}
                    {% if app.application_version != '1.0' %}
                    <tr>
                        <!-- the inline style is a short-term fix to
                             some otherwise very awkward spacing
                             and oddly placed help bubble-->
                        <th style="width: 140px; text-align: left;">
                            {% trans "Display Condition" %}
                            <span class="hq-help-template"
                                data-title="{% trans "Display Condition" %}"
                                data-content="{% trans "The form will not appear in this module’s form menu unless this condition is met." %}"
                            ></span>
                        </th>
                        <td id="form-filter">
                            {% if edit %}
                                <div data-bind="valueOrNoneUI: {
                                    value: formFilter,
                                    allowed: formFilterAllowed,
                                    inputCss: {wide: true},
                                    inputName: 'form_filter'
                                }">
                                    <span data-slug="add">{% trans "Add Display Condition" %}</span>
                                    <span data-slug="whyNotAdd">{% trans "Why can't I add a display condition?" %}</span>
                                    <span data-slug="notAllowedButExists">{% trans "Error! Display condition will be ignored." %}</span>
                                    <span data-slug="notAllowed">{% trans 'To use display conditions in a module, (1) the module <strong>Menu</strong> setting must be set to <em>Put forms in a separate menu</em> and (2) all the forms in the module must require a case, which means registration forms must go in a seperate module.' %}</span>
                                    <span data-slug="helpText">{% trans 'Similar to how you write display logic inside the form designer, except that you must enter <code>./</code> before a case property. <strong>For example</strong>: <code>./edd > today()</code> means "show this form if the selected case has an EDD later than today".<br/><a href="https://confluence.dimagi.com/display/commcarepublic/Common+Logic+and+Calculations#CommonLogicandCalculations-DisplayLogicforForms">Click here for more help</a>' %}</span>
                                </div>
                            {% else %}
                                <code>{{ form.form_filter|default:'' }}</code>
                            {% endif %}
                        </td>
                    </tr>
                    {% endif %}
                </table>
            </form>
        </div>
    {% endif %}

    {% if edit %}
        <h4>Form Questions (XForm)</h4>
        <div class="config" id="xform-links">
            <ul>
                <li>
                    <a href="./source/"><span class="ui-icon ui-icon-pencil"></span>{% if form.source %}Edit{% else %}Create{% endif %}</a>
                </li><li>
                    <a id="xform-source-opener" class="dialog_opener {% if not form.source %}disabled{% endif %}"
                    {% if is_user_registration %}
                       href="{% url get_user_registration_source domain app.id %}">
                    {% else %}
                       href="{% url get_xform_source domain app.id module.id form.id %}">
                    {% endif %}
                        <span class="ui-icon ui-icon-search"></span>
                        View
                    </a>
                    <div class="xml-source dialog" title="XML Source">
                        <div id="source-readonly">
                        Double-click to select all.
                        <pre id="xform-source" class="brush: xml;"></pre>
                        </div>
                        <div id="source-edit">
                            You can edit your XForm here.<br />
                            <form action="{% url corehq.apps.app_manager.views.edit_form_attr domain app.id form.get_unique_id 'xform' %}" method="POST">
                                <textarea name="xform" id="xform-source-edit" style="height:550px;width:90%;font-family:Monospace;">
                                Loading...
                                </textarea><br />
                            <input type="hidden" name="ajax" value="false" />
                                <label for="cleanup">[Beta] Clean up markup after saving (add newlines, reformat indentation, etc.): </label><input type="checkbox" id="cleanup" name="cleanup" /><br/>
                                <input type="submit" value="Save" />
                            </form>
                        </div>
                    </div>
                </li><li>
                    <a class="dialog_opener" href="#"><span class="ui-icon ui-icon-arrowthick-1-n"></span>Upload</a>
                    <div class="dialog" title="Upload XForm">
                        <form action="{% url corehq.apps.app_manager.views.edit_form_attr domain app.id form.get_unique_id 'xform' %}" method="POST" enctype="multipart/form-data">
                            <input type="file" id="xform_file_input" name="xform" />
                            <input type="hidden" name="ajax" value="false" />
                            <input type="submit" id="xform_file_submit" value="Upload" />
                        </form>
                    </div>
                </li><li>
                    <a {% if not form.source %}class="disabled"{% endif %}{% if is_user_registration %}
                            href="{% url get_user_registration_source domain app.id %}?download=true"
                        {% else %}
                            href="{% url get_xform_source domain app.id module.id form.id %}?download=true"
                        {% endif %}><span class="ui-icon ui-icon-arrowthick-1-s"></span>Download</a>
                </li>
{% if app.application_version == '2.0' %}
                <li><a {% if not form.source or is_user_registration %}class="disabled"{% endif %}
                            id="cloudcare-preview-url" href="#"
                        ><span class="ui-icon ui-icon-play"></span>Try in CloudCare</a>
                </li>
{% endif %}
            </ul>
        </div>
    {% endif %}

    {% if form.source %}
        <h4>Language Checker</h4>
        <div class="config">
            <div id="langcode_validator">
                <p>This form does not use internationalized text.</p>
            </div>
        </div>
    {% endif %}
    {% if form.source %}
        {% if is_user_registration %}
            <h4>User Registration Properties</h4>
            <div id="user_reg_home" class="config"></div>
        {% else %}
            {% if app.application_version == '1.0' %}
                <h4>{% trans "Cases and Referrals" %}
                    <span class="hq-help-template"
                        data-title="{% trans "Cases and Referrals" %}"
                        data-content="{% trans "Cases and referrals are a way of preserving information across multiple interactions with CommCare on the mobile phone." %}"
                    ></span>
                </h4>
                <div class="casexml config" id="casexml_home">
                </div>
            {% else %}
                <h4>{% trans "Case Configuration" %}
                    <span class="hq-help-template"
                       data-title="{% trans "Case Configuration" %}"
                       data-content="{% trans "Cases are a way of preserving information across multiple interactions with CommCare on the mobile phone." %}"
                    </span>
                </h4>
                <span class="label label-info indent">The app builder for 2.0 apps currently doesn't support referrals</span>
                <div class="casexml config" id="casexml_home">
                    <script type="text/html" id="remove-subcase-modal-template">
                        <div class="modal-header">
                            <a href="#" class="close" data-dismiss="modal">×</a>
                            <h3>Remove Subcase?</h3>
                        </div>
                        <div class="modal-body">
                            <p>Are you sure you want to remove this subcase?</p>
                        </div>
                        <div class="modal-footer">
                            <a href="#" class="btn" data-dismiss="modal">Cancel</a>
                            <a class="btn btn-danger" href="#" data-bind="click: $root.removeSubCase" data-dismiss="modal">Remove Subcase</a>
                        </div>
                    </script>
                    <div id="case-config-ko">
                        <hr/>
                        <h4>CommCare 2.0 Child Cases <sup>beta</sup>
                            <span class="hq-help-template"
                                data-title="{% trans "Child Cases" %}"
                                data-content="{% trans "Child Cases let you open other types of cases for use in other modules. When possible, they'll be linked to the current case so you'll always know where they came from. A great use of Child Cases is for tracking a newborn separately from its mother." %}"
                            </span>
                        </h4>
                        <div data-bind="foreach: subcases" class="indent form">
                            <div>
                                <i class="icon-ok"></i>
                                Opens a case for a different case list:
                                <span class="control-group" data-bind="css: {warning: !case_type()}">
                                    <select data-bind="
                                        options: $root.caseTypes,
                                        optionsText: $root.getCaseTypeLabel,
                                        value: case_type,
                                        optionsCaption: 'Choose a Module...',
                                        edit: $root.edit"></select>
                                    <span class="help-inline" data-bind="visible: !case_type()">Required</span>
                                </span>
                                <a href="#" data-bind="openModal: 'remove-subcase-modal-template', visible: $root.edit" style="float: right"><i class="icon-trash"></i>Remove subcase</a>
                            </div>
                            <div data-bind="visible: condition.type() === 'always' && $root.edit" class="indent">
                                <a href="#" data-bind="click: function () {condition.type('if')}"><i class="icon-plus"></i> Use condition...</a>
                            </div>
                            <div data-bind="visible: condition.type() === 'if'" class="indent">
                                <a href="#" data-bind="click: function () {condition.type('always')}, visible: $root.edit"><i class="icon-remove"></i></a>
                                If the answer to
                                <select data-bind="
                                    optstr: $root.utils.getQuestions('select1'),
                                    value: condition.question,
                                    optionsCaption: ' ',
                                    edit: $root.edit"></select>
                                is
                                    <span data-bind="if: $root.utils.getAnswers({question: condition.question()}).length">
                                        <select data-bind="
                                            optstr: $root.utils.getAnswers({question: condition.question()}),
                                            value: condition.answer,
                                            edit: $root.edit"></select>
                                    </span>
                                    <span data-bind="if: !$root.utils.getAnswers({question: condition.question()}).length">
                                        <input type="text" class="code" data-bind="value: condition.answer, edit: $root.edit"/>
                                    </span>
                            </div>
                            <div class="well" style="margin: 10px">
                                <table>
                                    <thead>
                                    <tr>
                                        <th></th>
                                        <th>Question</th>
                                        <th>Case Property</th>
                                    </tr>
                                    </thead>
                                    <tbody>
                                        <tr class="control-group" data-bind="css: {warning: !case_name()}">
                                            <td></td>
                                            <td>
                                                <div><select data-bind="
                                                    optstr: $root.utils.getQuestions('all'),
                                                    optstrText: function (question) { return $root.getLabel(question)},
                                                    value: case_name,
                                                    optionsCaption: ' ',
                                                    edit: $root.edit"></select></div>
                                                <p class="help-inline" data-bind="visible: !case_name()">Required</p>
                                            </td>
                                            <td>
                                                <span class="label label-inverse">Name</span> <code>case_name</code>
                                            </td>
                                        </tr>
                                    </tbody>

                                    <tbody data-bind="foreach: case_properties">
                                    <tr class="control-group" data-bind="css: {error: validate}">
                                        <td>
                                            <a href="#" data-bind="click: $parent.removeProperty, visible: $root.edit"><i class="icon-remove"></i></a>
                                        </td>
                                        <td>
                                            <select data-bind="
                                                optstr: $root.utils.getQuestions('all'),
                                                optstrText: function (question) { return $root.getLabel(question)},
                                                value: path,
                                                optionsCaption: ' ',
                                                edit: $root.edit"></select>
                                        </td>
                                        <td>
                                            <input type="text" class="code" data-bind="value: key, attr: {placeholder: defaultKey}, edit: $root.edit"/>
                                            <p class="help-inline" data-bind="text: validate"></p>
                                        </td>
                                    </tr>
                                    </tbody>
                                </table>
                                <a href="#" data-bind="click: addProperty, visible: $root.edit">Add property</a>
                            </div>
                        </div>
                        <div class="indent">
                            <a href="#" data-bind="click: addSubCase, visible: $root.edit">
                                <i class="icon-plus"></i>
                                Opens a case for a different case list...
                            </a>
                        </div>
                    </div>
                </div>
            {% endif %}
        {% endif %}
    {% endif %}

    <div id="questions"></div>
{% endblock %}<|MERGE_RESOLUTION|>--- conflicted
+++ resolved
@@ -4,12 +4,8 @@
 {% load i18n %}
 
 {% block js %}{{ block.super }}
-<<<<<<< HEAD
+    <script src="{% static 'formdesigner/js/lib/chosen.jquery.min.js' %}"></script>
     <script src="{% static 'hqwebapp/js/lib/knockout.mapping.js' %}"></script>
-=======
-    <script src="{% static 'formdesigner/js/lib/chosen.jquery.min.js' %}"></script>
-    <script src="{% static 'hqwebapp/javascripts/knockout.mapping.js' %}"></script>
->>>>>>> 92ef36cf
     <script src="{% static 'hqwebapp/js/knockout-bindings.js' %}"></script>
 
     <script src="{% static 'app_manager/js/ejs.min.js' %}"></script>
