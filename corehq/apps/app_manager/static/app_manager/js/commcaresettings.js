<<<<<<< HEAD
function CommcareSettings(options) {
    var app_manager = hqImport('app_manager/js/app_manager.js');
    var self = this;
    var initialValues = options.values;
    self.sections = options.sections;
    self.user = options.user;
    self.permissions = options.permissions;
    self.warning = django.gettext("This is not an allowed value for this field");

    self.customPropertyType = 'custom_properties';
    self.customProperties = ko.observableArray(_.map(options.customProperties, function(d) {
        return ko.mapping.fromJS(d);
    }));
    self.customProperties.sort(function(left, right) {
        return left.key() == right.key() ? 0 : (left.key() < right.key() ? -1 : 1);
    });

    self.settings = [];
    self.settingsIndex = {};
    (function () {
        for (var i = 0; i < self.sections.length; i++) {
            var section = self.sections[i];
            for (var j = 0; j < section.settings.length; j++) {
                var setting = section.settings[j];

                self.settings.push(setting);
                if (!self.settingsIndex[setting.type]) {
                    self.settingsIndex[setting.type] = {};
=======
hqDefine('app_manager/js/commcaresettings.js', function () {
    function CommcareSettings(options) {
        var app_manager = hqImport('app_manager/js/app_manager.js');
        var self = this;
        var initialValues = options.values;
        self.sections = options.sections;
        self.user = options.user;
        self.permissions = options.permissions;
        self.warning = options.warning;

        self.customPropertyType = 'custom_properties';
        self.customProperties = ko.observableArray(_.map(options.customProperties, function(d) {
            return ko.mapping.fromJS(d);
        }));
        self.customProperties.sort(function(left, right) {
            return left.key() == right.key() ? 0 : (left.key() < right.key() ? -1 : 1);
        });

        self.settings = [];
        self.settingsIndex = {};
        (function () {
            for (var i = 0; i < self.sections.length; i++) {
                var section = self.sections[i];
                for (var j = 0; j < section.settings.length; j++) {
                    var setting = section.settings[j];

                    self.settings.push(setting);
                    if (!self.settingsIndex[setting.type]) {
                        self.settingsIndex[setting.type] = {};
                    }
                    self.settingsIndex[setting.type][setting.id] = setting;
>>>>>>> 87a8e4ab
                }
            }
        }());

        self.settingsIndex.$parent = {};
        for (var attr in initialValues.$parent) {
            if (initialValues.$parent.hasOwnProperty(attr)) {
                self.settingsIndex.$parent[attr] = (function (attrib) {
                    return {
                        visibleValue: function () {
                            return initialValues.$parent[attrib];
                        }
                    }
                })(attr);
            }
        };

        self.parseCondition = function (condition) {
            var parts = condition ? condition.split('||') : [],
                parse_part = /\{([\$\w]+)\.([\w\-]+)\}=('([\w\-\/]*)'|(true)|(false))/,
                result,
                type,
                setting,
                value,
                i,
                conditions = [];
            for (i = 0; i < parts.length; i += 1) {
                result = parse_part.exec(parts[i]);
                if (result === null) {
                    console.error("Unable to parse '" + parts[i] + "'");
                } else {
                    type = result[1];
                    setting = result[2];
                    value = result[3];
                    if ("'" === value[0]) {
                        value = result[4];
                    } else {
                        value = JSON.parse(value);
                    }
                    try {
                        conditions.push({setting: self.settingsIndex[type][setting], value: value});
                    } catch (e) {
                        console.error("Error finding {" + type + "." + setting + "}");
                    }
                }
            }
            return {
                check: function () {
                    var i, c, results = [];

                    for (i = 0; i < conditions.length; i += 1) {
                        c = conditions[i];
                        if (c.setting.visibleValue() !== c.value) {
                            results.push(false);
                        } else {
                            results.push(true);
                        }
                    }
                    function isInArray(array, search) {
                        return (array.indexOf(search) >= 0) ? true : false;
                    }
                    if (results && results.length > 0) {
                        if (isInArray(results, true)) {
                            return true;
                        } else {
                            return false;
                        }
                    } else {
                        return true
                    }

                    return true;
                },
                settings: conditions.map(function (p) { return p.setting; })
            };

        };

        _(self.settings).each(function (setting) {
            var value = initialValues[setting.type][setting.id];
            setting.contingent_default = setting.contingent_default || [];
            setting.disabled_default = setting.disabled_default || null;
            setting.value = ko.observable(value);
            if (!_.isObject(setting.since)) {
                setting.since = {'': setting.since};
            }

            setting.requiredVersion = ko.computed(function () {
                return {
                    option: setting.since[setting.value()] || setting.since[''] || '1.1',
                    setting: setting.since[''] || '1.1'
                };
            });

            setting.valueIsLegal = function () {
                // to be overridden
                return true;
            };

            setting.inputId = setting.id + '-input';


            setting.parsedCondition = ko.computed(function () {
                return self.parseCondition(setting.requires);
            });
            setting.versionOK = ko.computed(function () {
                return app_manager.checkCommcareVersion(setting.requiredVersion().setting);
            });
            setting.optionOK = ko.computed(function () {
                return app_manager.checkCommcareVersion(setting.requiredVersion().option);
            });
            setting.enabled = ko.computed(function () {
                var condition = setting.parsedCondition();
                return setting.versionOK() && condition.check();
            });
            setting.disabledMessage = ko.computed(function () {
                var optionOK = setting.optionOK();
                if (!setting.enabled() || !optionOK) {
                    if (!optionOK) {
                        var upgrade_text;
                        if (setting.versionOK()) {
                            upgrade_text = gettext('Upgrade to CommCare %s for this option!');
                        } else {
                            upgrade_text = gettext('Upgrade to CommCare %s!');
                        }
                        return interpolate(upgrade_text, [setting.requiredVersion().option]);
                    } else {
                        var condition = setting.parsedCondition();
                        var names = _(condition.settings).map(function (setting) {
                            return setting.name;
                        });
                        uniqueNames = names.filter(function(elem, pos) {
                            return names.indexOf(elem) == pos;
                        })
                        return gettext('Auto-set by ') + uniqueNames.join(', ')
                    }
                } else {
                    return '';

                }
            });
            setting.computeDefault = ko.computed(function () {
                var i, condition, _case;
                for (i = 0; i < setting.contingent_default.length; i += 1) {
                    _case = setting.contingent_default[i];
                    condition = self.parseCondition(_case.condition);
                    if (condition.check()) {
                        return _case.value;
                    }
                }
                if (!setting.versionOK()){
                    if (setting.disabled_default != null){
                        return setting.disabled_default;
                    }
                }
                return setting['default'];
            });
            setting.visibleValue = ko.computed({
                read: function () {
                    var retu;
                    if (setting.enabled()) {
                        retu = setting.value() || setting.computeDefault();
                    } else {
                        retu = setting.computeDefault();
                    }
                    return retu;
                },
                write: function (value) {
                    setting.value(value);
                }
            });
            setting.visible = ko.computed(function () {
                return !(
                    (setting.disabled && setting.visibleValue() === setting['default']) ||
                        (setting.hide_if_not_enabled && !setting.enabled()) ||
                        (setting.preview && !self.user.is_previewer) ||
                        (setting.permission && !self.permissions[setting.permission])
                    );
            });
            setting.disabledButHasValue = ko.computed(function () {
                return setting.disabled && setting.visibleValue() !== setting['default'];
            });

            // valueToSave is only ever used during serialization/save;
            // different from visibleValue
            // in that you want to save null and not the shown value
            // if the setting is disabled
            setting.valueToSave = ko.computed({
                read: function () {
                    if (setting.enabled()) {
                        return setting.value() || setting.computeDefault();
                    } else {
                        return null;
                    }
                }
            });
            var wrap = CommcareSettings.widgets[setting.widget];
            if (wrap) {
                wrap(setting, self.settingsIndex);
            }
            setting.hasError = ko.computed(function () {
                return setting.disabledButHasValue() || !setting.valueIsLegal();
            });
        });

        _(self.sections).each(function (section) {
            section.notEmpty = ko.computed(function () {
                return _(section.settings).some(function (setting) {
                    return setting.visible();
                });
            });
            section.reallyCollapse = ko.computed(function () {
                var el = document.getElementById(section.id);
                return section.collapse &&
                    (!el || !el.classList.contains("in")) &&
                    !_(section.settings).some(function (setting) { return setting.hasError(); });
            });
        });

        // set value to computed default whenever a contingent variable changes
        _(self.settings).each(function (setting) {
            var i, condition, _case;
            for (i = 0; i < setting.contingent_default.length; i += 1) {
                _case = setting.contingent_default[i];
                condition = self.parseCondition(_case.condition);
                var j;
                for (j = 0; j < condition.settings.length; j += 1) {
                    condition.settings[j].value.subscribe(function() {
                        setting.value(setting.computeDefault());
                    });
                }
            }
        });

        self.serialize = ko.computed(function () {
            var blob = {};
            _(self.settings).each(function (setting) {
                if (!blob[setting.type]) {
                    blob[setting.type] = {};
                }
                if (setting.valueToSave() !== null) {
                    blob[setting.type][setting.id] = setting.valueToSave();
                }
            });

            blob[self.customPropertyType] = {};
            _(self.customProperties()).each(function (customProperty) {
                if (customProperty.key() && customProperty.value()) {
                    blob[self.customPropertyType][customProperty.key()] = customProperty.value();
                }
            });
            return blob;
        });

        setTimeout(function () {
            self.serialize.subscribe(function () {
                self.saveButton.fire('change');
            });
        }, 0);
        self.saveOptions = ko.computed(function () {
            return {
                url: options.urls.save,
                data: JSON.stringify(self.serialize()),
                type: 'post',
                dataType: 'json',
                success: function (data) {
                    app_manager.updateDOM(data.update);
                }
            };
        });

        self.saveButton = COMMCAREHQ.SaveButton.init({
            unsavedMessage: "You have unsaved settings.",
            save: function () {
                self.saveButton.ajax(self.saveOptions());
            }
        });
        self.saveButton.ui.appendTo($("#settings-save-btn"));

        self.onAddCustomProperty = function() {
            self.customProperties.push({ key: ko.observable(), value: ko.observable() });
        };

        self.onDestroyCustomProperty = function(customProperty) {
            self.customProperties.remove(customProperty);
        };

    }
    CommcareSettings.widgets = {};

    CommcareSettings.widgets.select = function (self) {
        self.updateOptions = function() {
            var values = ko.utils.unwrapObservable(self.values);
            var value_names = ko.utils.unwrapObservable(self.value_names);
            if (!values || !value_names || values.length !== value_names.length) {
                console.error("Widget select requires values " +
                    "and value_names of equal length", self);
                throw {};
            }
            var options = [];
            for (var i = 0; i < values.length; i++) {
                options.push({
                    label: (self['default'] === values[i] ? '* ' : '') +
                        value_names[i],
                    value: values[i]
                });
            }
            self.options(options)
        }
        self.options = ko.observable([]);
        self.updateOptions();
        self.selectOption = function (selectedOption) {
            if (selectedOption) {
                self.visibleValue(selectedOption.value);
            }
        };
        self.selectedOption = ko.computed({
            read: function () {
                var visibleValue = self.visibleValue(),
                    retu;
                for (var i = 0; i < self.options().length; i++) {
                    if (self.options()[i].value === visibleValue) {
                        retu = self.options()[i];
                        if (!retu) {
                            console.error(self.type + '.' + self.id, retu);
                            throw {};
                        }
                        return retu;
                    }
                }
                return null;
            },
            write: self.selectOption
        });
        self.writeSelectedOption = ko.computed({
            read: function () { return null; },
            write: self.selectOption
        });
        self.valueIsLegal = function () {
            var value = self.value();
            return !value || _(self.options()).some(function (option) {
                return option.value === value;
            });
        };
    };

    CommcareSettings.widgets.bool = function (self) {
        if (!self.values) {
            self.values = [true, false];
        }
        self.boolValue = ko.computed({
            read: function () {
                return !!(self.visibleValue() === self.values[0]);
            },
            write: function (value) {
                self.visibleValue(
                    value ? self.values[0] : self.values[1]
                );
            }
        });
    };

    CommcareSettings.widgets.build_spec = function (self, settingsIndex) {
        var app_manager = hqImport('app_manager/js/app_manager.js');
        function update(appVersion) {
            var major = appVersion.split('/')[0].split('.')[0];
            var opts = self.options_map[major];
            self.values = opts["values"];
            self.value_names = opts["value_names"];
            self["default"] = opts["default"];
        }
        update(self.default_app_version);
        CommcareSettings.widgets.select(self);
        self.widget_template = 'CommcareSettings.widgets.select';
        self.visibleValue.subscribe(function () {
            var majorVersion = self.visibleValue().split('/')[0].split('.').slice(0,2).join('.');
            app_manager.setCommcareVersion(majorVersion);
        });
        settingsIndex["hq"]["application_version"].value.subscribe(function (appVersion) {
            update(appVersion);
            self.updateOptions();
            self.selectedOption(self["default"]);
        });
    };

    CommcareSettings.widgets.image_uploader = function (self) {
        self.slug = "hq_" + self.id;
        self.href = "#" + self.slug;
        self.path = getPathFromSlug(self.slug);
        self.url = urlFromLogo(self.slug);
        self.thumb_url = thumbUrlFromLogo(self.slug);

        self.is_uploader = function(slug) {
            return slug == self.slug;
        };
        self.uploadComplete = function(widget, event, response) {
            uploadCompleteForLogo(self.slug, response);
        };
        self.triggerUpload = function() {
            triggerUploadForLogo(self.slug);
        };
        self.removeLogo = function() {
            removeLogo(self.slug);
        };
    };

    CommcareSettings.widgets.number = function (self) {
        self.valueIsLegal = function () {
            var value = self.value();
            if (self.min_value && value < self.min_value) {
                return false;
            }
            if (self.max_value && value > self.max_value) {
                return false;
            }
            return true;
        };
    };
    return {
        CommcareSettings: CommcareSettings
    };
});

$(function () {
    ko.bindingHandlers.passwordSetter = {
        init: function (element, valueAccessor) {
            var observableValue = valueAccessor();
            $(element).password_setter();
            $(element).on('textchange change', function () {
                observableValue($(element).val());
            });
        }
    }
});<|MERGE_RESOLUTION|>--- conflicted
+++ resolved
@@ -1,5 +1,5 @@
-<<<<<<< HEAD
-function CommcareSettings(options) {
+hqDefine('app_manager/js/commcaresettings.js', function () {
+    function CommcareSettings(options) {
     var app_manager = hqImport('app_manager/js/app_manager.js');
     var self = this;
     var initialValues = options.values;
@@ -27,443 +27,412 @@
                 self.settings.push(setting);
                 if (!self.settingsIndex[setting.type]) {
                     self.settingsIndex[setting.type] = {};
-=======
-hqDefine('app_manager/js/commcaresettings.js', function () {
-    function CommcareSettings(options) {
-        var app_manager = hqImport('app_manager/js/app_manager.js');
-        var self = this;
-        var initialValues = options.values;
-        self.sections = options.sections;
-        self.user = options.user;
-        self.permissions = options.permissions;
-        self.warning = options.warning;
-
-        self.customPropertyType = 'custom_properties';
-        self.customProperties = ko.observableArray(_.map(options.customProperties, function(d) {
-            return ko.mapping.fromJS(d);
-        }));
-        self.customProperties.sort(function(left, right) {
-            return left.key() == right.key() ? 0 : (left.key() < right.key() ? -1 : 1);
-        });
-
-        self.settings = [];
-        self.settingsIndex = {};
-        (function () {
-            for (var i = 0; i < self.sections.length; i++) {
-                var section = self.sections[i];
-                for (var j = 0; j < section.settings.length; j++) {
-                    var setting = section.settings[j];
-
-                    self.settings.push(setting);
-                    if (!self.settingsIndex[setting.type]) {
-                        self.settingsIndex[setting.type] = {};
+                }
+                self.settingsIndex[setting.type][setting.id] = setting;
+            }
+        }
+    }());
+
+    self.settingsIndex.$parent = {};
+    for (var attr in initialValues.$parent) {
+        if (initialValues.$parent.hasOwnProperty(attr)) {
+            self.settingsIndex.$parent[attr] = (function (attrib) {
+                return {
+                    visibleValue: function () {
+                        return initialValues.$parent[attrib];
                     }
-                    self.settingsIndex[setting.type][setting.id] = setting;
->>>>>>> 87a8e4ab
-                }
-            }
-        }());
-
-        self.settingsIndex.$parent = {};
-        for (var attr in initialValues.$parent) {
-            if (initialValues.$parent.hasOwnProperty(attr)) {
-                self.settingsIndex.$parent[attr] = (function (attrib) {
-                    return {
-                        visibleValue: function () {
-                            return initialValues.$parent[attrib];
-                        }
+                }
+            })(attr);
+        }
+    };
+
+    self.parseCondition = function (condition) {
+        var parts = condition ? condition.split('||') : [],
+            parse_part = /\{([\$\w]+)\.([\w\-]+)\}=('([\w\-\/]*)'|(true)|(false))/,
+            result,
+            type,
+            setting,
+            value,
+            i,
+            conditions = [];
+        for (i = 0; i < parts.length; i += 1) {
+            result = parse_part.exec(parts[i]);
+            if (result === null) {
+                console.error("Unable to parse '" + parts[i] + "'");
+            } else {
+                type = result[1];
+                setting = result[2];
+                value = result[3];
+                if ("'" === value[0]) {
+                    value = result[4];
+                } else {
+                    value = JSON.parse(value);
+                }
+                try {
+                    conditions.push({setting: self.settingsIndex[type][setting], value: value});
+                } catch (e) {
+                    console.error("Error finding {" + type + "." + setting + "}");
+                }
+            }
+        }
+        return {
+            check: function () {
+                var i, c, results = [];
+
+                for (i = 0; i < conditions.length; i += 1) {
+                    c = conditions[i];
+                    if (c.setting.visibleValue() !== c.value) {
+                        results.push(false);
+                    } else {
+                        results.push(true);
                     }
-                })(attr);
-            }
-        };
-
-        self.parseCondition = function (condition) {
-            var parts = condition ? condition.split('||') : [],
-                parse_part = /\{([\$\w]+)\.([\w\-]+)\}=('([\w\-\/]*)'|(true)|(false))/,
-                result,
-                type,
-                setting,
-                value,
-                i,
-                conditions = [];
-            for (i = 0; i < parts.length; i += 1) {
-                result = parse_part.exec(parts[i]);
-                if (result === null) {
-                    console.error("Unable to parse '" + parts[i] + "'");
-                } else {
-                    type = result[1];
-                    setting = result[2];
-                    value = result[3];
-                    if ("'" === value[0]) {
-                        value = result[4];
+                }
+                function isInArray(array, search) {
+                    return (array.indexOf(search) >= 0) ? true : false;
+                }
+                if (results && results.length > 0) {
+                    if (isInArray(results, true)) {
+                        return true;
                     } else {
-                        value = JSON.parse(value);
-                    }
-                    try {
-                        conditions.push({setting: self.settingsIndex[type][setting], value: value});
-                    } catch (e) {
-                        console.error("Error finding {" + type + "." + setting + "}");
-                    }
-                }
-            }
-            return {
-                check: function () {
-                    var i, c, results = [];
-
-                    for (i = 0; i < conditions.length; i += 1) {
-                        c = conditions[i];
-                        if (c.setting.visibleValue() !== c.value) {
-                            results.push(false);
-                        } else {
-                            results.push(true);
-                        }
-                    }
-                    function isInArray(array, search) {
-                        return (array.indexOf(search) >= 0) ? true : false;
-                    }
-                    if (results && results.length > 0) {
-                        if (isInArray(results, true)) {
-                            return true;
-                        } else {
-                            return false;
-                        }
-                    } else {
-                        return true
-                    }
-
-                    return true;
-                },
-                settings: conditions.map(function (p) { return p.setting; })
-            };
-
-        };
-
-        _(self.settings).each(function (setting) {
-            var value = initialValues[setting.type][setting.id];
-            setting.contingent_default = setting.contingent_default || [];
-            setting.disabled_default = setting.disabled_default || null;
-            setting.value = ko.observable(value);
-            if (!_.isObject(setting.since)) {
-                setting.since = {'': setting.since};
-            }
-
-            setting.requiredVersion = ko.computed(function () {
-                return {
-                    option: setting.since[setting.value()] || setting.since[''] || '1.1',
-                    setting: setting.since[''] || '1.1'
-                };
-            });
-
-            setting.valueIsLegal = function () {
-                // to be overridden
-                return true;
-            };
-
-            setting.inputId = setting.id + '-input';
-
-
-            setting.parsedCondition = ko.computed(function () {
-                return self.parseCondition(setting.requires);
-            });
-            setting.versionOK = ko.computed(function () {
-                return app_manager.checkCommcareVersion(setting.requiredVersion().setting);
-            });
-            setting.optionOK = ko.computed(function () {
-                return app_manager.checkCommcareVersion(setting.requiredVersion().option);
-            });
-            setting.enabled = ko.computed(function () {
-                var condition = setting.parsedCondition();
-                return setting.versionOK() && condition.check();
-            });
-            setting.disabledMessage = ko.computed(function () {
-                var optionOK = setting.optionOK();
-                if (!setting.enabled() || !optionOK) {
-                    if (!optionOK) {
-                        var upgrade_text;
-                        if (setting.versionOK()) {
-                            upgrade_text = gettext('Upgrade to CommCare %s for this option!');
-                        } else {
-                            upgrade_text = gettext('Upgrade to CommCare %s!');
-                        }
-                        return interpolate(upgrade_text, [setting.requiredVersion().option]);
-                    } else {
-                        var condition = setting.parsedCondition();
-                        var names = _(condition.settings).map(function (setting) {
-                            return setting.name;
-                        });
-                        uniqueNames = names.filter(function(elem, pos) {
-                            return names.indexOf(elem) == pos;
-                        })
-                        return gettext('Auto-set by ') + uniqueNames.join(', ')
+                        return false;
                     }
                 } else {
-                    return '';
-
-                }
-            });
-            setting.computeDefault = ko.computed(function () {
-                var i, condition, _case;
-                for (i = 0; i < setting.contingent_default.length; i += 1) {
-                    _case = setting.contingent_default[i];
-                    condition = self.parseCondition(_case.condition);
-                    if (condition.check()) {
-                        return _case.value;
+                    return true
+                }
+
+                return true;
+            },
+            settings: conditions.map(function (p) { return p.setting; })
+        };
+
+    };
+
+    _(self.settings).each(function (setting) {
+        var value = initialValues[setting.type][setting.id];
+        setting.contingent_default = setting.contingent_default || [];
+        setting.disabled_default = setting.disabled_default || null;
+        setting.value = ko.observable(value);
+        if (!_.isObject(setting.since)) {
+            setting.since = {'': setting.since};
+        }
+
+        setting.requiredVersion = ko.computed(function () {
+            return {
+                option: setting.since[setting.value()] || setting.since[''] || '1.1',
+                setting: setting.since[''] || '1.1'
+            };
+        });
+
+        setting.valueIsLegal = function () {
+            // to be overridden
+            return true;
+        };
+        
+        setting.inputId = setting.id + '-input';
+
+
+        setting.parsedCondition = ko.computed(function () {
+            return self.parseCondition(setting.requires);
+        });
+        setting.versionOK = ko.computed(function () {
+            return app_manager.checkCommcareVersion(setting.requiredVersion().setting);
+        });
+        setting.optionOK = ko.computed(function () {
+            return app_manager.checkCommcareVersion(setting.requiredVersion().option);
+        });
+        setting.enabled = ko.computed(function () {
+            var condition = setting.parsedCondition();
+            return setting.versionOK() && condition.check();
+        });
+        setting.disabledMessage = ko.computed(function () {
+            var optionOK = setting.optionOK();
+            if (!setting.enabled() || !optionOK) {
+                if (!optionOK) {
+                    var upgrade_text;
+                    if (setting.versionOK()) {
+                        upgrade_text = gettext('Upgrade to CommCare %s for this option!');
+                    } else {
+                        upgrade_text = gettext('Upgrade to CommCare %s!');
                     }
-                }
-                if (!setting.versionOK()){
-                    if (setting.disabled_default != null){
-                        return setting.disabled_default;
-                    }
-                }
-                return setting['default'];
-            });
-            setting.visibleValue = ko.computed({
-                read: function () {
-                    var retu;
-                    if (setting.enabled()) {
-                        retu = setting.value() || setting.computeDefault();
-                    } else {
-                        retu = setting.computeDefault();
-                    }
-                    return retu;
-                },
-                write: function (value) {
-                    setting.value(value);
-                }
-            });
-            setting.visible = ko.computed(function () {
-                return !(
-                    (setting.disabled && setting.visibleValue() === setting['default']) ||
-                        (setting.hide_if_not_enabled && !setting.enabled()) ||
-                        (setting.preview && !self.user.is_previewer) ||
-                        (setting.permission && !self.permissions[setting.permission])
-                    );
-            });
-            setting.disabledButHasValue = ko.computed(function () {
-                return setting.disabled && setting.visibleValue() !== setting['default'];
-            });
-
-            // valueToSave is only ever used during serialization/save;
-            // different from visibleValue
-            // in that you want to save null and not the shown value
-            // if the setting is disabled
-            setting.valueToSave = ko.computed({
-                read: function () {
-                    if (setting.enabled()) {
-                        return setting.value() || setting.computeDefault();
-                    } else {
-                        return null;
-                    }
-                }
-            });
-            var wrap = CommcareSettings.widgets[setting.widget];
-            if (wrap) {
-                wrap(setting, self.settingsIndex);
-            }
-            setting.hasError = ko.computed(function () {
-                return setting.disabledButHasValue() || !setting.valueIsLegal();
-            });
-        });
-
-        _(self.sections).each(function (section) {
-            section.notEmpty = ko.computed(function () {
-                return _(section.settings).some(function (setting) {
-                    return setting.visible();
-                });
-            });
-            section.reallyCollapse = ko.computed(function () {
-                var el = document.getElementById(section.id);
-                return section.collapse &&
-                    (!el || !el.classList.contains("in")) &&
-                    !_(section.settings).some(function (setting) { return setting.hasError(); });
-            });
-        });
-
-        // set value to computed default whenever a contingent variable changes
-        _(self.settings).each(function (setting) {
+                    return interpolate(upgrade_text, [setting.requiredVersion().option]);
+                } else {
+                    var condition = setting.parsedCondition();
+                    var names = _(condition.settings).map(function (setting) {
+                        return setting.name;
+                    });
+                    uniqueNames = names.filter(function(elem, pos) {
+                        return names.indexOf(elem) == pos;
+                    })
+                    return gettext('Auto-set by ') + uniqueNames.join(', ')
+                }
+            } else {
+                return '';
+
+            }
+        });
+        setting.computeDefault = ko.computed(function () {
             var i, condition, _case;
             for (i = 0; i < setting.contingent_default.length; i += 1) {
                 _case = setting.contingent_default[i];
                 condition = self.parseCondition(_case.condition);
-                var j;
-                for (j = 0; j < condition.settings.length; j += 1) {
-                    condition.settings[j].value.subscribe(function() {
-                        setting.value(setting.computeDefault());
-                    });
-                }
-            }
-        });
-
-        self.serialize = ko.computed(function () {
-            var blob = {};
-            _(self.settings).each(function (setting) {
-                if (!blob[setting.type]) {
-                    blob[setting.type] = {};
-                }
-                if (setting.valueToSave() !== null) {
-                    blob[setting.type][setting.id] = setting.valueToSave();
-                }
+                if (condition.check()) {
+                    return _case.value;
+                }
+            }
+            if (!setting.versionOK()){
+                if (setting.disabled_default != null){
+                    return setting.disabled_default;
+                }
+            }
+            return setting['default'];
+        });
+        setting.visibleValue = ko.computed({
+            read: function () {
+                var retu;
+                if (setting.enabled()) {
+                    retu = setting.value() || setting.computeDefault();
+                } else {
+                    retu = setting.computeDefault();
+                }
+                return retu;
+            },
+            write: function (value) {
+                setting.value(value);
+            }
+        });
+        setting.visible = ko.computed(function () {
+            return !(
+                (setting.disabled && setting.visibleValue() === setting['default']) ||
+                    (setting.hide_if_not_enabled && !setting.enabled()) ||
+                    (setting.preview && !self.user.is_previewer) ||
+                    (setting.permission && !self.permissions[setting.permission])
+                );
+        });
+        setting.disabledButHasValue = ko.computed(function () {
+            return setting.disabled && setting.visibleValue() !== setting['default'];
+        });
+
+        // valueToSave is only ever used during serialization/save;
+        // different from visibleValue
+        // in that you want to save null and not the shown value
+        // if the setting is disabled
+        setting.valueToSave = ko.computed({
+            read: function () {
+                if (setting.enabled()) {
+                    return setting.value() || setting.computeDefault();
+                } else {
+                    return null;
+                }
+            }
+        });
+        var wrap = CommcareSettings.widgets[setting.widget];
+        if (wrap) {
+            wrap(setting, self.settingsIndex);
+        }
+        setting.hasError = ko.computed(function () {
+            return setting.disabledButHasValue() || !setting.valueIsLegal();
+        });
+    });
+
+    _(self.sections).each(function (section) {
+        section.notEmpty = ko.computed(function () {
+            return _(section.settings).some(function (setting) {
+                return setting.visible();
             });
-
-            blob[self.customPropertyType] = {};
-            _(self.customProperties()).each(function (customProperty) {
-                if (customProperty.key() && customProperty.value()) {
-                    blob[self.customPropertyType][customProperty.key()] = customProperty.value();
-                }
-            });
-            return blob;
-        });
-
-        setTimeout(function () {
-            self.serialize.subscribe(function () {
-                self.saveButton.fire('change');
-            });
-        }, 0);
-        self.saveOptions = ko.computed(function () {
-            return {
-                url: options.urls.save,
-                data: JSON.stringify(self.serialize()),
-                type: 'post',
-                dataType: 'json',
-                success: function (data) {
-                    app_manager.updateDOM(data.update);
-                }
-            };
-        });
-
-        self.saveButton = COMMCAREHQ.SaveButton.init({
-            unsavedMessage: "You have unsaved settings.",
-            save: function () {
-                self.saveButton.ajax(self.saveOptions());
-            }
-        });
-        self.saveButton.ui.appendTo($("#settings-save-btn"));
-
-        self.onAddCustomProperty = function() {
-            self.customProperties.push({ key: ko.observable(), value: ko.observable() });
+        });
+        section.reallyCollapse = ko.computed(function () {
+            var el = document.getElementById(section.id);
+            return section.collapse &&
+                (!el || !el.classList.contains("in")) &&
+                !_(section.settings).some(function (setting) { return setting.hasError(); });
+        });
+    });
+
+    // set value to computed default whenever a contingent variable changes
+    _(self.settings).each(function (setting) {
+        var i, condition, _case;
+        for (i = 0; i < setting.contingent_default.length; i += 1) {
+            _case = setting.contingent_default[i];
+            condition = self.parseCondition(_case.condition);
+            var j;
+            for (j = 0; j < condition.settings.length; j += 1) {
+                condition.settings[j].value.subscribe(function() {
+                    setting.value(setting.computeDefault());
+                });
+            }
+        }
+    });
+
+    self.serialize = ko.computed(function () {
+        var blob = {};
+        _(self.settings).each(function (setting) {
+            if (!blob[setting.type]) {
+                blob[setting.type] = {};
+            }
+            if (setting.valueToSave() !== null) {
+                blob[setting.type][setting.id] = setting.valueToSave();
+            }
+        });
+
+        blob[self.customPropertyType] = {};
+        _(self.customProperties()).each(function (customProperty) {
+            if (customProperty.key() && customProperty.value()) {
+                blob[self.customPropertyType][customProperty.key()] = customProperty.value();
+            }
+        });
+        return blob;
+    });
+
+    setTimeout(function () {
+        self.serialize.subscribe(function () {
+            self.saveButton.fire('change');
+        });
+    }, 0);
+    self.saveOptions = ko.computed(function () {
+        return {
+            url: options.urls.save,
+            data: JSON.stringify(self.serialize()),
+            type: 'post',
+            dataType: 'json',
+            success: function (data) {
+                app_manager.updateDOM(data.update);
+            }
         };
-
-        self.onDestroyCustomProperty = function(customProperty) {
-            self.customProperties.remove(customProperty);
-        };
+    });
+
+    self.saveButton = COMMCAREHQ.SaveButton.init({
+        unsavedMessage: "You have unsaved settings.",
+        save: function () {
+            self.saveButton.ajax(self.saveOptions());
+        }
+    });
+    self.saveButton.ui.appendTo($("#settings-save-btn"));
+
+    self.onAddCustomProperty = function() {
+        self.customProperties.push({ key: ko.observable(), value: ko.observable() });
+    };
+
+    self.onDestroyCustomProperty = function(customProperty) {
+        self.customProperties.remove(customProperty);
+    };
 
     }
     CommcareSettings.widgets = {};
 
     CommcareSettings.widgets.select = function (self) {
-        self.updateOptions = function() {
-            var values = ko.utils.unwrapObservable(self.values);
-            var value_names = ko.utils.unwrapObservable(self.value_names);
-            if (!values || !value_names || values.length !== value_names.length) {
-                console.error("Widget select requires values " +
-                    "and value_names of equal length", self);
-                throw {};
-            }
-            var options = [];
-            for (var i = 0; i < values.length; i++) {
-                options.push({
-                    label: (self['default'] === values[i] ? '* ' : '') +
-                        value_names[i],
-                    value: values[i]
-                });
-            }
-            self.options(options)
-        }
-        self.options = ko.observable([]);
+    self.updateOptions = function() {
+        var values = ko.utils.unwrapObservable(self.values);
+        var value_names = ko.utils.unwrapObservable(self.value_names);
+        if (!values || !value_names || values.length !== value_names.length) {
+            console.error("Widget select requires values " +
+                "and value_names of equal length", self);
+            throw {};
+        }
+        var options = [];
+        for (var i = 0; i < values.length; i++) {
+            options.push({
+                label: (self['default'] === values[i] ? '* ' : '') +
+                    value_names[i],
+                value: values[i]
+            });
+        }
+        self.options(options)
+    }
+    self.options = ko.observable([]);
+    self.updateOptions();
+    self.selectOption = function (selectedOption) {
+        if (selectedOption) {
+            self.visibleValue(selectedOption.value);
+        }
+    };
+    self.selectedOption = ko.computed({
+        read: function () {
+            var visibleValue = self.visibleValue(),
+                retu;
+            for (var i = 0; i < self.options().length; i++) {
+                if (self.options()[i].value === visibleValue) {
+                    retu = self.options()[i];
+                    if (!retu) {
+                        console.error(self.type + '.' + self.id, retu);
+                        throw {};
+                    }
+                    return retu;
+                }
+            }
+            return null;
+        },
+        write: self.selectOption
+    });
+    self.writeSelectedOption = ko.computed({
+        read: function () { return null; },
+        write: self.selectOption
+    });
+    self.valueIsLegal = function () {
+        var value = self.value();
+        return !value || _(self.options()).some(function (option) {
+            return option.value === value;
+        });
+    };
+    };
+
+    CommcareSettings.widgets.bool = function (self) {
+    if (!self.values) {
+        self.values = [true, false];
+    }
+    self.boolValue = ko.computed({
+        read: function () {
+            return !!(self.visibleValue() === self.values[0]);
+        },
+        write: function (value) {
+            self.visibleValue(
+                value ? self.values[0] : self.values[1]
+            );
+        }
+    });
+    };
+
+    CommcareSettings.widgets.build_spec = function (self, settingsIndex) {
+    var app_manager = hqImport('app_manager/js/app_manager.js');
+    function update(appVersion) {
+        var major = appVersion.split('/')[0].split('.')[0];
+        var opts = self.options_map[major];
+        self.values = opts["values"];
+        self.value_names = opts["value_names"];
+        self["default"] = opts["default"];
+    }
+    update(self.default_app_version);
+    CommcareSettings.widgets.select(self);
+    self.widget_template = 'CommcareSettings.widgets.select';
+    self.visibleValue.subscribe(function () {
+        var majorVersion = self.visibleValue().split('/')[0].split('.').slice(0,2).join('.');
+        app_manager.setCommcareVersion(majorVersion);
+    });
+    settingsIndex["hq"]["application_version"].value.subscribe(function (appVersion) {
+        update(appVersion);
         self.updateOptions();
-        self.selectOption = function (selectedOption) {
-            if (selectedOption) {
-                self.visibleValue(selectedOption.value);
-            }
-        };
-        self.selectedOption = ko.computed({
-            read: function () {
-                var visibleValue = self.visibleValue(),
-                    retu;
-                for (var i = 0; i < self.options().length; i++) {
-                    if (self.options()[i].value === visibleValue) {
-                        retu = self.options()[i];
-                        if (!retu) {
-                            console.error(self.type + '.' + self.id, retu);
-                            throw {};
-                        }
-                        return retu;
-                    }
-                }
-                return null;
-            },
-            write: self.selectOption
-        });
-        self.writeSelectedOption = ko.computed({
-            read: function () { return null; },
-            write: self.selectOption
-        });
-        self.valueIsLegal = function () {
-            var value = self.value();
-            return !value || _(self.options()).some(function (option) {
-                return option.value === value;
-            });
-        };
-    };
-
-    CommcareSettings.widgets.bool = function (self) {
-        if (!self.values) {
-            self.values = [true, false];
-        }
-        self.boolValue = ko.computed({
-            read: function () {
-                return !!(self.visibleValue() === self.values[0]);
-            },
-            write: function (value) {
-                self.visibleValue(
-                    value ? self.values[0] : self.values[1]
-                );
-            }
-        });
-    };
-
-    CommcareSettings.widgets.build_spec = function (self, settingsIndex) {
-        var app_manager = hqImport('app_manager/js/app_manager.js');
-        function update(appVersion) {
-            var major = appVersion.split('/')[0].split('.')[0];
-            var opts = self.options_map[major];
-            self.values = opts["values"];
-            self.value_names = opts["value_names"];
-            self["default"] = opts["default"];
-        }
-        update(self.default_app_version);
-        CommcareSettings.widgets.select(self);
-        self.widget_template = 'CommcareSettings.widgets.select';
-        self.visibleValue.subscribe(function () {
-            var majorVersion = self.visibleValue().split('/')[0].split('.').slice(0,2).join('.');
-            app_manager.setCommcareVersion(majorVersion);
-        });
-        settingsIndex["hq"]["application_version"].value.subscribe(function (appVersion) {
-            update(appVersion);
-            self.updateOptions();
-            self.selectedOption(self["default"]);
-        });
+        self.selectedOption(self["default"]);
+    });
     };
 
     CommcareSettings.widgets.image_uploader = function (self) {
-        self.slug = "hq_" + self.id;
-        self.href = "#" + self.slug;
-        self.path = getPathFromSlug(self.slug);
-        self.url = urlFromLogo(self.slug);
-        self.thumb_url = thumbUrlFromLogo(self.slug);
-
-        self.is_uploader = function(slug) {
-            return slug == self.slug;
-        };
-        self.uploadComplete = function(widget, event, response) {
-            uploadCompleteForLogo(self.slug, response);
-        };
-        self.triggerUpload = function() {
-            triggerUploadForLogo(self.slug);
-        };
-        self.removeLogo = function() {
-            removeLogo(self.slug);
-        };
+    self.slug = "hq_" + self.id;
+    self.href = "#" + self.slug;
+    self.path = getPathFromSlug(self.slug);
+    self.url = urlFromLogo(self.slug);
+    self.thumb_url = thumbUrlFromLogo(self.slug);
+
+    self.is_uploader = function(slug) {
+        return slug == self.slug;
+    };
+    self.uploadComplete = function(widget, event, response) {
+        uploadCompleteForLogo(self.slug, response);
+    };
+    self.triggerUpload = function() {
+        triggerUploadForLogo(self.slug);
+    };
+    self.removeLogo = function() {
+        removeLogo(self.slug);
+    };
     };
 
     CommcareSettings.widgets.number = function (self) {
