var SupportedLanguages = (function () {
    function Language(langcode, deploy) {
        var self = this;
        this.langcode = ko.observable(langcode);
        this.originalLangcode = ko.observable(langcode);
        this.deploy = ko.observable(deploy === undefined ? true : deploy);
<<<<<<< HEAD
        this.message_content = ko.observable();
=======
        this.message_content = ko.observable('');
>>>>>>> e4400515
        this.show_error = ko.observable();
        this.message = ko.computed(function () {
            if (self.message_content() === '') {
                var lang = self.langcode().toLowerCase();
                $.getJSON('/langcodes/langs.json', {term: lang}, function(res) {
                    var index = _.map(res, function(r) { return r.code; }).indexOf(lang);
                    if (index === -1) {
                        self.message_content("Warning: unrecognized language");
                        self.show_error(true);
                    } else {
                        self.message_content(res[index].name);
                        self.show_error(false);
                    }
                });
            }
            return self.message_content();
        });
    }
    function SupportedLanguages(options) {
        var langs = options.langs;
        var buildLangs = options.buildLangs;
        var saveURL = options.saveURL;
        var validate = options.validate;
        var self = this;

        this.editing = ko.observable(options.edit);
        this._seen = ko.observable(false);
        this.seen = ko.computed({
            read: function () {
                return self._seen();
            },
            write: function () {
                self._seen(true);
            }
        });
        this.saveButton = COMMCAREHQ.SaveButton.init({
            unsavedMessage: "You have unsaved changes in your supported languages",
            save: function () {
                var message = self.validateGeneral();
                if (message) {
                    alert(message);
                    return;
                }
                for (var i = 0; i < self.languages().length; i++) {
                    if (self.validateLanguage(self.languages()[i])) {
                        alert("There are errors in your configuration");
                        return;
                    }
                }
                var langs = [];
                var buildLangs = [];
                var rename = {};
                ko.utils.arrayForEach(self.languages(), function (language) {
                    langs.push(language.langcode());
                    if (language.deploy()) {
                        buildLangs.push(language.langcode());
                    }
                    if (language.originalLangcode()) {
                        rename[language.originalLangcode()] = language.langcode();
                    }
                });
                self.saveButton.ajax({
                    url: saveURL,
                    type: 'post',
                    dataType: 'json',
                    data: ko.toJSON({
                        langs: langs,
                        rename: rename,
                        build: buildLangs
                    }),
                    success: function (data) {
                        var i;
                        for (i = 0; i < langs.length; i++) {
                            if (langs[i] != data[i]) {
                                throw "There was an error saving.";
                            }
                        }
                        self.removedLanguages.removeAll();
                        ko.utils.arrayForEach(self.languages(), function (language) {
                            language.originalLangcode(language.langcode());
                        });
                    }
                });
            }
        });

        var changeSaveButton = function () {
            self.saveButton.fire('change');
        };

        this.languages = ko.observableArray([]);
        this.removedLanguages = ko.observableArray([]);
        function newLanguage(langcode, deploy) {
            var language = new Language(langcode, deploy);
            language.langcode.subscribe(changeSaveButton)
            language.deploy.subscribe(changeSaveButton);
            language.langcode.subscribe(function () { self.validateLanguage(language); });
            return language;
        }
        this.addLanguage = function () {
            self.languages.push(newLanguage());
            self._seen(true);
        };
        this.removeLanguage = function (language) {
            self.languages.remove(language);
            if (language.originalLangcode()) {
                self.removedLanguages.push(language);
            }
        };
        this.unremoveLanguage = function (language) {
            self.removedLanguages.remove(language);
            self.languages.push(language);
        };
        for (var i = 0; i < langs.length; i += 1) {
            var deploy = buildLangs.indexOf(langs[i]) !== -1;
            var language = newLanguage(langs[i], deploy);
            self.languages.push(language);
        }
        this.languages.subscribe(changeSaveButton);


        this.validateGeneral = function () {
            var message = "";
            if (!validate) {
                return "";
            }
            if (!self.languages().length) {
                message = "You must have at least one language";
            }
            var totalDeploy = 0;
            for (var i = 0; i < self.languages().length; i++) {
                if (self.languages()[i].deploy()) {
                    totalDeploy++;
                }
            }
            if (!message && !totalDeploy) {
                message = "You must deploy at least one language";
            }
            return message;
        };

        this.validateLanguage = function (language) {
            if (!validate) {
                language.message_content("");
                return "";
            }
            var message = "";
            if (!language) {
                message = "Please enter language";
            } else if (!/^[a-z]{2,3}(-[a-z]*)?$/.exec(language.langcode())) {
                message = "Invalid language code";
            }
            for (var i = 0; i < self.languages().length; i++) {
                self.languages()[i].langcode();
                self.languages()[i].originalLangcode();
                if (message || language == self.languages()[i]) {
                    continue;
                } else if (language === self.languages()[i].langcode()) {
                    message = "Language appears twice";
                } else if (language === self.languages()[i].originalLangcode()) {
                    message = "This conflicts with a current language";
                }
            }
            language.message_content(message);
            language.show_error(message);
            return message;
        };
    }
    return SupportedLanguages;
}());<|MERGE_RESOLUTION|>--- conflicted
+++ resolved
@@ -4,11 +4,7 @@
         this.langcode = ko.observable(langcode);
         this.originalLangcode = ko.observable(langcode);
         this.deploy = ko.observable(deploy === undefined ? true : deploy);
-<<<<<<< HEAD
-        this.message_content = ko.observable();
-=======
         this.message_content = ko.observable('');
->>>>>>> e4400515
         this.show_error = ko.observable();
         this.message = ko.computed(function () {
             if (self.message_content() === '') {
