--- conflicted
+++ resolved
@@ -780,16 +780,6 @@
                         }
                     }
 
-<<<<<<< HEAD
-                    var addItem = function(columnConfiguration) {
-                        var col;
-                        var redraw = false;
-                        if (_.isEmpty(that.columns)) {
-                            // Only the button has been drawn, so we want to
-                            // render again, this time with a table.
-                            redraw = true;
-                        }
-=======
                     var redrawOnAddItem = false;
                     if (_.isEmpty(that.columns)) {
                         // Only the button has been drawn, so we want to
@@ -798,16 +788,11 @@
                     }
                     var addItem = function(columnConfiguration) {
                         var col;
->>>>>>> 6f6c552c
                         col = that.initColumnAsColumn(
                             Column.init(columnConfiguration, that)
                         );
                         that.fire('add-column', col);
-<<<<<<< HEAD
-                        if (redraw) {
-=======
                         if (redrawOnAddItem) {
->>>>>>> 6f6c552c
                             that.render();
                         }
                     };
