from collections import defaultdict
from xml.etree import ElementTree
from corehq.apps.fixtures.models import FixtureDataItem, FixtureDataType
from corehq.apps.users.models import CommCareUser
from corehq.apps.products.fixtures import product_fixture_generator_json


def item_lists_by_domain(domain):
    ret = list()
    for data_type in FixtureDataType.by_domain(domain):
        structure = {
            f.field_name: {
                'name': f.field_name,
                'no_option': True
            } for f in data_type.fields
        }

        for attr in data_type.item_attributes:
            structure['@' + attr] = {
                'name': attr,
                'no_option': True
            }

        ret.append({
<<<<<<< HEAD
            'id': data_type.tag,
            'uri': 'jr://fixture/item-list:%s' % data_type.tag,
            'path': "/{tag}_list/{tag}".format(tag=data_type.tag),
            'name': data_type.tag,
            'structure': structure,

            # DEPRECATED PROPERTIES
            'sourceUri': 'jr://fixture/item-list:%s' % data_type.tag,
=======
            'sourceUri': 'jr://fixture/%s:%s' % (ItemListsProvider.id, data_type.tag),
>>>>>>> a76c56de
            'defaultId': data_type.tag,
            'initialQuery': "instance('{tag}')/{tag}_list/{tag}".format(tag=data_type.tag),
        })

    products = product_fixture_generator_json(domain)
    if products:
        ret.append(products)
    return ret


class ItemListsProvider(object):
    id = 'item-list'

    def __call__(self, user, version, last_sync=None):
        assert isinstance(user, CommCareUser)

        all_types = dict([(t._id, t) for t in FixtureDataType.by_domain(user.domain)])
        global_types = dict([(id, t) for id, t in all_types.items() if t.is_global])

        items_by_type = defaultdict(list)

        def _set_cached_type(item, data_type):
            # set the cached version used by the object so that it doesn't
            # have to do another db trip later
            item._data_type = data_type

        for global_fixture in global_types.values():
            items = list(FixtureDataItem.by_data_type(user.domain, global_fixture))
            _ = [_set_cached_type(item, global_fixture) for item in items]
            items_by_type[global_fixture._id] = items

        other_items = FixtureDataItem.by_user(user)
        data_types = {}

        for item in other_items:
            if item.data_type_id in global_types:
                continue  # was part of the global type so no need to add here
            if item.data_type_id not in data_types:
                try:
                    data_types[item.data_type_id] = all_types[item.data_type_id]
                except (AttributeError, KeyError):
                    continue
            items_by_type[item.data_type_id].append(item)
            _set_cached_type(item, data_types[item.data_type_id])

        fixtures = []
        all_types = data_types.values() + global_types.values()
        for data_type in all_types:
            xFixture = ElementTree.Element('fixture', attrib={'id': ':'.join((self.id, data_type.tag)),
                                                              'user_id': user.user_id})
            xItemList = ElementTree.Element('%s_list' % data_type.tag)
            xFixture.append(xItemList)
            for item in sorted(items_by_type[data_type.get_id], key=lambda x: x.sort_key):
                xItemList.append(item.to_xml())
            fixtures.append(xFixture)
        return fixtures

item_lists = ItemListsProvider()<|MERGE_RESOLUTION|>--- conflicted
+++ resolved
@@ -21,19 +21,16 @@
                 'no_option': True
             }
 
+        uri = 'jr://fixture/%s:%s' % (ItemListsProvider.id, data_type.tag)
         ret.append({
-<<<<<<< HEAD
             'id': data_type.tag,
-            'uri': 'jr://fixture/item-list:%s' % data_type.tag,
+            'uri': uri,
             'path': "/{tag}_list/{tag}".format(tag=data_type.tag),
             'name': data_type.tag,
             'structure': structure,
 
             # DEPRECATED PROPERTIES
-            'sourceUri': 'jr://fixture/item-list:%s' % data_type.tag,
-=======
-            'sourceUri': 'jr://fixture/%s:%s' % (ItemListsProvider.id, data_type.tag),
->>>>>>> a76c56de
+            'sourceUri': uri,
             'defaultId': data_type.tag,
             'initialQuery': "instance('{tag}')/{tag}_list/{tag}".format(tag=data_type.tag),
         })
