from django.conf import settings
from django.template.loader import render_to_string
from django.utils.safestring import mark_safe, mark_for_escaping
from django.core.urlresolvers import reverse
from django.utils.translation import ugettext as _
from django.utils.translation import ugettext_noop
from corehq.apps.indicators.dispatcher import IndicatorAdminInterfaceDispatcher
from corehq.apps.indicators.utils import get_indicator_domains

from dimagi.utils.couch.database import get_db
from dimagi.utils.decorators.memoized import memoized

from corehq.apps.reports.dispatcher import (ProjectReportDispatcher,
    CustomProjectReportDispatcher)
from corehq.apps.adm.dispatcher import (ADMAdminInterfaceDispatcher,
    ADMSectionDispatcher)
from corehq.apps.data_interfaces.dispatcher import DataInterfaceDispatcher
from hqbilling.dispatcher import BillingInterfaceDispatcher
from corehq.apps.announcements.dispatcher import (
    HQAnnouncementAdminInterfaceDispatcher)


def format_submenu_context(title, url=None, html=None,
                           is_header=False, is_divider=False):
    return {
        'title': title,
        'url': url,
        'html': html,
        'is_header': is_header,
        'is_divider': is_divider,
    }


def format_second_level_context(title, url, menu):
    return {
        'title': title,
        'url': url,
        'is_second_level': True,
        'submenu': menu,
    }


class UITab(object):
    title = None
    view = None
    subtab_classes = None

    dispatcher = None

    def __init__(self, request, domain=None, couch_user=None, project=None, org=None):
        if self.subtab_classes:
            self.subtabs = [cls(request, domain=domain, couch_user=couch_user,
                                project=project, org=org)
                            for cls in self.subtab_classes]
        else:
            self.subtabs = None

        self.domain = domain
        self.couch_user = couch_user
        self.project = project
        self.org = org
       
        # This should not be considered as part of the subclass API unless it
        # is necessary. Try to add new explicit parameters instead.
        self._request = request

    @property
    def dropdown_items(self):
        # todo: add default implementation which looks at sidebar_items and
        # sees which ones have is_dropdown_visible or something like that.
        # Also make it work for tabs with subtabs.
        return []

    @property
    def sidebar_items(self):
        if self.dispatcher:
            context = {
                'request': self._request,
                'domain': self.domain,
            }
            return self.dispatcher.navigation_sections(context)
        else:
            return []
 
    @property
    def is_viewable(self):
        """
        Whether the tab should be displayed.  Subclass implementations can skip
        checking whether domain, couch_user, or project is not None before
        accessing an attribute of them -- this property is accessed in
        real_is_viewable and wrapped in a try block that returns False in the
        case of an AttributeError for any of those variables.

        """
        raise NotImplementedError()

    @property
    @memoized
    def real_is_viewable(self):
        if self.subtabs:
            return any(st.real_is_viewable for st in self.subtabs)
        else:
            try:
                return self.is_viewable
            except AttributeError as e:
                return False
    
    @property
    @memoized
    def url(self):
        try:
            if self.domain:
                return reverse(self.view, args=[self.domain])
            if self.org:
                return reverse(self.view, args=[self.org.name])
        except Exception:
            pass

        try:
            return reverse(self.view)
        except Exception:
            return None

    @property
    @memoized
    def is_active(self):
        if self.subtabs and any(st.is_active for st in self.subtabs):
            return True

        if self.url:
            return self._request.get_full_path().startswith(self.url)
        else:
            return False

    @property
    def css_id(self):
        return self.__class__.__name__


class ProjectReportsTab(UITab):
    title = ugettext_noop("Project Reports")
    view = "corehq.apps.reports.views.default"

    @property
    def is_viewable(self):
        return (self.domain and self.project and not self.project.is_snapshot and
                (self.couch_user.can_view_reports() or
                 self.couch_user.get_viewable_reports()))

    @property
    def is_active(self):
        # HACK. We need a more overarching way to avoid doing things this way
        if 'reports/adm' in self._request.get_full_path():
            return False

        return super(ProjectReportsTab, self).is_active

    @property
    def sidebar_items(self):
        context = {
            'request': self._request,
            'domain': self.domain,
        }
        
        tools = [(_("Tools"), [
            {'title': 'My Saved Reports',
             'url': reverse('saved_reports', args=[self.domain]),
             'icon': 'icon-tasks'}
        ])]

        project_reports = ProjectReportDispatcher.navigation_sections(
            context)
        custom_reports = CustomProjectReportDispatcher.navigation_sections(
            context)

        return tools + project_reports + custom_reports


class ADMReportsTab(UITab):
    title = ugettext_noop("Active Data Management")
    view = "corehq.apps.adm.views.default_adm_report"
    dispatcher = ADMSectionDispatcher

    @property
    def is_viewable(self):
        if not self.project or self.project.commtrack_enabled:
            return False

        adm_enabled_projects = getattr(settings, 'ADM_ENABLED_PROJECTS', [])

        return (not self.project.is_snapshot and
                self.domain in adm_enabled_projects and
                  (self.couch_user.can_view_reports() or
                   self.couch_user.get_viewable_reports()))

    @property
    def is_active(self):
        if not self.domain:
            return False

        project_reports_url = reverse(ReportsTab.view, args=[self.domain])
        return (super(ADMReportsTab, self).is_active and self.domain and
                self._request.get_full_path() != project_reports_url)

class IndicatorAdminTab(UITab):
    title = ugettext_noop("Administer Indicators")
    view = "corehq.apps.indicators.views.default_admin"
    dispatcher = IndicatorAdminInterfaceDispatcher

    @property
    def is_viewable(self):
        indicator_enabled_projects = get_indicator_domains()
        return self.couch_user.can_edit_data() and self.domain in indicator_enabled_projects


class ReportsTab(UITab):
    title = ugettext_noop("Reports")
    view = "corehq.apps.reports.views.default"
    subtab_classes = (ProjectReportsTab, ADMReportsTab, IndicatorAdminTab)


class ProjectInfoTab(UITab):
    title = ugettext_noop("Project Info")
    view = "corehq.apps.appstore.views.project_info"

    @property
    def is_viewable(self):
        return self.project and self.project.is_snapshot


class ManageDataTab(UITab):
    title = ugettext_noop("Manage Data")
    view = "corehq.apps.data_interfaces.views.default"
    dispatcher = DataInterfaceDispatcher

    @property
    def is_viewable(self):
        if self.project.commtrack_enabled:
            return False

        return self.domain and self.couch_user.can_edit_data()

    @property
    @memoized
    def is_active(self):
        # hack because subpages of excel importer don't follow the url <->
        # navigation isomorphism
        return ('importer/excel' in self._request.get_full_path() or
                super(ManageDataTab, self).is_active)
        
class ApplicationsTab(UITab):
    title = ugettext_noop("Applications")
    view = "corehq.apps.app_manager.views.default"

    @property
    def dropdown_items(self):
        # todo async refresh submenu when on the applications page and you change the application name
        key = [self.domain]
        apps = get_db().view('app_manager/applications_brief',
            reduce=False,
            startkey=key,
            endkey=key+[{}],
            stale=settings.COUCH_STALE_QUERY,
        ).all()
        submenu_context = []
        if not apps:
            return submenu_context

        submenu_context.append(format_submenu_context(_('My Applications'), is_header=True))
        for app in apps:
            app_info = app['value']
            if app_info:
                url = reverse('view_app', args=[self.domain, app_info['_id']])
                app_name = mark_safe("%s%s" % (
                    mark_for_escaping(app_info['name'] or '(Untitled)'),
                    mark_for_escaping(' (Remote)' if app_info['doc_type'] == 'RemoteApp' else ''),
                ))

                submenu_context.append(format_submenu_context(app_name, url=url))

        if self.couch_user.can_edit_apps():
            submenu_context.append(format_submenu_context(None, is_divider=True))
            newapp_options = [
                format_submenu_context(None, html=self._new_app_link(_('Blank Application'))),
                format_submenu_context(None, html=self._new_app_link(_('RemoteApp (Advanced Users Only)'),
                    is_remote=True)),
            ]
            newapp_options.append(format_submenu_context(_('Visit CommCare Exchange to copy existing app...'),
                url=reverse('appstore')))
            submenu_context.append(format_second_level_context(
                _('New Application...'),
                '#',
                newapp_options
            ))
        return submenu_context

    def _new_app_link(self, title, is_remote=False):
        template = "app_manager/partials/new_app_link.html"
        return mark_safe(render_to_string(template, {
            'domain': self.domain,
            'is_remote': is_remote,
            'action_text': title,
        }))

    @property
    def is_viewable(self):
        couch_user = self.couch_user
        return (self.domain and couch_user and
                (couch_user.is_web_user() or couch_user.can_edit_apps()) and
                (couch_user.is_member_of(self.domain) or couch_user.is_superuser))


class CloudcareTab(UITab):
    title = ugettext_noop("CloudCare")
    view = "corehq.apps.cloudcare.views.default"

    @property
    def is_viewable(self):
        return self.domain and self.couch_user.can_edit_data()


class MessagesTab(UITab):
    title = ugettext_noop("Messages")
    view = "corehq.apps.sms.views.default"

    @property
    def is_viewable(self):
        return (self.domain and self.project and not self.project.is_snapshot and
                not self.couch_user.is_commcare_user())

    @property
    def sidebar_items(self):
        return [(_("Messaging"), [
            {'title': _('Message History'),
             'url': reverse('messaging', args=[self.domain])},
            {'title': _('Compose SMS Message'),
             'url': reverse('sms_compose_message', args=[self.domain])}
        ])]


class RemindersTab(UITab):
    title = ugettext_noop("Reminders")
    view = "corehq.apps.reminders.views.default"

    @property
    def dropdown_items(self):
        return []

    @property
    def is_viewable(self):
        return self.project.commtrack_enabled


class ProjectSettingsTab(UITab):
    view = "corehq.apps.settings.views.default"

    @property
    def dropdown_items(self):
        return []

    @property
    def title(self):
        if not (self.couch_user.can_edit_commcare_users() or
                self.couch_user.can_edit_web_users()):
            return _("Settings")
        return _("Settings & Users")

    @property
    def is_viewable(self):
        return self.domain and self.couch_user

    @property
    def sidebar_items(self):
        items = []
 
        if self.couch_user.can_edit_commcare_users():
            def commcare_username(request=None, couch_user=None, **context):
                if (couch_user.user_id != request.couch_user.user_id and
                    couch_user.is_commcare_user()):
                    username = couch_user.username_in_report
                    if couch_user.is_deleted():
                        username += " (%s)" % _("Deleted")
                    return mark_safe(username)
                else:
                    return None

            items.append((_('Mobile Users'), [
                {'title': _('Mobile Workers'),
                 'url': reverse('commcare_users', args=[self.domain]),
                 'children': [
                     {'title': commcare_username,
                      'urlname': 'commcare_user_account'},
                     {'title': _('New Mobile Worker'),
                      'urlname': 'add_commcare_account'},
                     {'title': _('Bulk Upload'),
                      'urlname': 'upload_commcare_users'},
                     {'title': _('Transfer Mobile Workers'),
                      'urlname': 'user_domain_transfer'},
                 ]},

                {'title': _('Groups'),
                 'url': reverse('all_groups', args=[self.domain]),
                 'children': [
                     {'title': lambda **context: (
                         "%s %s" % (_("Editing"), context['group'].name)),
                      'urlname': 'group_members'},
                     {'title': _('Membership Info'),
                      'urlname': 'group_membership'}
                 ]}
            ]))

        if self.couch_user.can_edit_web_users():
            def web_username(request=None, couch_user=None, **context):
                if (couch_user.user_id != request.couch_user.user_id and
                    not couch_user.is_commcare_user()):
                    username = couch_user.html_username()
                    if couch_user.is_deleted():
                        username += " (%s)" % _("Deleted")
                    return mark_safe(username)
                else:
                    return None

            items.append((_('CommCare HQ Users'), [
                {'title': _('Web Users'),
                 'url': reverse('web_users', args=[self.domain]),
                 'children': [
                     {'title': _("Invite Web User"),
                      'urlname': 'invite_web_user'},
                     {'title': web_username,
                      'urlname': 'user_account'}
                 ]}
            ]))

        items.append((_('My Account'), [
            {'title': _('My Account Settings'),
             'url': reverse('my_account', args=[self.domain])},
            {'title': _('Change My Password'),
             'url': reverse('change_my_password', args=[self.domain])}
        ]))

        if self.couch_user.is_domain_admin():
            items.append((_('CloudCare Settings'), [
                {'title': _('App Access'),
                 'url': reverse('cloudcare_app_settings',
                             args=[self.domain])}
            ]))

        if self.couch_user.can_edit_web_users():
            def forward_name(repeater_type=None, **context):
                if repeater_type == 'FormRepeater':
                    return _("Forward Forms")
                elif repeater_type == 'ShortFormRepeater':
                    return _("Forward Form Stubs")
                elif repeater_type == 'CaseRepeater':
                    return _("Forward Cases")

            administration = [
                {'title': _('Project Settings'),
                 'url': reverse('domain_project_settings',
                     args=[self.domain])},
                {'title': _('CommCare Exchange'),
                 'url': reverse('domain_snapshot_settings',
                     args=[self.domain])},
                {'title': _('Multimedia Sharing'),
                 'url': reverse('domain_manage_multimedia',
                     args=[self.domain])}
            ]

            if self.couch_user.is_superuser:
                administration.append({
                    'title': _('Internal Settings'),
                    'url': reverse('domain_internal_settings',
                        args=[self.domain])
                })

            administration.extend([
                {'title': _('Data Forwarding'),
                 'url': reverse('domain_forwarding', args=[self.domain]),
                 'children': [
                     {'title': forward_name,
                      'urlname': 'add_repeater'}
                 ]}
            ])
            items.append((_('Project Administration'), administration))

        if self.project.commtrack_enabled:
            items.append((_('CommTrack'), [
                {'title': _('Project Settings'),
                 'url': reverse('domain_commtrack_settings',
                     args=[self.domain])},
                {'title': _('Manage Products'),
                 'url': reverse('commtrack_product_list',
                     args=[self.domain])},
                {'title': _('Manage Locations'),
                 'url': reverse('manage_locations', args=[self.domain])}
            ]))

        return items


class AdminReportsTab(UITab):
    title = ugettext_noop("Admin Reports")
    view = "corehq.apps.hqadmin.views.default"

    @property
    def sidebar_items(self):
        # todo: convert these to dispatcher-style like other reports
        return [
            (_('Administrative Reports'), [
<<<<<<< HEAD
                # {'title': _('Domain List'),
                #  'url': reverse('domain_list')},
=======
                {'title': _('Domain List'),
                'url': reverse('admin_report_dispatcher', args=('domains',))},
>>>>>>> 75d520d2
                {'title': _('Domain Activity Report'),
                 'url': reverse('domain_activity_report')},
                {'title': _('Message Logs Across All Domains'),
                 'url': reverse('message_log_report')},
                {'title': _('Global Statistics'),
                 'url': reverse('global_report')},
                {'title': _('CommCare Versions'),
                 'url': reverse('commcare_version_report')},
                {'title': _('Submissions & Error Statistics per Domain'),
                 'url': reverse('global_submissions_errors')},
                {'title': _('System Info'),
                 'url': reverse('system_info')},
            ]),
            (_('Administrative Operations'), [
                {'title': _('View/Update Domain Information'),
                 'url': reverse('domain_update')}
            ])
        ]
    
    @property
    def is_viewable(self):
        return self.couch_user and self.couch_user.is_superuser


class GlobalADMConfigTab(UITab):
    title = ugettext_noop("Global ADM Report Configuration")
    view = "corehq.apps.adm.views.default_adm_admin"
    dispatcher = ADMAdminInterfaceDispatcher

    @property
    def is_viewable(self):
        return self.couch_user and self.couch_user.is_superuser


class BillingTab(UITab):
    title = ugettext_noop("Billing")
    view = "billing_default"
    dispatcher = BillingInterfaceDispatcher

    @property
    def is_viewable(self):
        return self.couch_user and self.couch_user.is_superuser


class AnnouncementsTab(UITab):
    title = ugettext_noop("Announcements")
    view = "corehq.apps.announcements.views.default_announcement"
    dispatcher = HQAnnouncementAdminInterfaceDispatcher

    @property
    def is_viewable(self):
        return self.couch_user and self.couch_user.is_superuser


class AdminTab(UITab):
    title = ugettext_noop("Admin")
    view = "corehq.apps.hqadmin.views.default"
    subtab_classes = (
        AdminReportsTab,
        GlobalADMConfigTab,
        BillingTab,
        AnnouncementsTab
    )

    @property
    def dropdown_items(self):
        submenu_context = [
            format_submenu_context(_("Reports"), is_header=True),
            format_submenu_context(_("Admin Reports"), url=reverse("default_admin_report")),
            format_submenu_context(_("System Info"), url=reverse("system_info")),
            format_submenu_context(_("Management"), is_header=True),
            format_submenu_context(mark_for_escaping(_("ADM Reports & Columns")),
                url=reverse("default_adm_admin_interface")),
#            format_submenu_context(mark_for_escaping("HQ Announcements"),
#                url=reverse("default_announcement_admin")),
        ]
        try:
            submenu_context.append(format_submenu_context(mark_for_escaping(_("Billing")),
                url=reverse("billing_default")))
        except Exception:
            pass
        submenu_context.extend([
            format_submenu_context(None, is_divider=True),
            format_submenu_context(_("Django Admin"), url="/admin")
        ])
        return submenu_context

    @property
    def is_viewable(self):
        return self.couch_user and self.couch_user.is_superuser


class ExchangeTab(UITab):
    title = ugettext_noop("Exchange")
    view = "corehq.apps.appstore.views.appstore"

    @property
    def dropdown_items(self):
        submenu_context = None
        if self.domain and self.couch_user.is_domain_admin(self.domain):
            submenu_context = [
                format_submenu_context(_("CommCare Exchange"), url=reverse("appstore")),
                format_submenu_context(_("Publish this project"),
                    url=reverse("domain_snapshot_settings",
                        args=[self.domain]))
            ]
        return submenu_context

    @property
    def is_viewable(self):
        return not self.couch_user.is_commcare_user()


class OrgTab(UITab):
    @property
    def is_viewable(self):
        return self.org and self.couch_user and (self.couch_user.is_member_of_org(self.org) or self.couch_user.is_superuser)


class OrgReportTab(OrgTab):
    title = ugettext_noop("Reports")
    view = "corehq.apps.orgs.views.base_report"

    @property
    def dropdown_items(self):
        return [
            format_submenu_context(_("All Projects"), url=reverse("orgs_report", args=(self.org.name,))),
            format_submenu_context(_("Visualize Data"), url=reverse("orgs_stats", args=(self.org.name,))),
        ]

class OrgSettingsTab(OrgTab):
    title = ugettext_noop("Settings")
    view = "corehq.apps.orgs.views.orgs_landing"

    @property
    def is_active(self):
        # HACK. We need a more overarching way to avoid doing things this way -- copied this strat from above usage...
        if self.org and 'o/%s/reports' % self.org.name in self._request.get_full_path():
            return False

        return super(OrgSettingsTab, self).is_active

    @property
    def dropdown_items(self):
        return [
            format_submenu_context(_("Projects"), url=reverse("orgs_landing", args=(self.org.name,))),
            format_submenu_context(_("Teams"), url=reverse("orgs_teams", args=(self.org.name,))),
            format_submenu_context(_("Members"), url=reverse("orgs_stats", args=(self.org.name,))),
        ]


class ManageSurveysTab(UITab):
    title = ugettext_noop("Manage Surveys")
    view = "corehq.apps.reminders.views.sample_list"

    @property
    def is_viewable(self):
        return (self.domain and self.couch_user.can_edit_data() and
                self.project.survey_management_enabled)<|MERGE_RESOLUTION|>--- conflicted
+++ resolved
@@ -507,13 +507,8 @@
         # todo: convert these to dispatcher-style like other reports
         return [
             (_('Administrative Reports'), [
-<<<<<<< HEAD
-                # {'title': _('Domain List'),
-                #  'url': reverse('domain_list')},
-=======
                 {'title': _('Domain List'),
                 'url': reverse('admin_report_dispatcher', args=('domains',))},
->>>>>>> 75d520d2
                 {'title': _('Domain Activity Report'),
                  'url': reverse('domain_activity_report')},
                 {'title': _('Message Logs Across All Domains'),
