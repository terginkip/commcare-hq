--- conflicted
+++ resolved
@@ -252,13 +252,7 @@
 
     def added_context(self):
         context = super(OrgInvitationView, self).added_context()
-<<<<<<< HEAD
-        context.update({
-            'organization': self.organization
-        })
-=======
         context.update({'organization': self.organization})
->>>>>>> 2de7d9a2
         return context
 
     def validate_invitation(self, invitation):
