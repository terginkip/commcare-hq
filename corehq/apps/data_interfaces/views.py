import csv
import io
import json
import uuid
from couchdbkit import ResourceNotFound
from django.contrib import messages
from django.core.cache import cache
from corehq import privileges, toggles
from corehq.apps.accounting.decorators import requires_privilege_with_fallback
from corehq.apps.app_manager.util import all_case_properties_by_domain
from corehq.apps.casegroups.dbaccessors import get_case_groups_in_domain, \
    get_number_of_case_groups_in_domain
from corehq.apps.casegroups.models import CommCareCaseGroup
from corehq.apps.hqwebapp.templatetags.hq_shared_tags import static
from corehq.apps.hqwebapp.utils import get_bulk_upload_form
from corehq.util.spreadsheets.excel import JSONReaderError, WorkbookJSONReader
from corehq.util.timezones.conversions import ServerTime
from corehq.util.timezones.utils import get_timezone_for_user
from django.utils.decorators import method_decorator
from openpyxl.utils.exceptions import InvalidFileException
from corehq.apps.data_interfaces.tasks import (
    bulk_upload_cases_to_group, bulk_archive_forms, bulk_form_management_async)
from corehq.apps.data_interfaces.forms import (
    AddCaseGroupForm, UpdateCaseGroupForm, AddCaseToGroupForm,
    AddAutomaticCaseUpdateRuleForm)
from corehq.apps.data_interfaces.models import (AutomaticUpdateRule,
    AutomaticUpdateRuleCriteria, AutomaticUpdateAction)
from corehq.apps.domain.decorators import login_and_domain_required
from corehq.apps.domain.views import BaseDomainView
from corehq.apps.hqcase.utils import get_case_by_identifier
from corehq.apps.hqwebapp.views import CRUDPaginatedViewMixin, PaginatedItemException
<<<<<<< HEAD
from corehq.apps.data_interfaces.dispatcher import (DataInterfaceDispatcher, EditDataInterfaceDispatcher,
                                                    require_can_edit_data)
from corehq.apps.style.decorators import use_typeahead, use_angular_js
=======
from corehq.apps.data_interfaces.dispatcher import (
    EditDataInterfaceDispatcher,
    require_can_edit_data,
)
from corehq.apps.style.decorators import use_bootstrap3, use_typeahead, use_angular_js
>>>>>>> cc541637
from corehq.const import SERVER_DATETIME_FORMAT
from .dispatcher import require_form_management_privilege
from .interfaces import FormManagementMode, BulkFormManagementInterface
from django.db import transaction
from django.core.urlresolvers import reverse
from django.http import HttpResponseRedirect, Http404, HttpResponseServerError
from django.shortcuts import render
from djangular.views.mixins import JSONResponseMixin, allow_remote_invocation
from dimagi.utils.decorators.memoized import memoized
from django.utils.translation import ugettext as _, ugettext_noop, ugettext_lazy
from soil.exceptions import TaskFailedError
from soil.util import expose_cached_download, get_download_context
from zipfile import BadZipfile


@login_and_domain_required
def default(request, domain):
    if not request.project or request.project.is_snapshot:
        raise Http404()

    return HttpResponseRedirect(default_data_view_url(request, domain))


def default_data_view_url(request, domain):
    if request.couch_user.can_view_reports():
        from corehq.apps.export.views import FormExportListView
        return reverse(FormExportListView.urlname, args=[domain])

    from corehq.apps.export.views import DeIdFormExportListView, user_can_view_deid_exports
    if user_can_view_deid_exports(domain, request.couch_user):
        return reverse(DeIdFormExportListView.urlname, args=[domain])

    raise Http404()


class BulkUploadCasesException(Exception):
    pass


class DataInterfaceSection(BaseDomainView):
    section_name = ugettext_noop("Data")

    @method_decorator(require_can_edit_data)
    def dispatch(self, request, *args, **kwargs):
        return super(DataInterfaceSection, self).dispatch(request, *args, **kwargs)

    @property
    def section_url(self):
        return reverse("data_interfaces_default", args=[self.domain])


class CaseGroupListView(DataInterfaceSection, CRUDPaginatedViewMixin):
    template_name = "data_interfaces/list_case_groups.html"
    urlname = 'case_group_list'
    page_title = ugettext_lazy("Case Groups")

    limit_text = ugettext_lazy("groups per page")
    empty_notification = ugettext_lazy("You have no case groups. Please create one!")
    loading_message = ugettext_lazy("Loading groups...")
    deleted_items_header = ugettext_lazy("Deleted Groups:")
    new_items_header = ugettext_lazy("New Groups:")

    @property
    def page_url(self):
        return reverse(self.urlname, args=[self.domain])

    @property
    def parameters(self):
        return self.request.POST if self.request.method == 'POST' else self.request.GET

    @property
    @memoized
    def total(self):
        return get_number_of_case_groups_in_domain(self.domain)

    @property
    def column_names(self):
        return [
            _("Group Name"),
            _("Number of Cases"),
            _("Actions"),
        ]

    @property
    def page_context(self):
        return self.pagination_context

    @property
    def paginated_list(self):
        for group in get_case_groups_in_domain(
                self.domain,
                limit=self.limit,
                skip=self.skip
            ):
            item_data = self._get_item_data(group)
            item_data['updateForm'] = self.get_update_form_response(
                self.get_update_form(initial_data={
                    'item_id': group._id,
                    'name': group.name,
                })
            )
            yield {
                'itemData': item_data,
                'template': 'existing-group-template',
            }

    def _get_item_data(self, case_group):
        return {
            'id': case_group._id,
            'name': case_group.name,
            'numCases': len(case_group.cases),
            'editUrl': reverse(CaseGroupCaseManagementView.urlname, args=[self.domain, case_group._id])
        }

    def post(self, *args, **kwargs):
        return self.paginate_crud_response

    def get_create_form(self, is_blank=False):
        if self.request.method == 'POST' and not is_blank:
            return AddCaseGroupForm(self.request.POST)
        return AddCaseGroupForm()

    def get_update_form(self, initial_data=None):
        if self.request.method == 'POST' and self.action == 'update':
            return UpdateCaseGroupForm(self.request.POST)
        return UpdateCaseGroupForm(initial=initial_data)

    def get_create_item_data(self, create_form):
        case_group = create_form.create_group(self.domain)
        return {
            'itemData': self._get_item_data(case_group),
            'template': 'new-group-template',
        }

    def get_deleted_item_data(self, item_id):
        case_group = CommCareCaseGroup.get(item_id)
        item_data = self._get_item_data(case_group)
        case_group.soft_delete()
        return {
            'itemData': item_data,
            'template': 'deleted-group-template',
        }


class ArchiveFormView(DataInterfaceSection):
    template_name = 'data_interfaces/interfaces/import_forms.html'
    urlname = 'archive_forms'
    page_title = ugettext_noop("Bulk Archive Forms")

    ONE_MB = 1000000
    MAX_SIZE = 3 * ONE_MB

    @method_decorator(requires_privilege_with_fallback(privileges.BULK_CASE_MANAGEMENT))
    def dispatch(self, request, *args, **kwargs):
        if not toggles.BULK_ARCHIVE_FORMS.enabled(request.user.username):
            raise Http404()
        return super(ArchiveFormView, self).dispatch(request, *args, **kwargs)

    @property
    def page_url(self):
        return reverse(self.urlname, args=[self.domain])

    @property
    def page_context(self):
        context = {}
        context.update({
            'bulk_upload': {
                "download_url": static(
                    'data_interfaces/files/forms_bulk_example.xlsx'),
                "adjective": _("example"),
                "verb": _("archive"),
                "plural_noun": _("forms"),
            },
        })
        context.update({
            'bulk_upload_form': get_bulk_upload_form(context),
        })
        return context

    @property
    @memoized
    def uploaded_file(self):
        try:
            bulk_file = self.request.FILES['bulk_upload_file']
            if bulk_file.size > self.MAX_SIZE:
                raise BulkUploadCasesException(_(u"File size too large. "
                                                 "Please upload file less than"
                                                 " {size} Megabytes").format(size=self.MAX_SIZE / self.ONE_MB))

        except KeyError:
            raise BulkUploadCasesException(_("No files uploaded"))
        try:
            return WorkbookJSONReader(bulk_file)
        except (InvalidFileException, BadZipfile):
            try:
                csv.DictReader(io.StringIO(bulk_file.read().decode('utf-8'),
                                           newline=None))
                raise BulkUploadCasesException(_("CommCare HQ does not support that file type."
                                                 "Please convert to Excel 2007 or higher (.xlsx) "
                                                 "and try again."))
            except UnicodeDecodeError:
                raise BulkUploadCasesException(_("Unrecognized format"))
        except JSONReaderError as e:
            raise BulkUploadCasesException(_('Your upload was unsuccessful. %s') % e.message)

    def process(self):
        try:
            bulk_archive_forms.delay(
                self.domain,
                self.request.couch_user,
                list(self.uploaded_file.get_worksheet())
            )
            messages.success(self.request, _("We received your file and are processing it. "
                                             "You will receive an email when it has finished."))
        except BulkUploadCasesException as e:
            messages.error(self.request, e.message)
        return None

    def post(self, request, *args, **kwargs):
        self.process()
        return HttpResponseRedirect(self.page_url)


class CaseGroupCaseManagementView(DataInterfaceSection, CRUDPaginatedViewMixin):
    template_name = 'data_interfaces/manage_case_groups.html'
    urlname = 'manage_case_groups'
    page_title = ugettext_noop("Manage Case Group")

    limit_text = ugettext_noop("cases per page")
    empty_notification = ugettext_noop("You have no cases in your group.")
    loading_message = ugettext_noop("Loading cases...")
    deleted_items_header = ugettext_noop("Removed Cases:")
    new_items_header = ugettext_noop("Added Cases:")

    @property
    def group_id(self):
        return self.kwargs.get('group_id')

    @property
    @memoized
    def case_group(self):
        try:
            return CommCareCaseGroup.get(self.group_id)
        except ResourceNotFound:
            raise Http404()

    @property
    def parent_pages(self):
        return [{
            'title': CaseGroupListView.page_title,
            'url': reverse(CaseGroupListView.urlname, args=[self.domain])
        }]

    @property
    def page_name(self):
        return _("Manage Group '%s'" % self.case_group.name)

    @property
    def page_url(self):
        return reverse(self.urlname, args=[self.domain, self.group_id])

    @property
    def page_context(self):
        context = self.pagination_context
        context.update({
            'bulk_upload': {
                "download_url": static(
                    'data_interfaces/files/cases_bulk_example.xlsx'),
                "adjective": _("case"),
                "plural_noun": _("cases"),
            },
            'bulk_upload_id': self.bulk_upload_id,
            'update_case_group_form': self.update_case_group_form,
            'group_name': self.case_group.name,
        })
        context.update({
            'bulk_upload_form': get_bulk_upload_form(context),
        })
        return context

    @property
    @memoized
    def update_case_group_form(self):
        initial = {
            'name': self.case_group.name,
            'item_id': self.case_group._id,
        }
        if self.is_case_group_update:
            return UpdateCaseGroupForm(self.request.POST, initial=initial)
        return UpdateCaseGroupForm(initial=initial)

    @property
    def parameters(self):
        return self.request.POST if self.request.method == 'POST' else self.request.GET

    @property
    @memoized
    def total(self):
        return self.case_group.get_total_cases()

    @property
    def column_names(self):
        return [
            _("Case Name"),
            _("Phone Number"),
            _("External ID"),
            _("Action"),
        ]

    @property
    def paginated_list(self):
        for case in self.case_group.get_cases(limit=self.limit, skip=self.skip):
            yield {
                'itemData': self._get_item_data(case),
                'template': 'existing-case-template',
            }

    @property
    def allowed_actions(self):
        actions = super(CaseGroupCaseManagementView, self).allowed_actions
        actions.append('bulk')
        return actions

    @property
    def bulk_response(self):
        return cache.get(self.request.POST['upload_id'])

    @property
    def is_bulk_upload(self):
        return self.request.method == 'POST' and self.request.POST.get('action') == 'bulk_upload'

    @property
    def is_case_group_update(self):
        return self.request.method == 'POST' and self.request.POST.get('action') == 'update_case_group'

    @property
    def bulk_upload_id(self):
        if not self.is_bulk_upload:
            return None
        try:
            if self.uploaded_file:
                upload_id = uuid.uuid4().hex
                bulk_upload_cases_to_group.delay(
                    upload_id,
                    self.domain,
                    self.group_id,
                    list(self.uploaded_file.get_worksheet())
                )
                messages.success(self.request, _("We received your file and are processing it..."))
                return upload_id
        except BulkUploadCasesException as e:
            messages.error(self.request, e.message)
        return None

    @property
    @memoized
    def uploaded_file(self):
        try:
            bulk_file = self.request.FILES['bulk_upload_file']
        except KeyError:
            raise BulkUploadCasesException(_("No files uploaded"))
        try:
            return WorkbookJSONReader(bulk_file)
        except (InvalidFileException, BadZipfile):
            try:
                csv.DictReader(io.StringIO(bulk_file.read().decode('ascii'),
                                           newline=None))
                raise BulkUploadCasesException(_("CommCare HQ no longer supports CSV upload. "
                                                 "Please convert to Excel 2007 or higher (.xlsx) "
                                                 "and try again."))
            except UnicodeDecodeError:
                raise BulkUploadCasesException(_("Unrecognized format"))
        except JSONReaderError as e:
            raise BulkUploadCasesException(_('Your upload was unsuccessful. %s') % e.message)

    def _get_item_data(self, case):
        return {
            'id': case._id,
            'detailsUrl': reverse('case_details', args=[self.domain, case._id]),
            'name': case.name,
            'externalId': case.external_id if case.external_id else '--',
            'phoneNumber': getattr(case, 'contact_phone_number', '--'),
        }

    def get_create_form(self, is_blank=False):
        if self.request.method == 'POST' and not is_blank:
            return AddCaseToGroupForm(self.request.POST)
        return AddCaseToGroupForm()

    def get_create_item_data(self, create_form):
        case_identifier = create_form.cleaned_data['case_identifier']
        case = get_case_by_identifier(self.domain, case_identifier)
        if case is None:
            return {
                'itemData': {
                    'id': case_identifier.replace(' ', '_'),
                    'identifier': case_identifier,
                    'message': _('Sorry, we could not a find a case that '
                                 'matched the identifier you provided.'),
                },
                'rowClass': 'warning',
                'template': 'case-message-template',
            }
        item_data = self._get_item_data(case)
        if case.case_id in self.case_group.cases:
            message = '<span class="label label-danger">%s</span>' % _("Case already in group")
        elif case.doc_type != 'CommCareCase':
            message = '<span class="label label-danger">%s</span>' % _("It looks like this case was deleted.")
        else:
            message = '<span class="label label-success">%s</span>' % _("Case added")
            self.case_group.cases.append(case.case_id)
            self.case_group.save()
        item_data['message'] = message
        return {
            'itemData': item_data,
            'template': 'new-case-template',
        }

    def get_deleted_item_data(self, item_id):
        if not item_id:
            raise PaginatedItemException("The case's ID was blank.")
        current_cases = set(self.case_group.cases)
        self.case_group.cases = list(current_cases.difference([item_id]))
        self.case_group.save()
        return {
            'template': 'removed-case-template',
        }

    def post(self, request, *args, **kwargs):
        if self.is_bulk_upload or self.is_case_group_update:
            if self.is_case_group_update and self.update_case_group_form.is_valid():
                self.update_case_group_form.update_group()
                return HttpResponseRedirect(self.page_url)
            return self.get(request, *args, **kwargs)
        return self.paginate_crud_response


class XFormManagementView(DataInterfaceSection):
    urlname = 'xform_management'
    page_title = ugettext_noop('Form Management')

    def get_form_ids_or_query_string(self, request):
        if 'select_all' in self.request.POST:
            # Altough evaluating form_ids and sending to task would be cleaner,
            # heavier calls should be in in an async task instead
            import urllib
            form_query_string = urllib.unquote(self.request.POST.get('select_all'))
            return form_query_string
        else:
            return self.request.POST.getlist('xform_ids')

    def post(self, request, *args, **kwargs):
        form_ids_or_query_string = self.get_form_ids_or_query_string(request)
        mode = self.request.POST.get('mode')
        task_ref = expose_cached_download(payload=None, expiry=1*60*60, file_extension=None)
        task = bulk_form_management_async.delay(
            mode,
            self.domain,
            self.request.couch_user,
            form_ids_or_query_string
        )
        task_ref.set_task(task)

        return HttpResponseRedirect(
            reverse(
                XFormManagementStatusView.urlname,
                args=[self.domain, mode, task_ref.download_id]
            )
        )

    @method_decorator(require_form_management_privilege)
    def dispatch(self, request, *args, **kwargs):
        return super(XFormManagementView, self).dispatch(request, *args, **kwargs)


class XFormManagementStatusView(DataInterfaceSection):

    urlname = 'xform_management_status'
    page_title = ugettext_noop('Form Status')

    def get(self, request, *args, **kwargs):
        context = super(XFormManagementStatusView, self).main_context
        mode = FormManagementMode(kwargs['mode'])

        context.update({
            'domain': self.domain,
            'download_id': kwargs['download_id'],
            'poll_url': "{url}?mode={mode}".format(
                url=reverse('xform_management_job_poll', args=[self.domain, kwargs['download_id']]),
                mode=mode.mode_name),
            'title': mode.status_page_title,
            'error_text': mode.error_text,
        })
        return render(request, 'style/soil_status_full.html', context)

    def page_url(self):
        return reverse(self.urlname, args=self.args, kwargs=self.kwargs)


@require_can_edit_data
@require_form_management_privilege
def xform_management_job_poll(request, domain, download_id,
                              template="data_interfaces/partials/xform_management_status.html"):
    mode = FormManagementMode(request.GET.get('mode'), validate=True)
    try:
        context = get_download_context(download_id, check_state=True)
    except TaskFailedError:
        return HttpResponseServerError()

    context.update({
        'on_complete_short': mode.complete_short,
        'mode': mode,
        'form_management_url': reverse(EditDataInterfaceDispatcher.name(),
                                       args=[domain, BulkFormManagementInterface.slug])
    })
    return render(request, template, context)


class AutomaticUpdateRuleListView(JSONResponseMixin, DataInterfaceSection):
    template_name = 'data_interfaces/list_automatic_update_rules.html'
    urlname = 'automatic_update_rule_list'
    page_title = ugettext_lazy("Automatically Close Cases")

    ACTION_ACTIVATE = 'activate'
    ACTION_DEACTIVATE = 'deactivate'
    ACTION_DELETE = 'delete'

    @property
    @memoized
    def project_timezone(self):
        return get_timezone_for_user(None, self.domain)

    @use_angular_js
    @method_decorator(requires_privilege_with_fallback(privileges.DATA_CLEANUP))
    def dispatch(self, *args, **kwargs):
        return super(AutomaticUpdateRuleListView, self).dispatch(*args, **kwargs)

    @property
    def page_context(self):
        return {
            'pagination_limit_cookie_name': ('hq.pagination.limit'
                                             '.automatic_update_rule_list.%s'
                                             % self.domain),
            'help_site_url': 'https://confluence.dimagi.com/display/commcarepublic/Automatically+Close+Cases',
        }

    def _format_rule(self, rule):
        return {
            'id': rule.pk,
            'name': rule.name,
            'case_type': rule.case_type,
            'active': rule.active,
            'last_run': (ServerTime(rule.last_run)
                         .user_time(self.project_timezone)
                         .done()
                         .strftime(SERVER_DATETIME_FORMAT)) if rule.last_run else '-',
            'edit_url': reverse(EditAutomaticUpdateRuleView.urlname, args=[self.domain, rule.pk]),
        }

    @allow_remote_invocation
    def get_pagination_data(self, in_data):
        try:
            limit = int(in_data['limit'])
            page = int(in_data['page'])
        except (TypeError, KeyError, ValueError):
            return {
                'success': False,
                'error': _("Please provide pagination info."),
            }

        start = (page - 1) * limit
        stop = limit * page

        rules = AutomaticUpdateRule.objects.filter(
            domain=self.domain,
            deleted=False
        ).order_by('name')[start:stop]

        total = AutomaticUpdateRule.objects.filter(
            domain=self.domain,
            deleted=False
        ).count()

        return {
            'response': {
                'itemList': map(self._format_rule, rules),
                'total': total,
                'page': page,
            },
            'success': True,
        }

    @allow_remote_invocation
    def update_rule(self, in_data):
        try:
            rule_id = in_data['id']
        except KeyError:
            return {
                'error': _("Please provide an id."),
            }

        try:
            action = in_data['update_action']
        except KeyError:
            return {
                'error': _("Please provide an update_action."),
            }

        if action not in (
            self.ACTION_ACTIVATE,
            self.ACTION_DEACTIVATE,
            self.ACTION_DELETE,
        ):
            return {
                'error': _("Unrecognized update_action."),
            }

        try:
            rule = AutomaticUpdateRule.objects.get(pk=rule_id)
        except AutomaticUpdateRule.DoesNotExist:
            return {
                'error': _("Rule not found."),
            }

        if rule.domain != self.domain:
            return {
                'error': _("Rule not found."),
            }

        if action == self.ACTION_ACTIVATE:
            rule.activate()
        elif action == self.ACTION_DEACTIVATE:
            rule.activate(False)
        elif action == self.ACTION_DELETE:
            rule.soft_delete()

        return {
            'success': True,
        }


class AddAutomaticUpdateRuleView(JSONResponseMixin, DataInterfaceSection):
    template_name = 'data_interfaces/add_automatic_update_rule.html'
    urlname = 'add_automatic_update_rule'
    page_title = ugettext_lazy("Add Automatic Case Close Rule")

    @property
    def page_url(self):
        return reverse(self.urlname, args=[self.domain])

    @property
    def initial_rule_form(self):
        return AddAutomaticCaseUpdateRuleForm(
            domain=self.domain,
            initial={
                'action': AddAutomaticCaseUpdateRuleForm.ACTION_CLOSE,
            }
        )

    @property
    @memoized
    def rule_form(self):
        if self.request.method == 'POST':
            return AddAutomaticCaseUpdateRuleForm(self.request.POST, domain=self.domain)
        else:
            return self.initial_rule_form

    @property
    def page_context(self):
        return {
            'form': self.rule_form,
        }

    @allow_remote_invocation
    def get_case_property_map(self):
        data = all_case_properties_by_domain(self.domain,
            include_parent_properties=False)
        return {
            'data': data,
            'success': True,
        }

    @use_angular_js
    @use_typeahead
    @method_decorator(requires_privilege_with_fallback(privileges.DATA_CLEANUP))
    def dispatch(self, *args, **kwargs):
        return super(AddAutomaticUpdateRuleView, self).dispatch(*args, **kwargs)

    def create_criteria(self, rule):
        for condition in self.rule_form.cleaned_data['conditions']:
            AutomaticUpdateRuleCriteria.objects.create(
                rule=rule,
                property_name=condition['property_name'],
                property_value=condition['property_value'],
                match_type=condition['property_match_type'],
            )

    def create_actions(self, rule):
        if self.rule_form._closes_case():
            AutomaticUpdateAction.objects.create(
                rule=rule,
                action=AutomaticUpdateAction.ACTION_CLOSE,
            )
        if self.rule_form._updates_case():
            AutomaticUpdateAction.objects.create(
                rule=rule,
                action=AutomaticUpdateAction.ACTION_UPDATE,
                property_name=self.rule_form.cleaned_data['update_property_name'],
                property_value=self.rule_form.cleaned_data['update_property_value'],
            )

    def create_rule(self):
        with transaction.atomic():
            rule = AutomaticUpdateRule.objects.create(
                domain=self.domain,
                name=self.rule_form.cleaned_data['name'],
                case_type=self.rule_form.cleaned_data['case_type'],
                active=True,
                server_modified_boundary=self.rule_form.cleaned_data['server_modified_boundary'],
            )
            self.create_criteria(rule)
            self.create_actions(rule)

    def post(self, request, *args, **kwargs):
        if self.rule_form.is_valid():
            self.create_rule()
            return HttpResponseRedirect(reverse(AutomaticUpdateRuleListView.urlname, args=[self.domain]))
        # We can't call self.get() because JSONResponseMixin gets confused
        # since we're processing a post request. So instead we have to call
        # .get() directly on super(JSONResponseMixin, self), which correctly
        # is DataInterfaceSection in this case
        return super(JSONResponseMixin, self).get(request, *args, **kwargs)


class EditAutomaticUpdateRuleView(AddAutomaticUpdateRuleView):
    urlname = 'edit_automatic_update_rule'
    page_title = ugettext_lazy("Edit Automatic Case Close Rule")

    @property
    @memoized
    def rule_id(self):
        return self.kwargs.get('rule_id')

    @property
    def page_url(self):
        return reverse(self.urlname, args=[self.domain, self.rule_id])

    @property
    @memoized
    def rule(self):
        try:
            rule = AutomaticUpdateRule.objects.get(pk=self.rule_id)
        except AutomaticUpdateRule.DoesNotExist:
            raise Http404()

        if rule.domain != self.domain or rule.deleted:
            raise Http404()

        return rule

    @property
    def initial_rule_form(self):
        conditions = []
        for criterion in self.rule.automaticupdaterulecriteria_set.order_by('property_name'):
            conditions.append({
                'property_name': criterion.property_name,
                'property_match_type': criterion.match_type,
                'property_value': criterion.property_value,
            })

        update_case = False
        update_property_name = None
        update_property_value = None
        for action in self.rule.automaticupdateaction_set.all():
            if action.action == AutomaticUpdateAction.ACTION_UPDATE:
                update_case = True
                update_property_name = action.property_name
                update_property_value = action.property_value
                break

        initial = {
            'name': self.rule.name,
            'case_type': self.rule.case_type,
            'server_modified_boundary': self.rule.server_modified_boundary,
            'conditions': json.dumps(conditions),
            'action': (
                AddAutomaticCaseUpdateRuleForm.ACTION_UPDATE_AND_CLOSE
                if update_case
                else AddAutomaticCaseUpdateRuleForm.ACTION_CLOSE
            ),
            'update_property_name': update_property_name,
            'update_property_value': update_property_value,
        }
        return AddAutomaticCaseUpdateRuleForm(domain=self.domain, initial=initial)

    @property
    @memoized
    def rule_form(self):
        if self.request.method == 'POST':
            return AddAutomaticCaseUpdateRuleForm(
                self.request.POST,
                domain=self.domain,
                # Pass the original case_type so that we can always continue to
                # properly display and edit rules based off of deleted case types
                initial={'case_type': self.rule.case_type}
            )
        else:
            return self.initial_rule_form

    def update_rule(self, rule):
        with transaction.atomic():
            rule.name = self.rule_form.cleaned_data['name']
            rule.case_type = self.rule_form.cleaned_data['case_type']
            rule.server_modified_boundary = self.rule_form.cleaned_data['server_modified_boundary']
            rule.last_run = None
            rule.save()
            rule.automaticupdaterulecriteria_set.all().delete()
            rule.automaticupdateaction_set.all().delete()
            self.create_criteria(rule)
            self.create_actions(rule)

    def post(self, request, *args, **kwargs):
        if self.rule_form.is_valid():
            self.update_rule(self.rule)
            return HttpResponseRedirect(reverse(AutomaticUpdateRuleListView.urlname, args=[self.domain]))
        return super(JSONResponseMixin, self).get(request, *args, **kwargs)<|MERGE_RESOLUTION|>--- conflicted
+++ resolved
@@ -29,17 +29,11 @@
 from corehq.apps.domain.views import BaseDomainView
 from corehq.apps.hqcase.utils import get_case_by_identifier
 from corehq.apps.hqwebapp.views import CRUDPaginatedViewMixin, PaginatedItemException
-<<<<<<< HEAD
-from corehq.apps.data_interfaces.dispatcher import (DataInterfaceDispatcher, EditDataInterfaceDispatcher,
-                                                    require_can_edit_data)
-from corehq.apps.style.decorators import use_typeahead, use_angular_js
-=======
 from corehq.apps.data_interfaces.dispatcher import (
     EditDataInterfaceDispatcher,
     require_can_edit_data,
 )
-from corehq.apps.style.decorators import use_bootstrap3, use_typeahead, use_angular_js
->>>>>>> cc541637
+from corehq.apps.style.decorators import use_typeahead, use_angular_js
 from corehq.const import SERVER_DATETIME_FORMAT
 from .dispatcher import require_form_management_privilege
 from .interfaces import FormManagementMode, BulkFormManagementInterface
