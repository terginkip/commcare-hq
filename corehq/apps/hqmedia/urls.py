from django.conf.urls.defaults import *
from corehq.apps.hqmedia.views import (DownloadMultimediaZip, BulkUploadMultimediaView, ProcessBulkUploadView,
                                       MultimediaUploadStatus, ViewMultimediaFile)

urlpatterns = patterns('corehq.apps.hqmedia.views',
<<<<<<< HEAD
    url(r'^file/(?P<media_type>[\w\-]+)/(?P<doc_id>[\w\-]+)/(.+)?$', "download_media", name="hqmedia_download"),
=======
    url(r'^file/(?P<media_type>[\w\-]+)/(?P<doc_id>[\w\-]+)/(foo.mp3)?(foo.wav)?$',
        ViewMultimediaFile.as_view(), name=ViewMultimediaFile.name),
    url(r'^upload_status/$', MultimediaUploadStatus.as_view(), name=MultimediaUploadStatus.name)
>>>>>>> 75d520d2
)

application_urls = patterns('corehq.apps.hqmedia.views',
    url(r'^upload/$', BulkUploadMultimediaView.as_view(), name=BulkUploadMultimediaView.name),
    url(r'^uploaded/bulk/$', ProcessBulkUploadView.as_view(), name=ProcessBulkUploadView.name),
    url(r'^uploaded/$', "uploaded", name="hqmedia_handle_uploaded"),
    url(r'^map/$', "media_map", name="hqmedia_references"),
    url(r'^search/$', 'search_for_media', name='hqmedia_search'),
    url(r'^choose/$', 'choose_media', name='hqmedia_choose_media'),
    url(r'^urls/$', 'media_urls', name='hqmedia_media_urls'),
    url(r'^preview/$', 'media_map', name='emulator_root_url'), # hack so that we can reverse() and get back the root preview url for use in the emulator
    url(r'^preview/(?P<file_path>.+)', 'media_from_path', name='media_from_path'),
)

download_urls = patterns('corehq.apps.hqmedia.views',
                         url(r'^commcare.zip$', DownloadMultimediaZip.as_view(), name=DownloadMultimediaZip.name),
                         )<|MERGE_RESOLUTION|>--- conflicted
+++ resolved
@@ -3,13 +3,9 @@
                                        MultimediaUploadStatus, ViewMultimediaFile)
 
 urlpatterns = patterns('corehq.apps.hqmedia.views',
-<<<<<<< HEAD
-    url(r'^file/(?P<media_type>[\w\-]+)/(?P<doc_id>[\w\-]+)/(.+)?$', "download_media", name="hqmedia_download"),
-=======
     url(r'^file/(?P<media_type>[\w\-]+)/(?P<doc_id>[\w\-]+)/(foo.mp3)?(foo.wav)?$',
         ViewMultimediaFile.as_view(), name=ViewMultimediaFile.name),
     url(r'^upload_status/$', MultimediaUploadStatus.as_view(), name=MultimediaUploadStatus.name)
->>>>>>> 75d520d2
 )
 
 application_urls = patterns('corehq.apps.hqmedia.views',
