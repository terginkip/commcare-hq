<<<<<<< HEAD
function MultimediaReferenceController (references, obj_map) {
=======
/*globals $, _, django */

function MultimediaReferenceController (references, obj_map, totals) {
>>>>>>> e6fa67c3
    'use strict';
    var self = this;
    self.obj_map = obj_map;
    self.modules = [];
    self.showMissingReferences = ko.observable(false);
    
    self.toggleRefsText = ko.computed(function () {
        return (self.showMissingReferences()) ? django.gettext("Show All References") : django.gettext("Show Only Missing References");
    }, self);

    self.render = function () {
        _.each(references, function (ref) {
            if (!self.modules[ref.module.id]) {
                self.modules[ref.module.id] = new ModuleReferences(ref.module.name, self.obj_map, ref.module.id);
            }
            self.modules[ref.module.id].processReference(ref);
        });
        self.modules = _.compact(self.modules);
        _.each(self.modules, function (mod) {
            mod.forms = _.compact(mod.forms);
        });
    };

    self.toggleMissingRefs = function (sender, event) {
        var showMissing = !self.showMissingReferences();
        self.showMissingReferences(showMissing);
        for (var m = 0; m < self.modules.length; m++) {
            var module = self.modules[m];
            if (module) {
                module.showOnlyMissing(showMissing);
                for (var f = 0; f < module.forms.length; f++) {
                    var form = module.forms[f];
                    if (form) {
                       form.showOnlyMissing(showMissing);
                    }
                }
            }
        }
        event.preventDefault();
    };
}

function BaseReferenceGroup (name, obj_map, group_id) {
    'use strict';
    var self = this;
    self.name = name;
    self.id = group_id;
    self.obj_map = obj_map;
    self.menu_references = ko.observableArray();
    self.showOnlyMissing = ko.observable(false);

    self.active_menu_references = ko.computed(function () {
        return (self.showOnlyMissing()) ? self.getMissingRefs(self.menu_references()) : self.menu_references();
    }, self);

    self.showMenuRefs = ko.computed(function () {
        return self.active_menu_references().length > 0;
    }, self);

    self.createReferenceObject = function (ref) {
        var obj_ref =  self.obj_map[ref.path];
        if (ref.media_class == "CommCareImage") {
            var imageRef = new ImageReference(ref);
            imageRef.setObjReference(obj_ref);
            return imageRef;
        } else if (ref.media_class == "CommCareAudio" ) {
            var audioRef = new AudioReference(ref);
            audioRef.setObjReference(obj_ref);
            return audioRef;
        } else if (ref.media_class == "CommCareVideo" ) {
            var videoRef = new VideoReference(ref);
            videoRef.setObjReference(obj_ref);
            return videoRef;
        }
        return null;
    };

    self.getMissingRefs = function (refs) {
        var missing = [];
        for (var r = 0; r < refs.length; r++) {
            var ref = refs[r];
            if (!ref.is_matched()) {
                missing.push(ref);
            }
        }
        return missing;
    };
}

function ModuleReferences (name, obj_map, group_id) {
    'use strict';
    BaseReferenceGroup.call(this, name, obj_map, group_id);
    var self = this;
    self.forms = [];
    self.id = "module-" + self.id;

    self.processReference = function (ref) {
        if (ref.form.id) {
            if (!self.forms[ref.form.order]) {
                self.forms[ref.form.order] = new FormReferences(ref.form.name, self.obj_map, ref.form.id);
            }
            self.forms[ref.form.order].processReference(ref);
        } else if (ref.is_menu_media) {
            self.menu_references.push(self.createReferenceObject(ref));
        }
    };
}

ModuleReferences.prototype = Object.create( BaseReferenceGroup.prototype );
ModuleReferences.prototype.constructor = ModuleReferences;


function FormReferences (name, obj_map, group_id) {
    'use strict';
    BaseReferenceGroup.call(this, name, obj_map, group_id);
    var self = this;
    self.images = ko.observableArray();
    self.audio = ko.observableArray();
    self.video = ko.observableArray();

    self.active_images = ko.computed(function () {
        return (self.showOnlyMissing()) ? self.getMissingRefs(self.images()) : self.images();
    }, self);
    self.active_audio = ko.computed(function () {
        return (self.showOnlyMissing()) ? self.getMissingRefs(self.audio()) : self.audio();
    }, self);
    self.active_video = ko.computed(function () {
        return (self.showOnlyMissing()) ? self.getMissingRefs(self.video()) : self.video();
    }, self);

    self.showImageRefs = ko.computed(function () {
        return self.active_images().length > 0;
    }, self);
    self.showAudioRefs = ko.computed(function () {
        return self.active_audio().length > 0;
    }, self);
    self.showVideoRefs = ko.computed(function () {
        return self.active_video().length > 0;
    }, self);

    self.showForm = ko.computed(function () {
        return self.showImageRefs() || self.showAudioRefs() || self.showVideoRefs() || self.showMenuRefs();
    });

    self.processReference = function (ref) {
        var ref_obj = self.createReferenceObject(ref);
        if (ref.is_menu_media) {
            self.menu_references.push(ref_obj);
        } else if (ref.media_class == "CommCareImage") {
            self.images.push(ref_obj);
        } else if (ref.media_class == "CommCareAudio") {
            self.audio.push(ref_obj);
        } else if (ref.media_class == "CommCareVideo") {
            self.video.push(ref_obj);
        }
    }
}

FormReferences.prototype = Object.create( BaseReferenceGroup.prototype );
FormReferences.prototype.constructor = FormReferences;


function BaseMediaReference (ref) {
    'use strict';
    var self = this;

    self.media_class = ref.media_class;
    self.media_type = ref.media_type;
    self.module = ref.module;
    self.form = ref.form;
    self.is_menu_media = ref.is_menu_media;
    self.path = ref.path;
    self.type_icon = ref.icon_class;

    self.upload_controller = null; // override

    // for matching
    self.is_matched = ko.observable(false);
    self.m_id = ko.observable();
    self.uid = ko.observable();
    self.url = ko.observable();

    self.status_icon = ko.computed(function () {
<<<<<<< HEAD
        return (self.is_matched()) ? "fa fa-check" : "fa fa-exclamation-triangle";
=======
        return (self.is_matched()) ? "fa fa-check media-status-ok" : "fa fa-exclamation-triangle media-status-warning";
>>>>>>> e6fa67c3
    }, self);

    self.upload_button_class = ko.computed(function () {
        return (self.is_matched()) ? "btn btn-success" : "btn btn-warning";
    }, self);

<<<<<<< HEAD
   self.upload_button_text = ko.computed(function () {
        return ((self.is_matched()) ? "Replace " : "Upload ") + self.media_type;
=======
    self.upload_button_text = ko.computed(function () {
        return ((self.is_matched()) ? django.gettext("Replace ") : django.gettext("Upload ")) + self.media_type;
>>>>>>> e6fa67c3
    }, self);

    self.preview_template =  null; // override

    // for searching
    self.query = ko.observable();
    self.searching = ko.observable(0);
    self.searched = ko.observable(false);
    self.searchOptions = ko.observableArray();

    self.setObjReference = function (obj_ref) {
        if (obj_ref) {
            self.m_id(obj_ref.m_id);
            self.uid(obj_ref.uid);
            self.url(obj_ref.url);
            self.is_matched(true);
        }
    };

    self.search = function () {
        throw new Error("This functionality is currently broken");
        // leftovers from Tim. todo: fix
//        if (self.query()) {
//            self.searched(true);
//            self.searching(self.searching() + 1);
//            $.getJSON(searchUrl, {q: self.query(), t: self.type()}, function (res) {
//                self.searching(self.searching() - 1);
//                self.searchOptions([]);
//                for (var i = 0; i < res.length; i++) {
//                    self.searchOptions.push(new MediaOption(self, res[i]))
//                }
//            });
//        }
    };

    self.triggerUpload = function () {
        self.upload_controller.resetUploader();
        self.upload_controller.currentReference = self;
        if (self.upload_controller) {
            self.upload_controller.uploadParams = {
                path: self.path,
                originalPath: self.path,
                media_type : self.media_class,
                old_ref: self.m_id || "",
                replace_attachment: true
            };
        }
        self.upload_controller.updateUploadFormUI();
    };

    // Needed for Upload Controller

    // we don't want to be dependent on a knockout structure (vellum)
    self.getUrl = function () {
        return self.url();
    };

    self.isMediaMatched = function () {
        return self.is_matched();
    };

    // bound to event mediaUploadComplete
    self.uploadComplete = function (trigger, event, data) {
        if (data && !data.errors.length) {
            self.setObjReference(data.ref);
        }
    };
}

function ImageReference (ref) {
    'use strict';
    BaseMediaReference.call(this, ref);
    var self = this;
    self.upload_controller = HQMediaUploaders['hqimage'];
    self.preview_template = "image-preview-template";
    self.thumb_url = ko.computed(function () {
        return (self.url()) ? self.url() + "?thumb=50" : "";
    }, self);
}

ImageReference.prototype = Object.create( BaseMediaReference.prototype );
ImageReference.prototype.constructor = ImageReference;


function AudioReference (ref) {
    'use strict';
    BaseMediaReference.call(this, ref);
    var self = this;
    self.upload_controller = HQMediaUploaders['hqaudio'];
    self.preview_template = "audio-preview-template";
}

AudioReference.prototype = Object.create( BaseMediaReference.prototype );
AudioReference.prototype.constructor = AudioReference;


function VideoReference (ref) {
    'use strict';
    BaseMediaReference.call(this, ref);
    var self = this;
    self.upload_controller = HQMediaUploaders['hqvideo'];
    self.preview_template = "video-preview-template";
}

VideoReference.prototype = Object.create( BaseMediaReference.prototype );
VideoReference.prototype.constructor = VideoReference;


// Kept from Tim, you might want to fix it up a bit
function MediaOption (mediaRef, data) {
    var self = this;
    self.mediaRef = mediaRef;
    self.title = data.title;
    self.license = data.licenses.join(", ");
    self.licenses = data.licenses;
    self.url = ko.observable(data.url); // so we can preview it; we never change .url
    self.m_id = data.m_id;
    self.uid = '';
    self.tags = data.tags;

    self.choose = function() {
        $.post(chooseImageUrl, {media_type: self.mediaRef.type(), path: self.mediaRef.path(), id: self.m_id}, function (res) {
            if (self.mediaRef.type() == "Image")
                self.mediaRef.foundNewImage(null, res);
            else if (self.mediaRef.type() == "Audio")
                self.mediaRef.foundNewAudio(null, res);
        }, 'json');
    }
}<|MERGE_RESOLUTION|>--- conflicted
+++ resolved
@@ -1,10 +1,6 @@
-<<<<<<< HEAD
+/*globals $, _, django */
+
 function MultimediaReferenceController (references, obj_map) {
-=======
-/*globals $, _, django */
-
-function MultimediaReferenceController (references, obj_map, totals) {
->>>>>>> e6fa67c3
     'use strict';
     var self = this;
     self.obj_map = obj_map;
@@ -188,24 +184,15 @@
     self.url = ko.observable();
 
     self.status_icon = ko.computed(function () {
-<<<<<<< HEAD
-        return (self.is_matched()) ? "fa fa-check" : "fa fa-exclamation-triangle";
-=======
         return (self.is_matched()) ? "fa fa-check media-status-ok" : "fa fa-exclamation-triangle media-status-warning";
->>>>>>> e6fa67c3
     }, self);
 
     self.upload_button_class = ko.computed(function () {
         return (self.is_matched()) ? "btn btn-success" : "btn btn-warning";
     }, self);
 
-<<<<<<< HEAD
-   self.upload_button_text = ko.computed(function () {
-        return ((self.is_matched()) ? "Replace " : "Upload ") + self.media_type;
-=======
     self.upload_button_text = ko.computed(function () {
         return ((self.is_matched()) ? django.gettext("Replace ") : django.gettext("Upload ")) + self.media_type;
->>>>>>> e6fa67c3
     }, self);
 
     self.preview_template =  null; // override
