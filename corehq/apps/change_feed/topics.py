--- conflicted
+++ resolved
@@ -1,9 +1,5 @@
-<<<<<<< HEAD
 from kafka.protocol.offset import OffsetResetStrategy
 from kafka.structs import OffsetRequestPayload
-=======
-from kafka.common import OffsetRequest
->>>>>>> a58de92d
 
 from corehq.apps.change_feed.connection import get_kafka_client
 from .document_types import CASE, FORM, DOMAIN, META, APP
@@ -46,24 +42,6 @@
 
 
 def get_topic_offset(topic):
-<<<<<<< HEAD
-    assert topic in ALL
-    return get_all_offsets()[topic]
-
-
-def get_multi_topic_offset(topics):
-    offsets = get_all_offsets()
-    return {topic: offsets[topic] for topic in topics}
-
-
-def get_all_offsets():
-    client = get_kafka_client()
-    offset_requests = [OffsetRequestPayload(topic, 0, OffsetResetStrategy.LATEST, 1) for topic in ALL]
-    responses = client.send_offset_request(offset_requests)
-    return {
-        r.topic: r.offsets[0] for r in responses
-    }
-=======
     """
     :returns: The kafka offset for the topic."""
     return get_multi_topic_offset([topic])[topic]
@@ -74,7 +52,7 @@
     :returns: A dict of offsets keyed by topic"""
     assert set(topics) <= set(ALL)
     client = get_kafka_client()
-    offset_requests = [OffsetRequest(topic, 0, -1, 1) for topic in topics]
+    offset_requests = [OffsetRequestPayload(topic, 0, OffsetResetStrategy.LATEST, 1) for topic in topics]
     responses = client.send_offset_request(offset_requests)
     return {
         r.topic: r.offsets[0] for r in responses
@@ -84,5 +62,4 @@
 def get_all_offsets():
     """
     :returns: A dict of offsets keyed by topic"""
-    return get_multi_topic_offset(ALL)
->>>>>>> a58de92d
+    return get_multi_topic_offset(ALL)