--- conflicted
+++ resolved
@@ -6,12 +6,9 @@
 from corehq.apps.change_feed.connection import get_kafka_client_or_none
 from corehq.apps.change_feed.consumer.feed import KafkaChangeFeed, MultiTopicCheckpointEventHandler
 from corehq.apps.change_feed.producer import send_to_kafka
-<<<<<<< HEAD
 from corehq.util.test_utils import trap_extra_setup
-=======
 from dimagi.utils.decorators.memoized import memoized
 from pillowtop.checkpoints.manager import PillowCheckpoint
->>>>>>> 456e696a
 from pillowtop.feed.interface import ChangeMeta
 from pillowtop.pillow.interface import ConstructedPillow
 from pillowtop.processors.sample import CountingProcessor
@@ -19,16 +16,10 @@
 
 class KafkaChangeFeedTest(SimpleTestCase):
 
+    @trap_extra_setup(KafkaUnavailableError)
     def test_multiple_topics(self):
-<<<<<<< HEAD
-        with trap_extra_setup(KafkaUnavailableError):
-            feed = KafkaChangeFeed(topics=[topics.FORM, topics.CASE], group_id='test-kafka-feed')
-            self.assertEqual(0, len(list(feed.iter_changes(since=None, forever=False))))
-        producer = KeyedProducer(get_kafka_client_or_none())
-=======
         feed = KafkaChangeFeed(topics=[topics.FORM, topics.CASE], group_id='test-kafka-feed')
         self.assertEqual(0, len(list(feed.iter_changes(since=None, forever=False))))
->>>>>>> 456e696a
         offsets = feed.get_current_offsets()
         expected_metas = [publish_stub_change(topics.FORM), publish_stub_change(topics.CASE)]
         unexpected_metas = [publish_stub_change(topics.FORM_SQL), publish_stub_change(topics.CASE_SQL)]
@@ -42,6 +33,7 @@
 
 class KafkaCheckpointTest(TestCase):
 
+    @trap_extra_setup(KafkaUnavailableError)
     def test_checkpoint_with_multiple_topics(self):
         feed = KafkaChangeFeed(topics=[topics.FORM, topics.CASE], group_id='test-kafka-feed')
         pillow_name = 'test-multi-topic-checkpoints'
