{% extends "style/base_section.html" %}
{% load i18n %}
{% load hq_shared_tags %}
{% load crispy_forms_tags %}
{% load djangular_tags %}

{% block js %}
<<<<<<< HEAD
<script type="text/javascript" src="{% static 'style/js/pagination.ng.js' %}"></script>
<script type="text/javascript" src="{% static 'users/js/mobile_workers.ng.js' %}"></script>
{% if strong_mobile_passwords %}
    <script src="{% static 'zxcvbn/dist/zxcvbn.js' %}"></script>
    <script src="{% static 'registration/js/password.js' %}"></script>
{% endif %}
=======
<script
        src="{% static 'style/js/pagination.ng.js' %}"></script>
<script
        src="{% static 'users/js/mobile_workers.ng.js' %}"></script>
>>>>>>> 09e2e8c2
{% endblock %}

{% block js-inline %}{{ block.super }}
<script>
$(function () {
   'use strict';
    $('#newMobileWorkerModal').on('shown.bs.modal', function () {
        $('#id_username').focus();
    });
});
(function (angular, undefined) {
    'use strict';
    var mobileWorkerApp = angular.module('mobileWorkerApp', ['hq.pagination', 'hq.mobile_workers']);
    mobileWorkerApp.config(['$httpProvider', function($httpProvider) {
        $httpProvider.defaults.headers.common['X-Requested-With'] = 'XMLHttpRequest';
        $httpProvider.defaults.xsrfCookieName = 'csrftoken';
        $httpProvider.defaults.xsrfHeaderName = 'X-CSRFToken';
    }]);
    mobileWorkerApp.config(["djangoRMIProvider", function(djangoRMIProvider) {
        djangoRMIProvider.configure({% djng_current_rmi %});
    }]);
    mobileWorkerApp.constant('customFields', {{ custom_fields|JSON }});
    mobileWorkerApp.constant('paginationLimitCookieName', '{{ pagination_limit_cookie_name }}');
    mobileWorkerApp.constant('paginationCustomData', {
        customFormFieldNames: {{ custom_field_names|JSON }},
        showDeactivatedUsers: false,
        activateUser: function (user, djangoRMI) {
            $('#activate_' + user.user_id).modal('hide');
            djangoRMI.modify_user_status({
                user_id: user.user_id,
                is_active: true
            })
                .success(function (data) {
                    if (data.success) {
                        user.mark_activated = true;
                        user.action_error = '';
                    } else {
                        user.action_error = data.error;
                    }
                })
                .error(function () {
                    user.action_error = '{% trans "Issue communicating with server. Try again."|escapejs %}';
                });
        },
        deactivateUser: function (user, djangoRMI) {
            $('#deactivate_' + user.user_id).modal('hide');
            djangoRMI.modify_user_status({
                user_id: user.user_id,
                is_active: false
            })
                .success(function (data) {
                    if (data.success) {
                        user.mark_deactivated = true;
                        user.action_error = '';
                    } else {
                        user.action_error = data.error;
                    }
                })
                .error(function () {
                    user.action_error = '{% trans "Issue communicating with server. Try again."|escapejs %}';
                });
        }
    });
    mobileWorkerApp.constant('generateStrongPasswords', {{ strong_mobile_passwords|JSON }});
    {% angularjs %}
    mobileWorkerApp.directive('workertableHeader', function () {
        return {
            restrict: 'A',
            template: '<tr>'
                        + '<th class="col-xs-3">{% trans "Username"|escapejs %}</th>'
                        + '<th class="col-xs-3">{% trans "First Name"|escapejs %}</th>'
                        + '<th class="col-xs-3">{% trans "Last Name"|escapejs %}</th>'
                        + '<th class="col-xs-3">{% trans "Status"|escapejs %}</th>'
                    + '</tr>'
        }
    });
    mobileWorkerApp.constant('paginationLimits', [
        [10, '{% trans "Show 10 Mobile Workers"|escapejs %}'],
        [25, '{% trans "Show 25 Mobile Workers"|escapejs %}'],
        [50, '{% trans "Show 50 Mobile Workers"|escapejs %}'],
        [100, '{% trans "Show 100 Mobile Workers"|escapejs %}']
    ]);
    {% endangularjs %}
}(window.angular));
</script>
{% endblock %}

{% block page_content %}
    <div ng-app="mobileWorkerApp">
        <div ng-controller="MobileWorkerCreationController">
            <div class="row">
                <div class="col-sm-8">
                    <p class="lead">
                        {% blocktrans %}
                            Mobile Workers can log into applications in this project space
                            and submit data.
                        {% endblocktrans %}
                    </p>
                    <p>
                        {% blocktrans %}
                            Their activity and form submissions can be
                            monitored in the Reports section of this CommCareHQ project space.
                            <br />
                            Read more about managing mobile workers on our
                            <a href="http://help.commcarehq.org/" target="_blank">Help Site</a>.
                        {% endblocktrans %}
                    </p>
                    <div class="btn-toolbar" style="margin-bottom: 20px;">

                        <button type="button"
                                class="btn btn-success"
                                data-toggle="modal"
                                data-target="#newMobileWorkerModal"
                                ng-click="initializeMobileWorker()">
                            <i class="fa fa-plus"></i> {% trans "Create Mobile Worker" %}
                        </button>
                        {% if can_bulk_edit_users %}
                            <a id="bulk_download" class="btn btn-info" href="{% url "download_commcare_users" domain %}">
                                <i class="fa fa-cloud-download"></i> {% trans "Download Mobile Workers" %}
                            </a>
                            <a id="bulk_upload" class="btn btn-default" href="{% url "upload_commcare_users" domain %}">
                                {% trans "Bulk Upload" %}
                            </a>
                        {% endif %}
                        {% if can_add_extra_users %}
                            <a class="btn btn-default" href="{% url "user_fields_view" domain %}" id="btn-edit_user_fields">
                                {% trans "Edit User Fields" %}
                            </a>
                        {% endif %}
                    </div>
                </div>
            </div>
            <div class="modal fade" id="newMobileWorkerModal">
                {% if can_add_extra_users %}
                    <div class="modal-dialog">
                        <form id="newMobileWorkerForm"
                              name="mobileWorkerForm"
                              novalidate
                              ng-submit="submitNewMobileWorker()">
                            <div class="modal-content">
                                <div class="modal-header">
                                    <button type="button" class="close" data-dismiss="modal">
                                        <span aria-hidden="true">&times;</span>
                                        <span class="sr-only">{% trans 'Close' %}</span>
                                    </button>
                                    <h3 class="modal-title">{% trans "Create New Mobile Worker" %}</h3>
                                </div>
                                <div class="modal-body">
                                    <div class="form-horizontal">
                                        {% crispy new_mobile_worker_form %}
                                        {% if custom_fields_form.fields %}
                                            {% crispy custom_fields_form %}
                                        {% endif %}
                                    </div>
                                </div>
                                <div class="modal-footer">
                                    <button type="button" class="btn btn-default" data-dismiss="modal">{% trans 'Cancel' %}</button>
                                    <button type="submit"
                                            ng-disabled="mobileWorkerForm.$invalid || usernameAvailabilityStatus !== 'available'"
                                            class="btn btn-primary">
                                        {% trans "Create" %}
                                    </button>
                                </div>
                            </div>
                        </form>
                    </div>
                {% else %}
                    <div class="modal-dialog">
                        <div class="modal-content">
                            <div class="modal-header">
                                <button type="button" class="close" data-dismiss="modal">
                                    <span aria-hidden="true">&times;</span>
                                    <span class="sr-only">{% trans 'Close' %}</span>
                                </button>
                                <h3 class="modal-title">{% trans "Create New Mobile Worker" %}</h3>
                            </div>
                            <div class="modal-body">
                                <div class="alert alert-info">
                                    {% url 'domain_select_plan' domain as change_plan_url %}
                                    <p>
                                    {% blocktrans with request.plan.user_limit as u %}
                                       <strong>Mobile Worker Limit Reached:</strong> You have reached the limit of {{ u }}
                                       Mobile Workers included with your plan. You may no longer add new Mobile Workers until you
                                       confirm your project's billing information.
                                    {% endblocktrans %}
                                    </p>
                                    <p>
                                       {% blocktrans with request.plan.user_fee as u %}
                                       There will be an additional charge of {{ u }} per month per additional Mobile Worker over this limit.
                                       {% endblocktrans %}
                                    </p>
                                    <p>
                                    {% if not can_edit_billing_info %}
                                       {% blocktrans %}
                                           Note: You must be an admin web user to confirm your Billing Information.
                                       {% endblocktrans %}
                                    {% endif %}
                                    </p>
                                </div>
                            </div>
                            <div class="modal-footer">
                                <button type="button" class="btn btn-default" data-dismiss="modal">{% trans 'Cancel' %}</button>
                                <a href="{% url 'extra_users_confirm_billing' domain %}" class="btn btn-primary {% if not can_edit_billing_info %}disabled{% endif %}">{% trans 'Confirm Billing Information' %}</a>
                            </div>
                        </div>
                    </div>
                {% endif %}
            </div>
            {% angularjs %}

            <div class="panel panel-info"
                 ng-show="workers.length > 0"
                 ng-cloak>
                <div class="panel-heading">
                    <h3 class="panel-title">
                        {% trans 'New Mobile Workers' %}
                    </h3>
                </div>
                <div class="panel-body">
                    <table class="table table-striped">
                        <thead workertable-header></thead>
                        <tbody>
                            <tr ng-repeat="worker in workers">
                                <td class="{{ worker.creationStatus }}">
                                    <span ng-if="!worker.editUrl">
                                        <i class="fa fa-user"></i><strong> {{ worker.username }}</strong>
                                    </span>
                                    <a href="{{ worker.editUrl }}"
                                       ng-show="!!worker.editUrl">
                                        <i class="fa fa-user"></i><strong> {{ worker.username }}</strong>
                                    </a>
                                </td>
                                <td class="{{ worker.creationStatus }}">{{ worker.first_name }}</td>
                                <td class="{{ worker.creationStatus }}">{{ worker.last_name }}</td>
                                <td class="{{ worker.creationStatus }}">
                                    <div ng-show="worker.creationStatus==='pending'">
                                        <i class="fa fa-circle-o-notch fa-spin"></i>
                                        {% trans 'Pending...' %}
                                    </div>
                                    <div ng-show="worker.creationStatus==='success'">
                                        <span class="text-success">
                                            <i class="fa fa-check"></i> {% trans 'NEW' %}
                                        </span>
                                    </div>
                                    <div ng-show="worker.creationStatus==='warning'">
                                        <span class="text-warning">
                                            <i class="fa fa-exclamation-triangle"></i>
                                            {% trans "ERROR" %}
                                        </span>
                                        <button type="button"
                                                class="btn btn-default"
                                                data-toggle="modal"
                                                data-target="#newMobileWorkerModal"
                                                ng-click="initializeMobileWorker(worker); usernameAvailabilityStatus = USERNAME_STATUS.AVAILABLE; usernameStatusMessage = 'Username is available.'">
                                            {% trans 'Retry' %}
                                        </button>
                                    </div>

                                </td>
                            </tr>
                        </tbody>
                    </table>
                </div>
            </div>
            {% endangularjs %}
        </div>
        <div class="panel panel-default"
             ng-controller="PaginatedListController"
             ng-cloak>
            <div class="panel-heading">
                <h3 class="panel-title">{% trans 'Mobile Workers' %}</h3>
            </div>
            <div class="panel-body">
                <div class="row">
                    <div class="col-sm-4">
                        <div class="input-group">
                            <input type="text"
                                   class="form-control"
                                   ng-keypress="updateQuery($event)"
                                   ng-model="query"
                                   placeholder="{% trans "Filter Workers..." %}">
                            <span class="input-group-btn">
                                <button class="btn btn-default"
                                        ng-click="filterData()"
                                        type="button">
                                    <i class="fa fa-search"></i>
                                </button>
                            </span>
                        </div>
                        <p class="help-block">
                            <i class="fa fa-info-circle"></i>
                            {% blocktrans %}
                            Search any text, or use a targeted query. For more info see the <a
                                href='https://wiki.commcarehq.org/display/commcarepublic/Create+and+Manage+CommCare+Mobile+Workers#CreateandManageCommCareMobileWorkers-C.SearchforMobileWorkers'
                                target='_blank'>Mobile Workers</a> help page
                            {% endblocktrans %}
                        </p>
                    </div>
                    <div class="col-sm-4">
                        <select class="form-control"
                                ng-change="pageChanged()"
                                ng-model="limit"
                                ng-options="pl.value as pl.key for pl in paginationLimits">
                        </select>
                    </div>
                    <div class="col-sm-4">
                        <button type="button"
                                class="btn btn-default pull-right"
                                ng-click="showDeactivatedUsers = true; filterData();"
                                ng-show="!showDeactivatedUsers">
                            {% trans 'Show Deactivated Mobile Workers' %}
                        </button>
                        <button type="button"
                                class="btn btn-default pull-right"
                                ng-click="showDeactivatedUsers = false; filterData();"
                                ng-show="showDeactivatedUsers">
                            {% trans 'Show Active Mobile Workers' %}
                        </button>
                        <div class="pull-right" style="clear: right;">
                            <pagination direction-links="true"
                                        total-items="total"
                                        items-per-page="limit"
                                        previous-text="&laquo;"
                                        next-text="&raquo;"
                                        max-size="maxSize"
                                        ng-model="currentPage"
                                        ng-change="pageChanged()"></pagination>
                        </div>
                    </div>
                </div>
                <div class="alert alert-info"
                     ng-show="!!query && paginatedItems.length == 0 && !notLoaded && !hasError">
                    {% blocktrans %}
                    No Mobile Workers were found that matched your query.
                    {% endblocktrans %}
                </div>
                <div class="alert alert-info"
                     ng-show="!query && paginatedItems.length == 0 && !notLoaded && !hasError">
                    {% blocktrans %}
                        <strong>There are currently no Mobile Workers in this project.</strong>
                        Please Create a new Mobile Worker above to get started.
                    {% endblocktrans %}
                </div>
                <table class="table table-striped table-responsive"
                       style="margin-bottom: 0;"
                       ng-show="paginatedItems.length > 0">
                    <thead>
                        <tr>
                            <th class="col-xs-3">{% trans "Username" %}</th>
                            <th class="col-xs-3">{% trans "First Name" %}</th>
                            <th class="col-xs-2">{% trans "Last Name" %}</th>
                            <th class="col-xs-2">{% trans 'Date Registered' %}</th>
                            <th class="col-xs-2">{% trans 'Action' %}</th>
                        </tr>
                    </thead>
                    <tbody>
                        <tr ng-repeat="user in paginatedItems">
                            {% angularjs %}
                            <td>
                                <a href="{{ user.editUrl }}">
                                    <i class="fa fa-user"></i>
                                    <strong>{{ user.username }}</strong>
                                    <span ng-if="!!user.name">({{ user.name }})</span>
                                </a>
                            </td>
                            <td>{{ user.first_name }}</td>
                            <td>{{ user.last_name }}</td>
                            <td>{{ user.dateRegistered }}</td>
                            <td ng-if="user.action === 'activate'">
                                <button type="button"
                                        class="btn btn-default"
                                        data-toggle="modal"
                                        ng-show="!user.mark_activated"
                                        data-target="#activate_{{ user.user_id }}">
                                        {% trans "Reactivate" %}
                                </button>
                                <span ng-show="user.mark_activated">
                                    <i class="fa fa-check"></i> {% trans "ACTIVE" %}
                                </span>
                                <p ng-show="!!user.action_error">
                                    <i class="fa fa-exclamation-triangle"></i>
                                    {{ user.action_error }}
                                </p>
                                <div id="activate_{{ user.user_id }}"
                                     class="modal fade">
                                    <div class="modal-dialog">
                                        <form class="modal-content"
                                              method="post"
                                              ng-submit="activateUser(user, djangoRMI);">
                                            <div class="modal-header">
                                                <button type="button"
                                                        class="close"
                                                        data-dismiss="modal">
                                                    <span aria-hidden="true">&times;</span>
                                                    <span class="sr-only">{% trans "Close" %}</span>
                                                </button>
                                                <h4 class="modal-title">{% trans "Reactivate Mobile Worker" %}</h4>
                                            </div>
                                            <div class="modal-body">
                                                <p class="lead">
                                                    {% blocktrans %}
                                                        Are you sure you want to <strong>reactivate</strong> this mobile worker?
                                                    {% endblocktrans %}
                                                </p>
                                                <p class="lead">
                                                    <i class="fa fa-user"></i>
                                                    <strong>{{ user.username }}</strong>
                                                    <span ng-if="!!user.name" class="text-center">({{ user.name }})</span>
                                                </p>
                                                <p>
                                                    {% blocktrans %}
                                                    Deactivated mobile workers are not able to log into new devices.<br />
                                                    Read more about
                                                    <a href='https://confluence.dimagi.com/display/commcarepublic/Create+and+Manage+CommCare+Mobile+Workers#CreateandManageCommCareMobileWorkers-D.Deactivate(Formerly"Archive")andDeleteMobileWorkers'
                                                       target="_blank">
                                                        deactivating mobile workers
                                                    </a> on our Help Site.
                                                    {% endblocktrans %}
                                                </p>
                                            </div>
                                            <div class="modal-footer">
                                                <button type="button"
                                                        class="btn btn-default"
                                                        data-dismiss="modal">
                                                    {% trans "Cancel" %}
                                                </button>
                                                <button type="submit"
                                                        class="btn btn-success">
                                                    {% trans 'Reactivate' %}
                                                </button>
                                            </div>
                                        </form>
                                    </div>
                                </div>
                            </td>
                            <td ng-if="user.action === 'deactivate'">
                                <button type="button"
                                        class="btn btn-default"
                                        data-toggle="modal"
                                        data-target="#deactivate_{{ user.user_id }}"
                                        ng-show="!user.mark_deactivated">
                                        {% trans "Deactivate" %}
                                </button>
                                <span ng-show="user.mark_deactivated">
                                    <i class="fa fa-check"></i> {% trans "INACTIVE" %}
                                </span>
                                <p ng-show="!!user.action_error">
                                    <i class="fa fa-exclamation-triangle"></i>
                                    {{ user.action_error }}
                                </p>
                                <div id="deactivate_{{ user.user_id }}"
                                     class="modal fade">
                                    <div class="modal-dialog">
                                        <form class="modal-content"
                                              method="post"
                                              ng-submit="deactivateUser(user, djangoRMI);">
                                            <div class="modal-header">
                                                <button type="button"
                                                        class="close"
                                                        data-dismiss="modal">
                                                    <span aria-hidden="true">&times;</span>
                                                    <span class="sr-only">{% trans "Close" %}</span>
                                                </button>
                                                <h4 class="modal-title">{% trans "Deactivate Mobile Worker" %}</h4>
                                            </div>
                                            <div class="modal-body">
                                                <p class="lead">
                                                    {% blocktrans %}
                                                        Are you sure you want to <strong>deactivate</strong> this mobile worker?
                                                    {% endblocktrans %}
                                                </p>
                                                <p class="lead">
                                                    <i class="fa fa-user"></i>
                                                    <strong>{{ user.username }}</strong>
                                                    <span ng-if="!!user.name" class="text-center">({{ user.name }})</span>
                                                </p>
                                                <p>
                                                    {% blocktrans %}
                                                    Deactivated mobile workers are not able to log into new devices.<br />
                                                    Read more about
                                                    <a href='https://confluence.dimagi.com/display/commcarepublic/Create+and+Manage+CommCare+Mobile+Workers#CreateandManageCommCareMobileWorkers-D.Deactivate(Formerly"Archive")andDeleteMobileWorkers'
                                                       target="_blank">
                                                        deactivating mobile workers
                                                    </a> on our Help Site.
                                                    {% endblocktrans %}
                                                </p>
                                            </div>
                                            <div class="modal-footer">
                                                <button type="button"
                                                        class="btn btn-default"
                                                        data-dismiss="modal">
                                                    {% trans "Cancel" %}
                                                </button>
                                                <button type="submit"
                                                        class="btn btn-default btn-danger">
                                                    {% trans 'Deactivate' %}
                                                </button>
                                            </div>
                                        </form>
                                    </div>
                                </div>
                            </td>
                            {% endangularjs %}
                        </tr>
                    </tbody>
                </table>
                <div class="alert alert-info"
                     ng-show="!!notLoaded && !hasError">
                    <i class="fa fa-circle-o-notch fa-spin"></i>
                    {% trans "Loading Workers..." %}
                </div>
                <div class="alert alert-danger"
                     ng-show="!!hasError">
                    {% blocktrans %}
                        <strong>There was an issue contacting the server.</strong>
                        Please check your internet connection.
                        If this issue continues, please
                        <a href="#modalReportIssue"
                           data-toggle="modal">file a bug report</a>.
                    {% endblocktrans %}
                </div>
                <div class="pull-right">
                    <pagination direction-links="true"
                                total-items="total"
                                items-per-page="limit"
                                previous-text="&laquo;"
                                next-text="&raquo;"
                                max-size="maxSize"
                                ng-model="currentPage"
                                ng-change="pageChanged()"></pagination>
                </div>
            </div>
        </div>
    </div>
{% endblock %}<|MERGE_RESOLUTION|>--- conflicted
+++ resolved
@@ -5,19 +5,12 @@
 {% load djangular_tags %}
 
 {% block js %}
-<<<<<<< HEAD
-<script type="text/javascript" src="{% static 'style/js/pagination.ng.js' %}"></script>
-<script type="text/javascript" src="{% static 'users/js/mobile_workers.ng.js' %}"></script>
+<script src="{% static 'style/js/pagination.ng.js' %}"></script>
+<script src="{% static 'users/js/mobile_workers.ng.js' %}"></script>
 {% if strong_mobile_passwords %}
     <script src="{% static 'zxcvbn/dist/zxcvbn.js' %}"></script>
     <script src="{% static 'registration/js/password.js' %}"></script>
 {% endif %}
-=======
-<script
-        src="{% static 'style/js/pagination.ng.js' %}"></script>
-<script
-        src="{% static 'users/js/mobile_workers.ng.js' %}"></script>
->>>>>>> 09e2e8c2
 {% endblock %}
 
 {% block js-inline %}{{ block.super }}
