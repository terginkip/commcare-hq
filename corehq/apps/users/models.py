--- conflicted
+++ resolved
@@ -336,7 +336,13 @@
             endkey=[domain, {}],
             include_docs=True,
         )
-<<<<<<< HEAD
+    @classmethod
+    def commcare_users_by_domain(cls, domain):
+        return CouchUser.view("users/commcare_users_by_domain",
+            reduce=False,
+            key=domain,
+            include_docs=True,
+        )
 
     def set_permission(self, domain, permission, value, save=True):
         assert(permission in Permissions.AVAILABLE_PERMISSIONS)
@@ -380,15 +386,8 @@
         return _inner
     return decorator
 
-=======
-    @classmethod
-    def commcare_users_by_domain(cls, domain):
-        return CouchUser.view("users/commcare_users_by_domain",
-            reduce=False,
-            key=domain,
-            include_docs=True,
-        )
->>>>>>> 6a041f70
+
+
 """
 Django  models go here
 """
