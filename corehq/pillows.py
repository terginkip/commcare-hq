--- conflicted
+++ resolved
@@ -61,18 +61,10 @@
         """
         Lighten the load of the search index by removing the data heavy transactional cruft
         """
-<<<<<<< HEAD
-        try:
-            del doc_dict['actions']
-            del doc_dict['xform_ids']
-        except Exception, ex:
-            pass
-=======
         if doc_dict.has_key('actions'):
             del doc_dict['actions']
         if doc_dict.has_key('xform_ids'):
             del doc_dict['xform_ids']
->>>>>>> 8ef36ea6
         return doc_dict
 
 
@@ -111,16 +103,11 @@
         """
         for k in doc_dict['form']:
             if k not in ['meta', 'Meta', '@uiVersion', '@version']:
-<<<<<<< HEAD
                 try:
                     del doc_dict['form'][k]
                 except:
                     pass
         #todo: add geoip block here
-=======
-                del doc_dict['form'][k]
-            #todo: add geoip block here
->>>>>>> 8ef36ea6
         return doc_dict
 
     def change_transport(self, doc_dict):
