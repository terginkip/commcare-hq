<<<<<<< HEAD
from datetime import datetime
from django.db import transaction
from django.db.models import Prefetch

from corehq.form_processor.exceptions import XFormNotFound, CaseNotFound
from corehq.form_processor.interfaces.dbaccessors import AbstractCaseAccessor, AbstractFormAccessor
from corehq.form_processor.models import (
    XFormInstanceSQL, CommCareCaseIndexSQL, CaseAttachmentSQL, CaseTransaction,
    CommCareCaseSQL, XFormAttachmentSQL, XFormOperationSQL
)
=======
from corehq.form_processor.models import XFormInstanceSQL, CommCareCaseSQL

from dimagi.utils.chunked import chunked
>>>>>>> ff577a68

doc_type_to_state = {
    "XFormInstance": XFormInstanceSQL.NORMAL,
    "XFormError": XFormInstanceSQL.ERROR,
    "XFormDuplicate": XFormInstanceSQL.DUPLICATE,
    "XFormDeprecated": XFormInstanceSQL.DEPRECATED,
    "XFormArchived": XFormInstanceSQL.ARCHIVED,
    "SubmissionErrorLog": XFormInstanceSQL.SUBMISSION_ERROR_LOG
}


class FormAccessorSQL(AbstractFormAccessor):

    @staticmethod
    def get_form(form_id):
        try:
            return XFormInstanceSQL.objects.get(form_uuid=form_id)
        except XFormInstanceSQL.DoesNotExist:
            raise XFormNotFound

    @staticmethod
    def get_with_attachments(form_id):
        try:
            return XFormInstanceSQL.objects.prefetch_related(
                Prefetch('attachments', to_attr='cached_attachments')
            ).get(form_uuid=form_id)
        except XFormInstanceSQL.DoesNotExist:
            raise XFormNotFound

    @staticmethod
    def get_forms_with_attachments_meta(form_ids):
        return XFormInstanceSQL.objects.prefetch_related(
            Prefetch('attachments', to_attr='cached_attachments')
        ).filter(form_uuid__in=form_ids)

    @staticmethod
    def get_forms_by_type(domain, type_, recent_first=False, limit=None):
        state = doc_type_to_state[type_]
        assert limit is not None

        order = 'received_on'
        if recent_first:
            order = '-{}'.format(order)

        return XFormInstanceSQL.objects.filter(
            domain=domain,
            state=state
        ).order_by(order)[0:limit]

<<<<<<< HEAD
    @staticmethod
    def form_with_id_exists(form_id, domain=None):
        query = XFormInstanceSQL.objects.filter(form_uuid=form_id)
        if domain:
            query = query.filter(domain=domain)
        return query.exists()

    @staticmethod
    def hard_delete_forms(form_ids):
        with transaction.atomic():
            XFormAttachmentSQL.objects.filter(xform_id__in=form_ids).delete()
            XFormOperationSQL.objects.filter(xform_id__in=form_ids).delete()
            XFormInstanceSQL.objects.filter(form_uuid__in=form_ids).delete()

    @staticmethod
    def archive_form(form_id, user_id=None):
        with transaction.atomic():
            operation = XFormOperationSQL(
                user=user_id,
                operation=XFormOperationSQL.ARCHIVE,
                date=datetime.utcnow(),
                xform_id=form_id
            )
            operation.save()
            XFormInstanceSQL.objects.filter(form_uuid=form_id).update(state=XFormInstanceSQL.ARCHIVED)
            CaseTransaction.objects.filter(form_uuid=form_id).update(revoked=True)

    @staticmethod
    def unarchive_form(form_id, user_id=None):
        with transaction.atomic():
            operation = XFormOperationSQL(
                user=user_id,
                operation=XFormOperationSQL.UNARCHIVE,
                date=datetime.utcnow(),
                xform_id=form_id
            )
            operation.save()
            XFormInstanceSQL.objects.filter(form_uuid=form_id).update(state=XFormInstanceSQL.NORMAL)
            CaseTransaction.objects.filter(form_uuid=form_id).update(revoked=False)

    @staticmethod
    def get_form_history(form_id):
        return list(XFormOperationSQL.objects.filter(xform_id=form_id).order_by('date'))

    @staticmethod
    def get_attachment(form_id, attachment_name):
        return XFormAttachmentSQL.objects.filter(xform_id=form_id, name=attachment_name).first()


class CaseAccessorSQL(AbstractCaseAccessor):

    @staticmethod
    def get_case(case_id):
        try:
            return CommCareCaseSQL.objects.get(case_uuid=case_id)
        except CommCareCaseSQL.DoesNotExist:
            raise CaseNotFound

    @staticmethod
    def get_cases(case_ids):
        return list(CommCareCaseSQL.objects.filter(case_uuid__in=list(case_ids)).all())

    @staticmethod
    def case_modified_since(case_id, server_modified_on):
        """
        Return True if a case has been modified since the given modification date.
        Assumes that the case exists in the DB.
        """
        return not CommCareCaseSQL.objects.filter(
            case_uuid=case_id,
            server_modified_on=server_modified_on
        ).exists()

    @staticmethod
    def get_case_xform_ids(case_id):
        return list(CaseTransaction.objects.filter(
            case_id=case_id,
            revoked=False,
            form_uuid__isnull=False,
            type=CaseTransaction.TYPE_FORM
        ).values_list('form_uuid', flat=True))

    @staticmethod
    def get_indices(case_id):
        return list(CommCareCaseIndexSQL.objects.filter(case_id=case_id).all())

    @staticmethod
    def get_reverse_indices(case_id):
        return list(CommCareCaseIndexSQL.objects.filter(referenced_id=case_id).all())

    @staticmethod
    def get_reverse_indexed_cases(domain, case_ids):
        return CommCareCaseSQL.objects.filter(
            domain=domain, index__referenced_id__in=case_ids
        ).defer("case_json").prefetch_related('indices')

    @staticmethod
    def hard_delete_case(case_id):
        with transaction.atomic():
            CommCareCaseIndexSQL.objects.filter(case_id=case_id).delete()
            CaseAttachmentSQL.objects.filter(case_id=case_id).delete()
            CaseTransaction.objects.filter(case_id=case_id).delete()
            CommCareCaseSQL.objects.filter(case_uuid=case_id).delete()

    @staticmethod
    def get_attachment(case_id, attachment_name):
        return CaseAttachmentSQL.objects.filter(case_id=case_id, name=attachment_name).first()

    @staticmethod
    def get_attachments(case_id):
        return list(CaseAttachmentSQL.objects.filter(case_id=case_id).all())

    @staticmethod
    def get_transactions_for_case_rebuild(case_id):
        return list(CaseTransaction.objects.filter(
            case_id=case_id,
            revoked=False,
            type__in=CaseTransaction.TYPES_TO_PROCESS
        ).all())

    @staticmethod
    def get_case_by_location(domain, location_id):
        try:
            return CommCareCaseSQL.objects.filter(
                domain=domain,
                type='supply-point',
                location_uuid=location_id
            ).get()
        except CommCareCaseSQL.DoesNotExist:
            return None
=======

class CaseAccessorSQL(object):
    @staticmethod
    def get_case_ids_in_domain(domain, type=None):
        query = CommCareCaseSQL.objects.filter(domain=domain)
        if type:
            query.filter(type=type)
        return list(query.values_list('case_uuid', flat=True))

    @staticmethod
    def get_cases_in_domain(domain, type=None):
        case_ids = CaseAccessorSQL.get_case_ids_in_domain(domain, type)
        for ids in chunked(case_ids, 500):
            for case in CaseAccessorSQL.objects.filter(case_uuid__in=ids).iterator():
                yield case
>>>>>>> ff577a68
<|MERGE_RESOLUTION|>--- conflicted
+++ resolved
@@ -1,7 +1,7 @@
-<<<<<<< HEAD
 from datetime import datetime
 from django.db import transaction
 from django.db.models import Prefetch
+from corehq.form_processor.models import XFormInstanceSQL, CommCareCaseSQL
 
 from corehq.form_processor.exceptions import XFormNotFound, CaseNotFound
 from corehq.form_processor.interfaces.dbaccessors import AbstractCaseAccessor, AbstractFormAccessor
@@ -9,11 +9,7 @@
     XFormInstanceSQL, CommCareCaseIndexSQL, CaseAttachmentSQL, CaseTransaction,
     CommCareCaseSQL, XFormAttachmentSQL, XFormOperationSQL
 )
-=======
-from corehq.form_processor.models import XFormInstanceSQL, CommCareCaseSQL
-
 from dimagi.utils.chunked import chunked
->>>>>>> ff577a68
 
 doc_type_to_state = {
     "XFormInstance": XFormInstanceSQL.NORMAL,
@@ -63,7 +59,6 @@
             state=state
         ).order_by(order)[0:limit]
 
-<<<<<<< HEAD
     @staticmethod
     def form_with_id_exists(form_id, domain=None):
         query = XFormInstanceSQL.objects.filter(form_uuid=form_id)
@@ -194,9 +189,7 @@
             ).get()
         except CommCareCaseSQL.DoesNotExist:
             return None
-=======
-
-class CaseAccessorSQL(object):
+
     @staticmethod
     def get_case_ids_in_domain(domain, type=None):
         query = CommCareCaseSQL.objects.filter(domain=domain)
@@ -209,5 +202,4 @@
         case_ids = CaseAccessorSQL.get_case_ids_in_domain(domain, type)
         for ids in chunked(case_ids, 500):
             for case in CaseAccessorSQL.objects.filter(case_uuid__in=ids).iterator():
-                yield case
->>>>>>> ff577a68
+                yield case