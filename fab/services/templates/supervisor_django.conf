--- conflicted
+++ resolved
@@ -1,13 +1,8 @@
 [program:{{ project }}-{{ environment }}-django]
 directory={{ code_root }}/
 ; gunicorn
-<<<<<<< HEAD
-environment={{ supervisor_env_vars|safe }}
+environment={% for name, value in supervisor_env_vars.items %}{{ name }}="{{ value }}"{% if not forloop.last %},{% endif %}{% endfor %}
 command={{ new_relic_command }}{{ virtualenv_root }}/bin/gunicorn deployment.gunicorn.commcarehq_wsgi:application -c deployment/gunicorn/gunicorn_conf.py -k gevent --bind {{ django_bind }}:{{ django_port }} --log-file {{ log_dir }}/{{ project }}.gunicorn.log --log-level debug
-=======
-environment={% for name, value in supervisor_env_vars.items %}{{ name }}="{{ value }}"{% if not forloop.last %},{% endif %}{% endfor %}
-command={{ new_relic_command }}{{ virtualenv_root }}/bin/python manage.py run_gunicorn -c deployment/gunicorn/gunicorn_conf.py -k gevent --bind {{ django_bind }}:{{ django_port }} --log-file {{ log_dir }}/{{ project }}.gunicorn.log --log-level debug
->>>>>>> 6047ff10
 user={{ sudo_user }}
 autostart=true
 autorestart=true
