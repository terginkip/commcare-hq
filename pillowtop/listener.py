--- conflicted
+++ resolved
@@ -1,14 +1,9 @@
 import logging
 from datetime import datetime
 import hashlib
-<<<<<<< HEAD
 import os
-import pdb
 import traceback
 from requests import ConnectionError
-=======
-import traceback
->>>>>>> 4150ea9a
 import simplejson
 from gevent import socket
 import rawes
@@ -51,35 +46,12 @@
     pass
 
 
-<<<<<<< HEAD
-def old_changes(pillow):
-    from couchdbkit import Server, Consumer
-
-    c = Consumer(pillow.couch_db, backend='gevent')
-    while True:
-        try:
-            c.wait(pillow.parsing_processor, since=pillow.since, filter=pillow.couch_filter,
-                   heartbeat=WAIT_HEARTBEAT, feed='continuous', timeout=30000)
-        except Exception, ex:
-            logging.exception("Exception in form listener: %s, sleeping and restarting" % ex)
-            gevent.sleep(5)
-
-
-def new_changes(pillow):
-    with ChangesStream(pillow.couch_db, feed='continuous', heartbeat=True, since=pillow.since,
-                       filter=pillow.couch_filter) as st:
-        for c in st:
-            pillow.processor(c)
-=======
+
 def ms_from_timedelta(td):
     """
     Given a timedelta object, returns a float representing milliseconds
     """
     return (td.seconds * 1000) + (td.microseconds / 1000.0)
-
-
->>>>>>> 4150ea9a
-
 
 class BasicPillow(object):
     couch_filter = None  # string for filter if needed
@@ -95,27 +67,15 @@
         Couchdbkit < 0.6.0 changes feed listener
         http://couchdbkit.org/docs/changes_consumer.html
         """
-<<<<<<< HEAD
-        from couchdbkit import Consumer
-
-=======
         from couchdbkit import  Consumer
->>>>>>> 4150ea9a
         c = Consumer(self.couch_db, backend='gevent')
         while True:
             try:
                 c.wait(self.parsing_processor, since=self.since, filter=self.couch_filter,
-<<<<<<< HEAD
                        heartbeat=WAIT_HEARTBEAT, feed='continuous', timeout=30000)
             except Exception, ex:
                 logging.exception("Exception in form listener: %s, sleeping and restarting" % ex)
                 gevent.sleep(RETRY_INTERVAL)
-=======
-                    heartbeat=WAIT_HEARTBEAT, feed='continuous', timeout=30000)
-            except Exception, ex:
-                logging.exception("Exception in form listener: %s, sleeping and restarting" % ex)
-                gevent.sleep(5)
->>>>>>> 4150ea9a
 
     def new_changes(self):
         """
@@ -123,11 +83,7 @@
         http://couchdbkit.org/docs/changes.html
         """
         with ChangesStream(self.couch_db, feed='continuous', heartbeat=True, since=self.since,
-<<<<<<< HEAD
                            filter=self.couch_filter) as st:
-=======
-            filter=self.couch_filter) as st:
->>>>>>> 4150ea9a
             for c in st:
                 self.processor(c)
 
@@ -177,7 +133,7 @@
     def reset_checkpoint(self):
         checkpoint_doc = self.get_checkpoint()
         checkpoint_doc['old_seq'] = checkpoint_doc['seq']
-        checkpoint_doc['seq'] = 0
+        checkpoint_doc['seq'] = "0"
         self.couch_db.save_doc(checkpoint_doc)
 
     @property
@@ -204,17 +160,6 @@
         """
         self.changes_seen += 1
         if self.changes_seen % CHECKPOINT_FREQUENCY == 0 and do_set_checkpoint:
-<<<<<<< HEAD
-            logging.info("(%s) setting checkpoint: %d" % (self.get_checkpoint_doc_name(),
-                                                          change['seq']))
-            self.set_checkpoint(change)
-
-        t = self.change_trigger(change)
-        if t is not None:
-            tr = self.change_transform(t)
-            if tr is not None:
-                self.change_transport(tr)
-=======
             logging.info("(%s) setting checkpoint: %s" % (self.get_checkpoint_doc_name(), change['seq']))
             self.set_checkpoint(change)
 
@@ -226,7 +171,6 @@
                     self.change_transport(tr)
         except Exception, ex:
             logging.error("Error on change: %s, %s" % (change['id'], ex))
->>>>>>> 4150ea9a
 
 
     def change_trigger(self, changes_dict):
@@ -252,10 +196,6 @@
         """
         return doc_dict
 
-<<<<<<< HEAD
-=======
-
->>>>>>> 4150ea9a
     def change_transport(self, doc_dict):
         """
         Step three of the pillowtop processor:
@@ -274,6 +214,7 @@
     es_index = ""
     es_type = ""
     es_meta = {}
+    es_timeout = 30 # in seconds
     bulk=False
 
     # Note - we allow for for existence because we do not care - we want the ES
@@ -284,7 +225,6 @@
         """
         create_index if the index doesn't exist on the ES cluster
         """
-<<<<<<< HEAD
         index_exists = self.index_exists()
         if create_index and not index_exists:
             self.create_index()
@@ -301,20 +241,10 @@
                 logging.debug(
                     "[%s] Retry attempt in %s seconds" % (self.get_name(), RETRY_INTERVAL))
                 gevent.sleep(RETRY_INTERVAL)
-=======
-        if create_index:
-            if not self.index_exists():
-                self.create_index()
-
-    def index_exists(self):
-        es = self.get_es()
-        return es.head(self.es_index)
->>>>>>> 4150ea9a
 
     def get_doc_path(self, doc_id):
         return "%s/%s/%s" % (self.es_index, self.es_type, doc_id)
 
-<<<<<<< HEAD
     def update_settings(self, settings_dict):
         return self.put_robust("%s/_settings" % self.es_index, data=settings_dict)
 
@@ -330,23 +260,18 @@
         """
         return self.update_settings(INDEX_REINDEX_SETTINGS)
 
-=======
->>>>>>> 4150ea9a
     def get_index_mapping(self):
         es = self.get_es()
         return es.get('%s/_mapping' % self.es_index).get(self.es_index, {})
 
     def set_mapping(self, type_string, mapping):
         es = self.get_es()
-<<<<<<< HEAD
         return self.put_robust("%s/%s/_mapping" % (self.es_index, type_string), data=mapping)
-=======
-        return es.put("%s/%s/_mapping" % (self.es_index, type_string), data=mapping)
->>>>>>> 4150ea9a
 
     @memoized
     def get_es(self):
-        return rawes.Elastic('%s:%s' % (self.es_host, self.es_port))
+        return rawes.Elastic('%s:%s' % (self.es_host, self.es_port),
+                             timeout=self.es_timeout)
 
     def delete_index(self):
         """
@@ -385,12 +310,9 @@
 
     def bulk_builder(self, changes):
         """
-<<<<<<< HEAD
         Generator function for bulk changes - note each individual change item goes through the pillowtop pathway individually
         when loading the bulk item, and short of change_transport, it's identical. It would be slightly more efficient if the couch
         load could be done in bulk for the actual documents, but it's not quite possible without gutting the existing pillowtop API
-=======
->>>>>>> 4150ea9a
         http://www.elasticsearch.org/guide/reference/api/bulk.html
         bulk loader follows the following:
         { "index" : { "_index" : "test", "_type" : "type1", "_id" : "1" } }\n
@@ -404,18 +326,13 @@
                     if tr is not None:
                         self.change_transport(tr)
 
-<<<<<<< HEAD
                         yield {
                             "index": {"_index": self.es_index, "_type": self.es_type,
                                       "_id": tr['_id']}}
-=======
-                        yield {"index": {"_index": self.es_index, "_type": self.es_type, "_id": tr['_id']}}
->>>>>>> 4150ea9a
                         yield tr
             except Exception, ex:
                 logging.error("Error on change: %s, %s" % (change['id'], ex))
 
-<<<<<<< HEAD
     def process_bulk(self, changes, retries=10):
         self.allow_updates = False
         self.bulk = True
@@ -438,24 +355,6 @@
         if self.changes_seen % CHECKPOINT_FREQUENCY == 0 and do_set_checkpoint:
             logging.info(
                 "(%s) setting checkpoint: %s" % (self.get_checkpoint_doc_name(), change['seq']))
-=======
-    def process_bulk(self, changes):
-        self.allow_updates=False
-        self.bulk=True
-        es = self.get_es()
-        bulk_payload = '\n'.join(map(simplejson.dumps, self.bulk_builder(changes)))+"\n"
-        es.post('_bulk', data=bulk_payload)
-
-
-    def processor(self, change, do_set_checkpoint=True):
-        """
-        Parent processsor for a pillow class - this should not be overridden.
-        This workflow is made for the situation where 1 change yields 1 transport/transaction
-        """
-        self.changes_seen+=1
-        if self.changes_seen % CHECKPOINT_FREQUENCY == 0 and do_set_checkpoint:
-            logging.info("(%s) setting checkpoint: %d" % (self.get_checkpoint_doc_name(), change['seq']))
->>>>>>> 4150ea9a
             self.set_checkpoint(change)
 
         try:
@@ -467,7 +366,6 @@
         except Exception, ex:
             logging.error("Error on change: %s, %s" % (change['id'], ex))
 
-<<<<<<< HEAD
     def put_robust(self, path, data={}, retries=MAX_RETRIES, except_on_failure=False):
         """
         More fault tolerant es.put method
@@ -503,8 +401,6 @@
                 raise PillowtopIndexingError(error_message)
             else:
                 logging.error(error_message)
-=======
->>>>>>> 4150ea9a
 
     def change_transport(self, doc_dict):
         """
@@ -520,25 +416,14 @@
                 can_put = not self.doc_exists(doc_dict['_id'])
 
             if can_put and not self.bulk:
-<<<<<<< HEAD
                 res = self.put_robust(doc_path, data=doc_dict)
                 return res
-=======
-                res = es.put(doc_path,  data = doc_dict)
-                if res.get('status', 0) == 400:
-                    logging.error("Pillowtop Error [%s]:\n%s\n\tDoc id: %s\n\t%s" % (self.get_name(),
-                                     res.get('error', "No error message"),
-                                     doc_dict['_id'], doc_dict.keys()))
->>>>>>> 4150ea9a
         except Exception, ex:
             logging.error("PillowTop [%s]: transporting change data to elasticsearch error: %s",
                           (self.get_name(), ex))
             return None
 
-<<<<<<< HEAD
-
-class AliasedElasticPillow(ElasticPillow):
-=======
+
 class AliasedElasticPillow(ElasticPillow):
     """
     This pillow class defines it as being alias-able. That is, when you query it, you use an Alias to access it.
@@ -551,7 +436,6 @@
     The workflow for altering an AliasedElasticPillow is that if you know you made a change, the pillow will create a new
     Index witha new md5sum as its suffix. Once it's finished indexing, you will need to flip the alias over to it.
     """
->>>>>>> 4150ea9a
     es_alias = ''
     es_index_prefix = ''
     seen_types = {}
@@ -566,7 +450,6 @@
         aliased_indexes = es[self.es_alias].get('_aliases')
         return aliased_indexes.keys()
 
-<<<<<<< HEAD
     def assume_alias(self):
         """
         For this instance, have the index that represents this index receive the alias itself.
@@ -594,34 +477,14 @@
     def calc_mapping_hash(self, mapping):
         return hashlib.md5(simplejson.dumps(mapping, sort_keys=True)).hexdigest()
 
-=======
-    def calc_mapping_hash(self, mapping):
-        return hashlib.md5(simplejson.dumps(mapping, sort_keys=True)).hexdigest()
-
-
->>>>>>> 4150ea9a
     def __init__(self, **kwargs):
         super(AliasedElasticPillow, self).__init__(**kwargs)
         self.seen_types = self.get_index_mapping()
         logging.info("Pillowtop [%s] Retrieved mapping from ES" % self.get_name())
 
-<<<<<<< HEAD
     def calc_meta(self):
         raise NotImplementedError("Need to implement your own meta calculator")
 
-=======
-#    @property
-#    def es_index(self):
-#        """
-#        The real index that this instance represents
-#        """
-#        return "%s_%s" % (self.es_index_prefix, self.calc_meta())
-
-    def calc_meta(self):
-        raise NotImplementedError("Need to implement your own meta calculator")
-
-
->>>>>>> 4150ea9a
     def bulk_builder(self, changes):
         """
         http://www.elasticsearch.org/guide/reference/api/bulk.html
@@ -637,31 +500,17 @@
                     if tr is not None:
                         self.change_transport(tr)
 
-<<<<<<< HEAD
                         yield {"index": {"_index": self.es_index, "_type": self.get_type_string(tr),
                                          "_id": tr['_id']}}
-=======
-                        yield {"index": {"_index": self.es_index, "_type": self.get_type_string(tr), "_id": tr['_id']}}
->>>>>>> 4150ea9a
                         yield tr
             except Exception, ex:
                 logging.error("Error on change: %s, %s" % (change['id'], ex))
 
-<<<<<<< HEAD
-=======
-
-
->>>>>>> 4150ea9a
     def type_exists(self, doc_dict, server=False):
         """
         Verify whether the server has indexed this type
-
-<<<<<<< HEAD
         We can assume at startup that the mapping from the server is loaded,
         so in memory will be up to date.
-=======
-        We can assume at startup that the mapping from the server is loaded, so in memory will be up to date.
->>>>>>> 4150ea9a
 
         server = False:
             if true, override to always call server
@@ -669,7 +518,6 @@
         es = self.get_es()
         type_string = self.get_type_string(doc_dict)
 
-<<<<<<< HEAD
         if server:
             type_path = "%(index)s/%(type_string)s" % (
                 {'index': self.es_index, 'type_string': type_string, })
@@ -678,21 +526,6 @@
             return head_result
         else:
             return type_string in self.seen_types
-=======
-        ##################
-        #ES 0.20 has the index HEAD API.  While we're on 0.19, we will need to poll the index
-        # metadata
-        if server:
-            type_path = "%(index)s/%(type_string)s" % ( { 'index': self.es_index, 'type_string': type_string, })
-            head_result = es.head(type_path)
-            self.seen_types[type_string] = head_result
-            return head_result
-        ##################
-
-        #####
-        #0.19 method, get the mapping from the index
-        return self.seen_types.has_key(type_string)
->>>>>>> 4150ea9a
 
     def get_type_string(self, doc_dict):
         raise NotImplementedError("Please implement acustom type string resolver")
@@ -704,8 +537,6 @@
                 'type_string': self.get_type_string(doc_dict),
                 'id': doc_dict['_id']
             })
-<<<<<<< HEAD
-=======
 
     def doc_exists(self, doc_dict):
         """
@@ -715,73 +546,31 @@
         head_result = es.head(self.get_doc_path_typed(doc_dict))
         return head_result
 
-
-    def assume_alias(self):
-        """
-        todo: for this instance, have the index that represents this index receive the alias itself as well.
-        This presents a management issue later if we route out additional indexes/aliases that we automate this carefully.
-        """
-        pass
->>>>>>> 4150ea9a
-
-    def doc_exists(self, doc_dict):
-        """
-        Overrided based upon the doc type
-        """
-        es = self.get_es()
-        head_result = es.head(self.get_doc_path_typed(doc_dict))
-        return head_result
-
     @memoized
     def get_name(self):
         """
-<<<<<<< HEAD
         Gets the doc_name in which to set the checkpoint for itself, based upon
         class name and the hashed name representation.
         """
         return "%s.%s.%s.%s" % (
             self.__module__, self.__class__.__name__, self.calc_meta(),
             os.uname()[1].replace('.', '_'))
-=======
-        Gets the doc_name in which to set the checkpoint for itself, based upon class name and the hashed name representation.
-        """
-        return "%s.%s.%s" % (self.__module__, self.__class__.__name__, self.calc_meta())
->>>>>>> 4150ea9a
-
-    def calc_meta(self):
-        """
-        Calculate an md5 sum based upon the state of the inbuilt meta (mapping) of the type you want to index on this pillow.
-
-        simplejson.dumps(dict) is actually fairly good at syntactical/ordering of keys - only substantive content changes alter the hash.
-
-        """
-        if not hasattr(self, '_calc_meta'):
-            self._calc_meta = hashlib.md5(simplejson.dumps(self.es_meta)).hexdigest()
-        return self._calc_meta
-
-<<<<<<< HEAD
-=======
+
     def get_mapping_from_type(self, doc_dict):
         raise NotImplementedError("This must be implemented in this subclass!")
 
->>>>>>> 4150ea9a
     def change_transport(self, doc_dict):
         """
         Override the elastic transport to go to the index + the type being a string between the
         domain and case type
         """
-<<<<<<< HEAD
         #        start = datetime.utcnow()
-=======
-#        start = datetime.utcnow()
->>>>>>> 4150ea9a
         try:
             es = self.get_es()
             if not self.type_exists(doc_dict):
                 #if type is never seen, apply mapping for said type
                 type_mapping = self.get_mapping_from_type(doc_dict)
                 #update metadata
-<<<<<<< HEAD
                 type_mapping[self.get_type_string(doc_dict)]['_meta'][
                     'created'] = datetime.isoformat(datetime.utcnow())
                 mapping_res = self.set_mapping(self.get_type_string(doc_dict), type_mapping)
@@ -795,6 +584,11 @@
                     #            got_type = datetime.utcnow()
             doc_path = self.get_doc_path_typed(doc_dict)
 
+            if self.allow_updates:
+                can_put = True
+            else:
+                can_put = not self.doc_exists(doc_dict)
+
             if can_put and not self.bulk:
                 res = self.put_robust(doc_path, data=doc_dict)
                 return res
@@ -804,47 +598,6 @@
                 "PillowTop [%s]: transporting change data doc_id: %s to elasticsearch error: %s\ntraceback: %s\n" % (
                     self.get_name(), doc_dict['_id'], ex, tb))
             return None
-=======
-                type_mapping[self.get_type_string(doc_dict)]['_meta']['created'] = datetime.isoformat(datetime.utcnow())
-                mapping_res = self.set_mapping(self.get_type_string(doc_dict), type_mapping)
-                if mapping_res.get('ok', False) and mapping_res.get('acknowledged', False):
-                    #API confirms OK, trust it.
-                    logging.info("Mapping set: [%s] %s" % (self.get_type_string(doc_dict), mapping_res))
-                    #manually update in memory dict
-                    self.seen_types[self.get_type_string(doc_dict)] = {}
-
-#            got_type = datetime.utcnow()
-            doc_path = self.get_doc_path_typed(doc_dict)
-
-            if self.allow_updates:
-                can_put = True
-            else:
-                can_put = not self.doc_exists(doc_dict)
-
-            if can_put and not self.bulk:
-                res = es.put(doc_path, data=doc_dict)
-#                did_put = datetime.utcnow()
-                if res.get('status', 0) == 400:
-                    logging.error(
-                        "Pillowtop Error [%(case_type)s]:\n%(es_message)s\n\tDoc id: %(doc_id)s\n\t%(doc_keys)s" % dict(
-                            case_type=self.get_name(),
-                            es_message=res.get('error', "No error message"),
-                            doc_id=doc_dict['_id'],
-                            doc_keys=doc_dict.keys()))
-
-#                print "%s [%s]" % (self.get_type_string(doc_dict), doc_dict['_id'])
-#                print "\tget_type: %d ms" % ms_from_timedelta(got_type-start)
-#                print "\ttype_to_submit: %d ms" % ms_from_timedelta(did_put-got_type)
-
-        except Exception, ex:
-            tb = traceback.format_exc()
-            logging.error("PillowTop [%s]: transporting change data doc_id: %s to elasticsearch error: %s\ntraceback: %s\n" % (self.get_name(), doc_dict['_id'], ex, tb))
-            return None
-
-
-
-
->>>>>>> 4150ea9a
 
 
 class NetworkPillow(BasicPillow):
