--- conflicted
+++ resolved
@@ -280,15 +280,9 @@
     'south',
 
     # submodules with tests that run on travis
-<<<<<<< HEAD
-    'couchforms',
-    'casexml.apps.case',
-    'casexml.apps.phone',
-=======
     'casexml.apps.case',
     'casexml.apps.phone',
     'couchforms',
->>>>>>> 6d16a41b
     'ctable',
     'ctable_view',
     'dimagi.utils',
