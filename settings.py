--- conflicted
+++ resolved
@@ -303,12 +303,8 @@
 
     'custom.colalife',
     'custom.intrahealth',
-<<<<<<< HEAD
-    'custom.care_pathways'
-=======
-
+    'custom.care_pathways',
     'bootstrap3_crispy',
->>>>>>> 212dd864
 )
 
 TEST_APPS = ()
