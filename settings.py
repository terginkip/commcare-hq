#!/usr/bin/env python
# vim: ai ts=4 sts=4 et sw=4 encoding=utf-8
from collections import defaultdict

import sys, os
from django.contrib import messages

# odd celery fix
import djcelery;

djcelery.setup_loader()

CACHE_BACKEND = 'memcached://127.0.0.1:11211/'

DEBUG = True
TEMPLATE_DEBUG = DEBUG

try:
    UNIT_TESTING = 'test' == sys.argv[1]
except IndexError:
    UNIT_TESTING = False

ADMINS = ()
MANAGERS = ADMINS

# Ensure that extraneous Tastypie formats are not actually used
# Curiously enough, browsers prefer html, then xml, lastly (or not at all) json
# so removing html from the this variable annoyingly makes it render as XML
# in the browser, when we want JSON. So I've added this commented
# to document intent, but it should only really be activated
# when we have logic in place to treat direct browser access specially.
#TASTYPIE_DEFAULT_FORMATS=['json', 'xml', 'yaml']

# default to the system's timezone settings
TIME_ZONE = "UTC"


# Language code for this installation. All choices can be found here:
# http://www.i18nguy.com/unicode/language-identifiers.html
LANGUAGE_CODE = 'en-us'

LANGUAGES = (
    ('en', 'English'),
    ('fr', 'French'),
    ('hin', 'Hindi'),
)

SITE_ID = 1

# If you set this to False, Django will make some optimizations so as not
# to load the internationalization machinery.
USE_I18N = True

# URL that handles the media served from MEDIA_ROOT. Make sure to use a
# trailing slash if there is a path component (optional in other cases).
# Examples: "http://media.lawrence.com", "http://example.com/media/"
MEDIA_URL = '/media/'
STATIC_URL = '/static/'

FILEPATH = os.path.abspath(os.path.dirname(__file__))
# media for user uploaded media.  in general this won't be used at all.
MEDIA_ROOT = os.path.join(FILEPATH, 'mediafiles')
STATIC_ROOT = os.path.join(FILEPATH, 'staticfiles')


# Django i18n searches for translation files (django.po) within this dir
# and then in the locale/ directories of installed apps
LOCALE_PATHS = (
    os.path.join(FILEPATH, 'locale'),
)

STATICFILES_FINDERS = (
    "django.contrib.staticfiles.finders.FileSystemFinder",
    "django.contrib.staticfiles.finders.AppDirectoriesFinder"
)

STATICFILES_DIRS = (
    ('formdesigner', os.path.join(FILEPATH, 'submodules', 'formdesigner')),
)

DJANGO_LOG_FILE = "%s/%s" % (FILEPATH, "commcarehq.django.log")

# URL prefix for admin media -- CSS, JavaScript and images. Make sure to use a
# trailing slash.
# Examples: "http://foo.com/media/", "/media/".
ADMIN_MEDIA_PREFIX = '/static/admin/'

# Make this unique, and don't share it with anybody - put into localsettings.py
SECRET_KEY = ''

# List of callables that know how to import templates from various sources.
TEMPLATE_LOADERS = (
    'django.template.loaders.filesystem.load_template_source',
    'django.template.loaders.app_directories.load_template_source',
    'django.template.loaders.eggs.Loader',
    #     'django.template.loaders.eggs.load_template_source',
)

MIDDLEWARE_CLASSES = [
    'django.middleware.common.CommonMiddleware',
    'django.contrib.sessions.middleware.SessionMiddleware',
    'django.middleware.locale.LocaleMiddleware',
    'django.contrib.auth.middleware.AuthenticationMiddleware',
    'django.contrib.messages.middleware.MessageMiddleware',
    'corehq.middleware.OpenRosaMiddleware',
    'corehq.apps.users.middleware.UsersMiddleware',
    'casexml.apps.phone.middleware.SyncTokenMiddleware',
    'auditcare.middleware.AuditMiddleware',
]

ROOT_URLCONF = "urls"

TEMPLATE_CONTEXT_PROCESSORS = [
    "django.contrib.auth.context_processors.auth",
    "django.core.context_processors.debug",
    "django.core.context_processors.i18n",
    "django.core.context_processors.media",
    "django.core.context_processors.request",
    "django.contrib.messages.context_processors.messages",
    'django.core.context_processors.static',
    "corehq.util.context_processors.current_url_name",
    'corehq.util.context_processors.domain',
    "corehq.util.context_processors.base_template", # sticks the base template inside all responses
    "corehq.util.context_processors.analytics_js",
    "corehq.util.context_processors.raven",
]

TEMPLATE_DIRS = [
    # Put strings here, like "/home/html/django_templates" or "C:/www/django/templates".
    # Always use forward slashes, even on Windows.
    # Don't forget to use absolute paths, not relative paths.
]

DEFAULT_APPS = (
    'corehq.apps.userhack', # this has to be above auth
    'django.contrib.admin',
    'django.contrib.auth',
    'django.contrib.contenttypes',
    'django.contrib.sessions',
    'django.contrib.sites',
    #'django.contrib.messages', # don't need this for messages and it's causing some error
    'django.contrib.staticfiles',
    'south',
    'djcelery', # pip install django-celery
    'djtables', # pip install djtables
    #'ghettoq',     # pip install ghettoq
    'djkombu', # pip install django-kombu
    'couchdbkit.ext.django',
    'crispy_forms',
    'django.contrib.markup',
    'gunicorn',
    'raven.contrib.django.raven_compat',
    # 'weasyprint',
)

CRISPY_TEMPLATE_PACK = 'bootstrap'

HQ_APPS = (
    'django_digest',
    'rosetta',
    'auditcare',
    'djangocouch',
    'djangocouchuser',
    'hqscripts',
    'casexml.apps.case',
    'casexml.apps.phone',
    'corehq.apps.cleanup',
    'corehq.apps.cloudcare',
    'corehq.apps.appstore',
    'corehq.apps.domain',
    'corehq.apps.domainsync',
    'corehq.apps.hqadmin',
    'corehq.apps.hqcase',
    'corehq.apps.hqcouchlog',
    'corehq.apps.hqwebapp',
    'corehq.apps.hqmedia',
    'corehq.apps.locations',
    'corehq.apps.commtrack',
    'couchforms',
    'couchexport',
    'couchlog',
    'ctable',
    'ctable_view',
    'dimagi.utils',
    'formtranslate',
    'receiver',
    'langcodes',
    'corehq.apps.adm',
    'corehq.apps.announcements',
    'corehq.apps.callcenter',
    'corehq.apps.crud',
    'corehq.apps.receiverwrapper',
    'corehq.apps.migration',
    'corehq.apps.app_manager',
    'corehq.apps.facilities',
    'corehq.apps.fixtures',
    'corehq.apps.importer',
    'corehq.apps.reminders',
    'corehq.apps.prescriptions',
    'corehq.apps.reportfixtures',
    'corehq.apps.translations',
    'corehq.apps.users',
    'corehq.apps.settings',
    'corehq.apps.ota',
    'corehq.apps.groups',
    'corehq.apps.mobile_auth',
    'corehq.apps.sms',
    'corehq.apps.smsforms',
    'corehq.apps.ivr',
    'corehq.apps.tropo',
    'corehq.apps.kookoo',
    'corehq.apps.sislog',
    'corehq.apps.yo',
    'corehq.apps.telerivet',
    'corehq.apps.mach',
    'corehq.apps.registration',
    'corehq.apps.unicel',
    'corehq.apps.reports',
    'corehq.apps.data_interfaces',
    'corehq.apps.export',
    'corehq.apps.builds',
    'corehq.apps.orgs',
    'corehq.apps.api',
    'corehq.apps.indicators',
    'corehq.couchapps',
    'custom.apps.wisepill',
    'custom.fri',
    'fluff',
    'fluff.fluff_filter',
    'soil',
    'touchforms.formplayer',
    'hqbilling',
    'phonelog',
    'hutch',
    'pillowtop',
    'hqstyle',

    # custom reports
    'a5288',
    'custom.bihar',
    'dca',
    'hsph',
    'mvp',
    'mvp_apps',
    'custom.opm.opm_reports',
    'custom.opm.opm_tasks',
    'pathfinder',
    'pathindia',
    'pact',
    'psi',

    'custom.apps.care_benin',
    'custom.reports.care_sa',
    'custom.apps.cvsu',
    'custom.reports.mc',
    'custom.apps.crs_reports',
)

TEST_APPS = ()

# also excludes any app starting with 'django.'
APPS_TO_EXCLUDE_FROM_TESTS = (
    'a5288',
    'couchdbkit.ext.django',
    'corehq.apps.data_interfaces',
    'corehq.apps.ivr',
    'corehq.apps.kookoo',
    'corehq.apps.mach',
    'corehq.apps.ota',
    'corehq.apps.settings',
    'corehq.apps.sislog',
    'corehq.apps.telerivet',
    'corehq.apps.tropo',
    'corehq.apps.yo',
    'crispy_forms',
    'django_extensions',
    'djcelery',
    'djtables',
    'djkombu',
    'gunicorn',
    'langcodes',
    'luna',
    'raven.contrib.django.raven_compat',
    'rosetta',
    'soil',
    'south',
    # 'weasyprint',
    'custom.apps.crs_reports',

    # submodules with tests that run on travis
    'casexml.apps.case',
    'casexml.apps.phone',
    'couchforms',
    'ctable',
    'ctable_view',
    'dimagi.utils',
    'fluff',
    'fluff_filter',
    'freddy',
    'pillowtop',
    'receiver',
)

INSTALLED_APPS = DEFAULT_APPS + HQ_APPS


# after login, django redirects to this URL
# rather than the default 'accounts/profile'
LOGIN_REDIRECT_URL = '/'


# Default reporting database should be overridden in localsettings.
SQL_REPORTING_DATABASE_URL = "sqlite:////tmp/commcare_reporting_test.db"

REPORT_CACHE = 'default' # or e.g. 'redis'

####### Domain settings  #######

DOMAIN_MAX_REGISTRATION_REQUESTS_PER_DAY = 99
DOMAIN_SELECT_URL = "/domain/select/"

# This is not used by anything in CommCare HQ, leaving it here in case anything
# in Django unexpectedly breaks without it.  When you need the login url, you
# should use reverse('login', kwargs={'domain_type': domain_type}) in order to
# maintain CommCare HQ/CommTrack distinction.
LOGIN_URL = "/accounts/login/"
# If a user tries to access domain admin pages but isn't a domain
# administrator, here's where he/she is redirected
DOMAIN_NOT_ADMIN_REDIRECT_PAGE_NAME = "homepage"

# domain syncs
# e.g.
#               { sourcedomain1: { "domain": targetdomain1,
#                      "transform": path.to.transformfunction1 },
#                 sourcedomain2: {...} }
DOMAIN_SYNCS = {}
# if you want to deidentify app names, put a dictionary in your settings
# of source names to deidentified names
DOMAIN_SYNC_APP_NAME_MAP = {}
DOMAIN_SYNC_DATABASE_NAME = "commcarehq-public"


####### Release Manager App settings  #######
RELEASE_FILE_PATH = os.path.join("data", "builds")

## soil heartbead config ##
SOIL_HEARTBEAT_CACHE_KEY = "django-soil-heartbeat"


####### Shared/Global/UI Settings ######

# restyle some templates
BASE_TEMPLATE = "hqwebapp/base.html"
LOGIN_TEMPLATE = "login_and_password/login.html"
LOGGEDOUT_TEMPLATE = "loggedout.html"

# email settings: these ones are the custom hq ones
EMAIL_LOGIN = "user@domain.com"
EMAIL_PASSWORD = "changeme"
EMAIL_SMTP_HOST = "smtp.gmail.com"
EMAIL_SMTP_PORT = 587

# put email addresses here to have them receive bug reports
BUG_REPORT_RECIPIENTS = ()
EXCHANGE_NOTIFICATION_RECIPIENTS = []

SERVER_EMAIL = 'commcarehq-noreply@dimagi.com' #the physical server emailing - differentiate if needed
DEFAULT_FROM_EMAIL = 'commcarehq-noreply@dimagi.com'
SUPPORT_EMAIL = "commcarehq-support@dimagi.com"
CCHQ_BUG_REPORT_EMAIL = 'commcarehq-bug-reports@dimagi.com'
EMAIL_SUBJECT_PREFIX = '[commcarehq] '

SERVER_ENVIRONMENT = 'localdev'

PAGINATOR_OBJECTS_PER_PAGE = 15
PAGINATOR_MAX_PAGE_LINKS = 5

# OpenRosa Standards
OPENROSA_VERSION = "1.0"

# OTA restore fixture generators
FIXTURE_GENERATORS = [
    "corehq.apps.users.fixturegenerators.user_groups",
    "corehq.apps.fixtures.fixturegenerators.item_lists",
    "corehq.apps.reportfixtures.fixturegenerators.indicators",
    "custom.bihar.reports.indicators.fixtures.generator",
]

GET_URL_BASE = 'dimagi.utils.web.get_url_base'

SMS_GATEWAY_URL = "http://localhost:8001/"
SMS_GATEWAY_PARAMS = "user=my_username&password=my_password&id=%(phone_number)s&text=%(message)s"

# celery
BROKER_URL = 'django://' #default django db based

#this is the default celery queue - for periodic tasks on a separate queue override this to something else
CELERY_PERIODIC_QUEUE = 'celery'

from celery.schedules import crontab
# schedule options can be seen here:
# http://docs.celeryproject.org/en/latest/reference/celery.schedules.html
CELERYBEAT_SCHEDULE = {
    'monthly-opm-report-snapshot': {
        'task': 'custom.opm.opm_tasks.tasks.snapshot',
        'schedule': crontab(hour=1, day_of_month=1),
    },
}

SKIP_SOUTH_TESTS = True
#AUTH_PROFILE_MODULE = 'users.HqUserProfile'
TEST_RUNNER = 'testrunner.HqTestSuiteRunner'
HQ_ACCOUNT_ROOT = "commcarehq.org" # this is what gets appended to @domain after your accounts

XFORMS_PLAYER_URL = "http://localhost:4444/"  # touchform's setting

####### Couchlog config ######

COUCHLOG_BLUEPRINT_HOME = "%s%s" % (STATIC_URL, "hqwebapp/stylesheets/blueprint/")
COUCHLOG_DATATABLES_LOC = "%s%s" % (
    STATIC_URL, "hqwebapp/js/lib/datatables-1.9/js/jquery.dataTables.min.js")

COUCHLOG_JQMODAL_LOC = "%s%s" % (STATIC_URL, "hqwebapp/js/lib/jqModal.js")
COUCHLOG_JQMODAL_CSS_LOC = "%s%s" % (STATIC_URL, "hqwebapp/stylesheets/jqModal.css")

# These allow HQ to override what shows up in couchlog (add a domain column)
COUCHLOG_TABLE_CONFIG = {"id_column": 0,
                         "archived_column": 1,
                         "date_column": 2,
                         "message_column": 4,
                         "actions_column": 8,
                         "email_column": 9,
                         "no_cols": 10}
COUCHLOG_DISPLAY_COLS = ["id", "archived?", "date", "exception type",
                         "message", "domain", "user", "url", "actions", "report"]
COUCHLOG_RECORD_WRAPPER = "corehq.apps.hqcouchlog.wrapper"
COUCHLOG_DATABASE_NAME = "commcarehq-couchlog"

# couchlog/case search
LUCENE_ENABLED = False



# unicel sms config
UNICEL_CONFIG = {"username": "Dimagi",
                 "password": "changeme",
                 "sender": "Promo"}

# mach sms config
MACH_CONFIG = {"username": "Dimagi",
               "password": "changeme",
               "service_profile": "changeme"}

#auditcare parameters
AUDIT_MODEL_SAVE = [
    'corehq.apps.app_manager.Application',
    'corehq.apps.app_manager.RemoteApp',
]
AUDIT_VIEWS = [
    'corehq.apps.domain.views.registration_request',
    'corehq.apps.domain.views.registration_confirm',
    'corehq.apps.domain.views.password_change',
    'corehq.apps.domain.views.password_change_done',
    'corehq.apps.reports.views.submit_history',
    'corehq.apps.reports.views.active_cases',
    'corehq.apps.reports.views.submit_history',
    'corehq.apps.reports.views.default',
    'corehq.apps.reports.views.submission_log',
    'corehq.apps.reports.views.form_data',
    'corehq.apps.reports.views.export_data',
    'corehq.apps.reports.views.excel_report_data',
    'corehq.apps.reports.views.daily_submissions',
]

# Don't use google analytics unless overridden in localsettings
ANALYTICS_IDS = {
    'GOOGLE_ANALYTICS_ID': '',
    'PINGDOM_ID': ''
}

# for touchforms maps
GMAPS_API_KEY = "changeme"

# for touchforms authentication
TOUCHFORMS_API_USER = "changeme"
TOUCHFORMS_API_PASSWORD = "changeme"

# import local settings if we find them
LOCAL_APPS = ()
LOCAL_COUCHDB_APPS = ()
LOCAL_MIDDLEWARE_CLASSES = ()
LOCAL_PILLOWTOPS = []

#If there are existing doc_ids and case_ids you want to check directly - they are refernced
#in your localsettings for more accurate direct checks, otherwise use view based which can be inaccurate.
ES_CASE_CHECK_DIRECT_DOC_ID = None
ES_XFORM_CHECK_DIRECT_DOC_ID = None

# our production logstash aggregation
LOGSTASH_DEVICELOG_PORT = 10777
LOGSTASH_COUCHLOG_PORT = 10888
LOGSTASH_AUDITCARE_PORT = 10999
LOGSTASH_HOST = 'localhost'

#on both a single instance or distributed setup this should assume to be localhost
ELASTICSEARCH_HOST = 'localhost'
ELASTICSEARCH_PORT = 9200

####### Couch Config ######
#for production this ought to be set to true on your configured couch instance
COUCH_HTTPS = False
COUCH_SERVER_ROOT = 'localhost:5984'  # 6984 for https couch
COUCH_USERNAME = ''
COUCH_PASSWORD = ''
COUCH_DATABASE_NAME = 'commcarehq'

BITLY_LOGIN = ''
BITLY_APIKEY = ''

# this should be overridden in localsettings
INTERNAL_DATA = defaultdict(list)

COUCH_STALE_QUERY='update_after'  # 'ok' for cloudant


MESSAGE_LOG_OPTIONS = {
    "abbreviated_phone_number_domains": ["mustmgh", "mgh-cgh-uganda"],
}

IVR_OUTBOUND_RETRIES = 3
IVR_OUTBOUND_RETRY_INTERVAL = 10

# List of Fluff pillow classes that ctable should process diffs for
FLUFF_PILLOW_TYPES_TO_SQL = {
    'UnicefMalawiFluff': 'SQL',
    'MalariaConsortiumFluff': 'SQL',
    'CareSAFluff': 'SQL',
}

try:
    #try to see if there's an environmental variable set for local_settings
    if os.environ.get('CUSTOMSETTINGS', None) == "demo":
        # this sucks, but is a workaround for supporting different settings
        # in the same environment
        from settings_demo import *
    else:
        from localsettings import *
except ImportError:
    pass

LOGGING = {
    'version': 1,
    'disable_existing_loggers': True,
    'formatters': {
        'verbose': {
            'format': '%(levelname)s %(asctime)s %(module)s %(process)d %(thread)d %(message)s'
        },
        'simple': {
            'format': '%(asctime)s %(levelname)s %(message)s'
        },

        'pillowtop': {
            'format': '%(asctime)s %(levelname)s %(module)s %(message)s'
        },
    },
    'handlers': {
        'pillowtop': {
            'level': 'INFO',
            'class': 'logging.StreamHandler',
            'formatter': 'pillowtop'
        },
        'console': {
            'level': 'INFO',
            'class': 'logging.StreamHandler',
            'formatter': 'simple'
        },
        'file': {
            'level': 'INFO',
            'class': 'logging.FileHandler',
            'formatter': 'verbose',
            'filename': DJANGO_LOG_FILE
        },
        'couchlog': {
            'level': 'WARNING',
            'class': 'couchlog.handlers.CouchHandler',
        },
        'mail_admins': {
            'level': 'ERROR',
            'class': 'django.utils.log.AdminEmailHandler',
        },
        'sentry': {
            'level': 'ERROR',
            'class': 'raven.contrib.django.raven_compat.handlers.SentryHandler',
        },
    },
    'loggers': {
        '': {
            'handlers': ['console', 'file', 'couchlog', 'sentry'],
            'propagate': True,
            'level': 'INFO',
        },
        'django.request': {
            'handlers': ['mail_admins'],
            'level': 'ERROR',
            'propagate': True,
        },
        'notify': {
            'handlers': ['mail_admins'],
            'level': 'ERROR',
            'propagate': True,
        },
        'celery.task': {
            'handlers': ['console', 'file', 'couchlog'],
            'level': 'INFO',
            'propagate': True
        },
        'pillowtop': {
            'handlers': ['pillowtop'],
            'level': 'ERROR',
            'propagate': False,
        }
    }
}

if DEBUG:
    try:
        import luna
        del luna
    except ImportError:
        pass
    else:
        INSTALLED_APPS = INSTALLED_APPS + (
            'luna',
        )

    import warnings
    warnings.simplefilter('default')

if not DEBUG:
    TEMPLATE_LOADERS = [
        ('django.template.loaders.cached.Loader', TEMPLATE_LOADERS),
    ]

####### South Settings #######
#SKIP_SOUTH_TESTS=True
#SOUTH_TESTS_MIGRATE=False

####### Couch Forms & Couch DB Kit Settings #######
from settingshelper import get_dynamic_db_settings, make_couchdb_tuple

_dynamic_db_settings = get_dynamic_db_settings(COUCH_SERVER_ROOT, COUCH_USERNAME, COUCH_PASSWORD,
                                               COUCH_DATABASE_NAME, INSTALLED_APPS,
                                               use_https=COUCH_HTTPS)

# create local server and database configs
COUCH_SERVER = _dynamic_db_settings["COUCH_SERVER"]
COUCH_DATABASE = _dynamic_db_settings["COUCH_DATABASE"]

# other urls that depend on the server
XFORMS_POST_URL = _dynamic_db_settings["XFORMS_POST_URL"]

COUCHDB_APPS = [
    'adm',
    'announcements',
    'api',
    'app_manager',
    'appstore',
    'orgs',
    'auditcare',
    'builds',
    'case',
    'callcenter',
    'cleanup',
    'cloudcare',
    'commtrack',
    'couch',
    # This is necessary for abstract classes in dimagi.utils.couch.undo; otherwise breaks tests
    'couchdbkit_aggregate',
    'couchforms',
    'couchexport',
    'ctable',
    'hqadmin',
    'domain',
    'facilities',
    'fluff_filter',
    'fixtures',
    'groups',
    'hqcase',
    'hqmedia',
    'importer',
    'indicators',
    'locations',
    'migration',
    'mobile_auth',
    'phone',
    'reminders',
    'reportfixtures',
    'prescriptions',
    'reports',
    'sms',
    'smsforms',
    'telerivet',
    'translations',
    'users',
    'utils',  # dimagi-utils
    'formplayer',
    'phonelog',
    'registration',
    'hutch',
    'hqbilling',
    'couchlog',
    'wisepill',
<<<<<<< HEAD
    'fri',
=======
    'crs_reports',
>>>>>>> 46f99e50

    # custom reports
    'care_benin',
    'dca',
    'hsph',
    'mvp',
    'opm_tasks',
    'pathfinder',
    'pathindia',
    'pact',
    'psi',
]

COUCHDB_APPS += LOCAL_COUCHDB_APPS

COUCHDB_DATABASES = [make_couchdb_tuple(app_label, COUCH_DATABASE) for app_label in COUCHDB_APPS]

COUCHDB_DATABASES += [
    ('fluff', COUCH_DATABASE + '__fluff-bihar'),  # needed to make couchdbkit happy
    ('bihar', COUCH_DATABASE + '__fluff-bihar'),
    ('opm_reports', COUCH_DATABASE + '__fluff-opm'),
    ('fluff', COUCH_DATABASE + '__fluff-opm'),
    ('care_sa', COUCH_DATABASE + '__fluff-care_sa'),
    ('cvsu', COUCH_DATABASE + '__fluff-cvsu'),
    ('mc', COUCH_DATABASE + '__fluff-mc'),
    ('receiverwrapper', COUCH_DATABASE + '__receiverwrapper'),
]

INSTALLED_APPS += LOCAL_APPS

MIDDLEWARE_CLASSES += LOCAL_MIDDLEWARE_CLASSES

# these are the official django settings
# which really we should be using over the custom ones
EMAIL_HOST = EMAIL_SMTP_HOST
EMAIL_PORT = EMAIL_SMTP_PORT
EMAIL_HOST_USER = EMAIL_LOGIN
EMAIL_HOST_PASSWORD = EMAIL_PASSWORD
EMAIL_USE_TLS = True
SEND_BROKEN_LINK_EMAILS = True

NO_HTML_EMAIL_MESSAGE = """
This is an email from CommCare HQ. You're seeing this message because your
email client chose to display the plaintext version of an email that CommCare
HQ can only provide in HTML.  Please set your email client to view this email
in HTML or read this email in a client that supports HTML email.

Thanks,
The CommCare HQ Team"""


MESSAGE_TAGS = {
    messages.INFO: 'alert-info',
    messages.DEBUG: '',
    messages.SUCCESS: 'alert-success',
    messages.WARNING: 'alert-error',
    messages.ERROR: 'alert-error',
}

COMMCARE_USER_TERM = "Mobile Worker"
WEB_USER_TERM = "Web User"

DEFAULT_CURRENCY = "USD"

SMS_HANDLERS = [
    'corehq.apps.sms.api.forwarding_handler',
    'corehq.apps.commtrack.sms.handle',
    'corehq.apps.sms.api.structured_sms_handler',
    'corehq.apps.sms.api.form_session_handler',
    'corehq.apps.sms.api.fallback_handler',
]

SMS_LOADED_BACKENDS = [
    "corehq.apps.unicel.api.UnicelBackend",
    "corehq.apps.mach.api.MachBackend",
    "corehq.apps.tropo.api.TropoBackend",
    "corehq.apps.sms.backend.http_api.HttpBackend",
    "corehq.apps.telerivet.models.TelerivetBackend",
    "corehq.apps.sms.test_backend.TestSMSBackend",
    "corehq.apps.sms.backend.test.TestBackend",
]

# A list of functions that can be called to retrieve custom content in a reminder event.
# If the function is not listed here, it will not be called.
ALLOWED_CUSTOM_CONTENT_HANDLERS = [
    "custom.fri.api.custom_content_handler",
]

SELENIUM_APP_SETTING_DEFAULTS = {
    'cloudcare': {
        # over-generous defaults for now
        'OPEN_FORM_WAIT_TIME': 20,
        'SUBMIT_FORM_WAIT_TIME': 20
    },

    'reports': {
        'MAX_PRELOAD_TIME': 20,
        'MAX_LOAD_TIME': 30,
    },
}

INDICATOR_CONFIG = {
    "mvp-sauri": ['mvp_indicators'],
    "mvp-potou": ['mvp_indicators'],
}

CASE_WRAPPER = 'corehq.apps.hqcase.utils.get_case_wrapper'

PILLOWTOPS = [
                 'corehq.pillows.case.CasePillow',
                 'corehq.pillows.fullcase.FullCasePillow',
                 'corehq.pillows.xform.XFormPillow',
                 'corehq.pillows.fullxform.FullXFormPillow',
                 'corehq.pillows.domain.DomainPillow',
                 'corehq.pillows.user.UserPillow',
                 'corehq.pillows.application.AppPillow',
                 'corehq.pillows.sms.SMSPillow',
                 'corehq.pillows.commtrack.ConsumptionRatePillow',
                 'corehq.pillows.reportxform.ReportXFormPillow',
                 'corehq.pillows.reportcase.ReportCasePillow',
                 # fluff
                 'custom.bihar.models.CareBiharFluffPillow',
                 'custom.opm.opm_reports.models.OpmCaseFluffPillow',
                 'custom.opm.opm_reports.models.OpmUserFluffPillow',
                 'custom.opm.opm_reports.models.OpmFormFluffPillow',
                 'custom.apps.cvsu.models.UnicefMalawiFluffPillow',
                 'custom.reports.care_sa.models.CareSAFluffPillow',
                 'custom.reports.mc.models.MalariaConsortiumFluffPillow',
                 # MVP
                 'corehq.apps.indicators.pillows.FormIndicatorPillow',
                 'corehq.apps.indicators.pillows.CaseIndicatorPillow',
             ] + LOCAL_PILLOWTOPS

#Custom workflow for indexing xform data beyond the standard properties
XFORM_PILLOW_HANDLERS = ['pact.pillowhandler.PactHandler', ]

#Custom fully indexed domains for FullCase index/pillowtop
# Adding a domain will not automatically index that domain's existing cases
ES_CASE_FULL_INDEX_DOMAINS = [
    'pact',
    'hsph',
    'care-bihar',
    'hsph-dev',
    'hsph-betterbirth-pilot-2',
    'commtrack-public-demo',
    'uth-rhd-test',
    'crs-remind',
]

#Custom fully indexed domains for FullXForm index/pillowtop --
# only those domains that don't require custom pre-processing before indexing,
# otherwise list in XFORM_PILLOW_HANDLERS
# Adding a domain will not automatically index that domain's existing forms
ES_XFORM_FULL_INDEX_DOMAINS = [
    'commtrack-public-demo',
    'uth-rhd-test',
    'mvp-bonsaaso',
    'mvp-koraro',
    'mvp-mbola',
    'mvp-mwandama',
    'mvp-potou',
    'mvp-ruhiira',
    'mvp-sada',
    'mvp-sauri',
    'mvp-tiby',
]

REMOTE_APP_NAMESPACE = "%(domain)s.commcarehq.org"

# mapping of domains to modules for those that aren't identical
# a DOMAIN_MODULE_CONFIG doc present in your couchdb can override individual
# items.
DOMAIN_MODULE_MAP = {
    'a5288-test': 'a5288',
    'a5288-study': 'a5288',
    'care-bihar': 'custom.bihar',
    'care-ihapc-live': 'custom.reports.care_sa',
    'cvsulive': 'custom.apps.cvsu',
    'dca-malawi': 'dca',
    'eagles-fahu': 'dca',
    'fri': 'custom.fri.reports',
    'fri-test': 'custom.fri.reports',
    'hsph-dev': 'hsph',
    'hsph-betterbirth-pilot-2': 'hsph',
    'mc-inscale': 'custom.reports.mc',
    'mvp-potou': 'mvp',
    'mvp-sauri': 'mvp',
    'mvp-bonsaaso': 'mvp',
    'mvp-ruhiira': 'mvp',
    'mvp-mwandama': 'mvp',
    'mvp-sada': 'mvp',
    'opm': 'custom.opm.opm_reports',
    'psi-unicef': 'psi',
    'project': 'custom.apps.care_benin',
    'crs-remind': 'custom.apps.crs_reports'
}

CASEXML_FORCE_DOMAIN_CHECK = True<|MERGE_RESOLUTION|>--- conflicted
+++ resolved
@@ -710,11 +710,8 @@
     'hqbilling',
     'couchlog',
     'wisepill',
-<<<<<<< HEAD
     'fri',
-=======
     'crs_reports',
->>>>>>> 46f99e50
 
     # custom reports
     'care_benin',
