#!/usr/bin/env python
# vim: ai ts=4 sts=4 et sw=4 encoding=utf-8
from collections import defaultdict

import sys
import os
from urllib import urlencode
from django.contrib import messages

# odd celery fix
import djcelery

djcelery.setup_loader()

DEBUG = True
TEMPLATE_DEBUG = DEBUG
LESS_DEBUG = DEBUG
# Enable LESS_WATCH if you want less.js to constantly recompile.
# Useful if you're making changes to the less files and don't want to refresh
# your page.
LESS_WATCH = False

# clone http://github.com/dimagi/Vellum into submodules/formdesigner and use
# this to select various versions of Vellum source on the form designer page.
# Acceptable values:
# None - production mode
# "dev" - use raw vellum source (submodules/formdesigner/src)
# "dev-min" - use built/minified vellum (submodules/formdesigner/_build/src)
VELLUM_DEBUG = None

# Build paths inside the project like this: os.path.join(BASE_DIR, ...)
BASE_DIR = os.path.dirname(__file__)

# gets set to False for unit tests that run without the database
DB_ENABLED = True
try:
    UNIT_TESTING = 'test' == sys.argv[1]
except IndexError:
    UNIT_TESTING = False

ADMINS = ()
MANAGERS = ADMINS

# Ensure that extraneous Tastypie formats are not actually used
# Curiously enough, browsers prefer html, then xml, lastly (or not at all) json
# so removing html from the this variable annoyingly makes it render as XML
# in the browser, when we want JSON. So I've added this commented
# to document intent, but it should only really be activated
# when we have logic in place to treat direct browser access specially.
#TASTYPIE_DEFAULT_FORMATS=['json', 'xml', 'yaml']

# default to the system's timezone settings
TIME_ZONE = "UTC"


# Language code for this installation. All choices can be found here:
# http://www.i18nguy.com/unicode/language-identifiers.html
LANGUAGE_CODE = 'en-us'

LANGUAGES = (
    ('en', 'English'),
    ('fr', 'French'),
    ('fra', 'French'),  # we need this alias
    ('hin', 'Hindi'),
    ('sw', 'Swahili'),
)

SITE_ID = 1

# If you set this to False, Django will make some optimizations so as not
# to load the internationalization machinery.
USE_I18N = True

# URL that handles the media served from MEDIA_ROOT. Make sure to use a
# trailing slash if there is a path component (optional in other cases).
# Examples: "http://media.lawrence.com", "http://example.com/media/"
MEDIA_URL = '/media/'
STATIC_URL = '/static/'

FILEPATH = os.path.abspath(os.path.dirname(__file__))
# media for user uploaded media.  in general this won't be used at all.
MEDIA_ROOT = os.path.join(FILEPATH, 'mediafiles')
STATIC_ROOT = os.path.join(FILEPATH, 'staticfiles')


# Django i18n searches for translation files (django.po) within this dir
# and then in the locale/ directories of installed apps
LOCALE_PATHS = (
    os.path.join(FILEPATH, 'locale'),
)

BOWER_COMPONENTS = os.path.join(FILEPATH, 'bower_components')

STATICFILES_FINDERS = (
    "django.contrib.staticfiles.finders.FileSystemFinder",
    "django.contrib.staticfiles.finders.AppDirectoriesFinder",
    'compressor.finders.CompressorFinder',
    'djangobower.finders.BowerFinder',
)

STATICFILES_DIRS = (
    BOWER_COMPONENTS,
)

# bleh, why did this submodule have to be removed?
# deploy fails if this item is present and the path does not exist
_formdesigner_path = os.path.join(FILEPATH, 'submodules', 'formdesigner')
if os.path.exists(_formdesigner_path):
    STATICFILES_DIRS += (('formdesigner', _formdesigner_path),)
del _formdesigner_path

DJANGO_LOG_FILE = "%s/%s" % (FILEPATH, "commcarehq.django.log")
ACCOUNTING_LOG_FILE = "%s/%s" % (FILEPATH, "commcarehq.accounting.log")
ANALYTICS_LOG_FILE = "%s/%s" % (FILEPATH, "commcarehq.analytics.log")

# URL prefix for admin media -- CSS, JavaScript and images. Make sure to use a
# trailing slash.
# Examples: "http://foo.com/media/", "/media/".
ADMIN_MEDIA_PREFIX = '/static/admin/'

# Make this unique, and don't share it with anybody - put into localsettings.py
SECRET_KEY = 'you should really change this'

# List of callables that know how to import templates from various sources.
TEMPLATE_LOADERS = (
    'django.template.loaders.filesystem.Loader',
    'django.template.loaders.app_directories.Loader',
    'django.template.loaders.eggs.Loader',
)

MIDDLEWARE_CLASSES = [
    'django.middleware.common.CommonMiddleware',
    'django.contrib.sessions.middleware.SessionMiddleware',
    'django.middleware.locale.LocaleMiddleware',
    'django.contrib.auth.middleware.AuthenticationMiddleware',
    'django.contrib.messages.middleware.MessageMiddleware',
    'django.middleware.common.BrokenLinkEmailsMiddleware',
    'django_otp.middleware.OTPMiddleware',
    'corehq.middleware.OpenRosaMiddleware',
    'corehq.util.global_request.middleware.GlobalRequestMiddleware',
    'corehq.apps.users.middleware.UsersMiddleware',
    'corehq.apps.domain.middleware.CCHQPRBACMiddleware',
    'corehq.apps.domain.middleware.DomainHistoryMiddleware',
    'casexml.apps.phone.middleware.SyncTokenMiddleware',
    'auditcare.middleware.AuditMiddleware',
    'no_exceptions.middleware.NoExceptionsMiddleware',
]

SESSION_ENGINE = "django.contrib.sessions.backends.cached_db"

PASSWORD_HASHERS = (
    # this is the default list with SHA1 moved to the front
    'django.contrib.auth.hashers.SHA1PasswordHasher',
    'django.contrib.auth.hashers.PBKDF2PasswordHasher',
    'django.contrib.auth.hashers.PBKDF2SHA1PasswordHasher',
    'django.contrib.auth.hashers.BCryptPasswordHasher',
    'django.contrib.auth.hashers.MD5PasswordHasher',
    'django.contrib.auth.hashers.UnsaltedMD5PasswordHasher',
    'django.contrib.auth.hashers.CryptPasswordHasher',
)

ROOT_URLCONF = "urls"

TEMPLATE_CONTEXT_PROCESSORS = [
    "django.contrib.auth.context_processors.auth",
    "django.core.context_processors.debug",
    "django.core.context_processors.i18n",
    "django.core.context_processors.media",
    "django.core.context_processors.request",
    "django.contrib.messages.context_processors.messages",
    'django.core.context_processors.static',
    "corehq.util.context_processors.current_url_name",
    'corehq.util.context_processors.domain',
    # sticks the base template inside all responses
    "corehq.util.context_processors.base_template",
    "corehq.util.context_processors.analytics_js",
    'corehq.util.context_processors.websockets_override',
]

location = lambda x: os.path.join(os.path.dirname(os.path.realpath(__file__)), x)
TEMPLATE_DIRS = (
    location('corehq/apps/domain/templates/login_and_password'),
)

DEFAULT_APPS = (
    'corehq.apps.userhack',  # this has to be above auth
    'django.contrib.admin',
    'django.contrib.auth',
    'django.contrib.contenttypes',
    'django.contrib.humanize',
    'django.contrib.sessions',
    'django.contrib.sites',
    'django.contrib.staticfiles',
    'djcelery',
    'djtables',
    'django_prbac',
    'djangobower',
    'djangular',
    'couchdbkit.ext.django',
    'crispy_forms',
    'gunicorn',
    'compressor',
    'mptt',
    'tastypie',
<<<<<<< HEAD
    'django_otp',
    'django_otp.plugins.otp_static',
    'django_otp.plugins.otp_totp',
    'two_factor',
=======
    'ws4redis',
>>>>>>> 24f26f4c
)

CRISPY_TEMPLATE_PACK = 'bootstrap'
CRISPY_ALLOWED_TEMPLATE_PACKS = (
    'bootstrap',
    'bootstrap3',
)

HQ_APPS = (
    'django_digest',
    'auditcare',
    'hqscripts',
    'casexml.apps.case',
    'corehq.apps.casegroups',
    'casexml.apps.phone',
    'casexml.apps.stock',
    'corehq.apps.cleanup',
    'corehq.apps.cloudcare',
    'corehq.apps.smsbillables',
    'corehq.apps.accounting',
    'corehq.apps.appstore',
    'corehq.apps.data_analytics',
    'corehq.apps.domain',
    'corehq.apps.domainsync',
    'corehq.apps.hqadmin',
    'corehq.apps.hqcase',
    'corehq.apps.hqcouchlog',
    'corehq.apps.hqwebapp',
    'corehq.apps.hqmedia',
    'corehq.apps.loadtestendpoints',
    'corehq.apps.locations',
    'corehq.apps.products',
    'corehq.apps.prelogin',
    'corehq.apps.programs',
    'corehq.apps.commtrack',
    'corehq.apps.consumption',
    'corehq.apps.tzmigration',
    'corehq.form_processor',
    'couchforms',
    'couchexport',
    'couchlog',
    'ctable',
    'ctable_view',
    'dimagi.utils',
    'formtranslate',
    'langcodes',
    'corehq.apps.analytics',
    'corehq.apps.callcenter',
    'corehq.apps.change_feed',
    'corehq.apps.crud',
    'corehq.apps.custom_data_fields',
    'corehq.apps.receiverwrapper',
    'corehq.apps.app_manager',
    'corehq.apps.es',
    'corehq.apps.facilities',
    'corehq.apps.fixtures',
    'corehq.apps.importer',
    'corehq.apps.reminders',
    'corehq.apps.translations',
    'corehq.apps.users',
    'corehq.apps.settings',
    'corehq.apps.ota',
    'corehq.apps.groups',
    'corehq.apps.mobile_auth',
    'corehq.apps.sms',
    'corehq.apps.smsforms',
    'corehq.apps.ivr',
    'corehq.messaging.smsbackends.tropo',
    'corehq.messaging.smsbackends.twilio',
    'corehq.apps.dropbox',
    'corehq.messaging.smsbackends.megamobile',
    'corehq.messaging.ivrbackends.kookoo',
    'corehq.messaging.smsbackends.sislog',
    'corehq.messaging.smsbackends.yo',
    'corehq.messaging.smsbackends.telerivet',
    'corehq.messaging.smsbackends.mach',
    'corehq.messaging.smsbackends.http',
    'corehq.messaging.smsbackends.smsgh',
    'corehq.messaging.smsbackends.apposit',
    'corehq.messaging.smsbackends.test',
    'corehq.apps.performance_sms',
    'corehq.apps.registration',
    'corehq.messaging.smsbackends.unicel',
    'corehq.apps.reports',
    'corehq.apps.reports_core',
    'corehq.apps.userreports',
    'corehq.apps.data_interfaces',
    'corehq.apps.export',
    'corehq.apps.builds',
    'corehq.apps.api',
    'corehq.apps.indicators',
    'corehq.apps.cachehq',
    'corehq.apps.toggle_ui',
    'corehq.apps.sofabed',
    'corehq.apps.hqpillow_retry',
    'corehq.couchapps',
    'corehq.preindex',
    'custom.apps.wisepill',
    'custom.fri',
    'fluff',
    'fluff.fluff_filter',
    'soil',
    'toggle',
    'touchforms.formplayer',
    'phonelog',
    'pillowtop',
    'pillow_retry',
    'corehq.apps.style',
    'corehq.apps.styleguide',
    'corehq.messaging.smsbackends.grapevine',
    'corehq.apps.dashboard',
    'corehq.util',
    'dimagi.ext',
    'corehq.doctypemigrations',

    # custom reports
    'a5288',
    'custom.bihar',
    'custom.penn_state',
    'custom.apps.gsid',
    'hsph',
    'mvp',
    'mvp_docs',
    'mvp_indicators',
    'custom.opm',
    'pathindia',
    'pact',

    'custom.apps.care_benin',
    'custom.apps.cvsu',
    'custom.reports.mc',
    'custom.apps.crs_reports',
    'custom.hope',
    'custom.openlmis',
    'custom.logistics',
    'custom.ilsgateway',
    'custom.ewsghana',
    'custom.m4change',
    'custom.succeed',
    'custom.ucla',

    'custom.uth',

    'custom.colalife',
    'custom.intrahealth',
    'custom.world_vision',
    'custom.up_nrhm',

    'custom.care_pathways',
    'custom.common',

    'custom.dhis2',
    'custom.openclinica',
    'custom.guinea_backup',

    # tests only
    # todo: figure out how to not put these into INSTALLED_APPS, TEST_APPS doesn't seem to work
    'testapps.test_pillowtop',
)

TEST_APPS = ()

# also excludes any app starting with 'django.'
APPS_TO_EXCLUDE_FROM_TESTS = (
    'a5288',
    'couchdbkit.ext.django',
    'corehq.apps.data_interfaces',
    'corehq.apps.ivr',
    'corehq.messaging.smsbackends.mach',
    'corehq.messaging.smsbackends.http',
    'corehq.apps.ota',
    'corehq.apps.settings',
    'corehq.messaging.smsbackends.telerivet',
    'corehq.messaging.smsbackends.tropo',
    'corehq.messaging.smsbackends.megamobile',
    'corehq.messaging.smsbackends.yo',
    'corehq.messaging.smsbackends.smsgh',
    'corehq.messaging.smsbackends.apposit',
    'crispy_forms',
    'django_extensions',
    'djangobower',
    'django_prbac',
    'django_otp',
    'django_otp.plugins.otp_static',
    'django_otp.plugins.otp_totp',
    'djcelery',
    'djtables',
    'gunicorn',
    'langcodes',
    'luna',
    'raven.contrib.django.raven_compat',
    'rosetta',
    'two_factor',
    'custom.apps.crs_reports',
    'custom.m4change',

    # submodules with tests that run on travis
    'ctable',
    'ctable_view',
    'dimagi.utils',
    'fluff',
    'fluff_filter',
    'freddy',
    'pillowtop',
    'pillow_retry',
)

INSTALLED_APPS = DEFAULT_APPS + HQ_APPS


# after login, django redirects to this URL
# rather than the default 'accounts/profile'
LOGIN_REDIRECT_URL = '/'


REPORT_CACHE = 'default'  # or e.g. 'redis'

####### Domain settings  #######

DOMAIN_MAX_REGISTRATION_REQUESTS_PER_DAY = 99
DOMAIN_SELECT_URL = "/domain/select/"

# This is not used by anything in CommCare HQ, leaving it here in case anything
# in Django unexpectedly breaks without it.  When you need the login url, you
# should use reverse('login', kwargs={'domain_type': domain_type}) in order to
# maintain CommCare HQ/CommCare Supply distinction.
LOGIN_URL = "/accounts/login/"
# If a user tries to access domain admin pages but isn't a domain
# administrator, here's where he/she is redirected
DOMAIN_NOT_ADMIN_REDIRECT_PAGE_NAME = "homepage"


####### Release Manager App settings  #######
RELEASE_FILE_PATH = os.path.join("data", "builds")

## soil heartbead config ##
SOIL_HEARTBEAT_CACHE_KEY = "django-soil-heartbeat"


####### Shared/Global/UI Settings #######

# restyle some templates
BASE_TEMPLATE = "style/bootstrap2/base.html"  # should eventually be bootstrap3
BASE_ASYNC_TEMPLATE = "reports/async/basic.html"
LOGIN_TEMPLATE = "login_and_password/login.html"
LOGGEDOUT_TEMPLATE = LOGIN_TEMPLATE

CSRF_FAILURE_VIEW = 'corehq.apps.hqwebapp.views.csrf_failure'

# These are non-standard setting names that are used in localsettings
# The standard variables are then set to these variables after localsettings
# Todo: Change to use standard settings variables
# Todo: Will require changing salt pillar and localsettings template
# Todo: or more likely in ansible once that's a thing
EMAIL_LOGIN = "user@domain.com"
EMAIL_PASSWORD = "changeme"
EMAIL_SMTP_HOST = "smtp.gmail.com"
EMAIL_SMTP_PORT = 587
# These are the normal Django settings
EMAIL_USE_TLS = True

# put email addresses here to have them receive bug reports
BUG_REPORT_RECIPIENTS = ()
EXCHANGE_NOTIFICATION_RECIPIENTS = []

# the physical server emailing - differentiate if needed
SERVER_EMAIL = 'commcarehq-noreply@dimagi.com'
DEFAULT_FROM_EMAIL = 'commcarehq-noreply@dimagi.com'
SUPPORT_EMAIL = "commcarehq-support@dimagi.com"
PROBONO_SUPPORT_EMAIL = 'billing-support@dimagi.com'
CCHQ_BUG_REPORT_EMAIL = 'commcarehq-bug-reports@dimagi.com'
ACCOUNTS_EMAIL = 'accounts@dimagi.com'
FINANCE_EMAIL = 'finance@dimagi.com'
DATA_EMAIL = 'datatree@dimagi.com'
SUBSCRIPTION_CHANGE_EMAIL = 'accounts+subchange@dimagi.com'
INTERNAL_SUBSCRIPTION_CHANGE_EMAIL = 'accounts+subchange+internal@dimagi.com'
BILLING_EMAIL = 'billing-comm@dimagi.com'
INVOICING_CONTACT_EMAIL = 'billing-support@dimagi.com'
MASTER_LIST_EMAIL = 'master-list@dimagi.com'
EULA_CHANGE_EMAIL = 'eula-notifications@dimagi.com'
CONTACT_EMAIL = 'info@dimagi.com'
BOOKKEEPER_CONTACT_EMAILS = []
EMAIL_SUBJECT_PREFIX = '[commcarehq] '

SERVER_ENVIRONMENT = 'localdev'

PAGINATOR_OBJECTS_PER_PAGE = 15
PAGINATOR_MAX_PAGE_LINKS = 5

# OpenRosa Standards
OPENROSA_VERSION = "1.0"

# OTA restore fixture generators
FIXTURE_GENERATORS = {
    # fixtures that may be sent to the phone independent of cases
    'standalone': [
        # core
        "corehq.apps.users.fixturegenerators.user_groups",
        "corehq.apps.fixtures.fixturegenerators.item_lists",
        "corehq.apps.callcenter.fixturegenerators.indicators_fixture_generator",
        "corehq.apps.products.fixtures.product_fixture_generator",
        "corehq.apps.programs.fixtures.program_fixture_generator",
        "corehq.apps.app_manager.fixtures.report_fixture_generator",
        # custom
        "custom.bihar.reports.indicators.fixtures.generator",
        "custom.m4change.fixtures.report_fixtures.generator",
        "custom.m4change.fixtures.location_fixtures.generator",
    ],
    # fixtures that must be sent along with the phones cases
    'case': [
        "corehq.apps.locations.fixtures.location_fixture_generator",
    ]
}

### Shared drive settings ###
# Also see section after localsettings import
SHARED_DRIVE_ROOT = None

# name of the directory within SHARED_DRIVE_ROOT
RESTORE_PAYLOAD_DIR_NAME = None

# name of the directory within SHARED_DRIVE_ROOT
SHARED_TEMP_DIR_NAME = None

## django-transfer settings
# These settings must match the apache / nginx config
TRANSFER_SERVER = None  # 'apache' or 'nginx'
# name of the directory within SHARED_DRIVE_ROOT
TRANSFER_FILE_DIR_NAME = None

GET_URL_BASE = 'dimagi.utils.web.get_url_base'

# celery
BROKER_URL = 'django://'  # default django db based

from settingshelper import celery_failure_handler

CELERY_ANNOTATIONS = {'*': {'on_failure': celery_failure_handler}}

CELERY_MAIN_QUEUE = 'celery'

# this is the default celery queue
# for periodic tasks on a separate queue override this to something else
CELERY_PERIODIC_QUEUE = CELERY_MAIN_QUEUE

# This is the celery queue to use for running reminder rules.
# It's set to the main queue here and can be overridden to put it
# on its own queue.
CELERY_REMINDER_RULE_QUEUE = CELERY_MAIN_QUEUE

# This is the celery queue to use for running reminder case updates.
# It's set to the main queue here and can be overridden to put it
# on its own queue.
CELERY_REMINDER_CASE_UPDATE_QUEUE = CELERY_MAIN_QUEUE


# websockets config
from settingshelper import get_allowed_websocket_channels
WEBSOCKET_URL = '/ws/'
WS4REDIS_PREFIX = 'ws'
WSGI_APPLICATION = 'ws4redis.django_runserver.application'
WS4REDIS_ALLOWED_CHANNELS = get_allowed_websocket_channels


TEST_RUNNER = 'testrunner.TwoStageTestRunner'
# this is what gets appended to @domain after your accounts
HQ_ACCOUNT_ROOT = "commcarehq.org"

XFORMS_PLAYER_URL = "http://localhost:4444/"  # touchform's setting
OFFLINE_TOUCHFORMS_PORT = 4444

####### Couchlog config #######

COUCHLOG_BLUEPRINT_HOME = "%s%s" % (
    STATIC_URL, "hqwebapp/stylesheets/blueprint/")
COUCHLOG_DATATABLES_LOC = "%s%s" % (
    STATIC_URL, "hqwebapp/js/lib/datatables-1.9/js/jquery.dataTables.min.js")

COUCHLOG_JQMODAL_LOC = "%s%s" % (STATIC_URL, "hqwebapp/js/lib/jqModal.js")
COUCHLOG_JQMODAL_CSS_LOC = "%s%s" % (
    STATIC_URL, "hqwebapp/stylesheets/jqModal.css")

# These allow HQ to override what shows up in couchlog (add a domain column)
COUCHLOG_TABLE_CONFIG = {"id_column": 0,
                         "archived_column": 1,
                         "date_column": 2,
                         "message_column": 4,
                         "actions_column": 8,
                         "email_column": 9,
                         "no_cols": 10}
COUCHLOG_DISPLAY_COLS = ["id", "archived?", "date", "exception type", "message",
                         "domain", "user", "url", "actions", "report"]
COUCHLOG_RECORD_WRAPPER = "corehq.apps.hqcouchlog.wrapper"
COUCHLOG_DATABASE_NAME = "commcarehq-couchlog"
COUCHLOG_AUTH_DECORATOR = 'corehq.apps.domain.decorators.require_superuser_or_developer'

# couchlog/case search
LUCENE_ENABLED = False

####### SMS Queue Settings #######

# Setting this to False will make the system process outgoing and incoming SMS
# immediately rather than use the queue.
SMS_QUEUE_ENABLED = False

# If an SMS still has not been processed in this number of minutes, enqueue it
# again.
SMS_QUEUE_ENQUEUING_TIMEOUT = 60

# Number of minutes a celery task will alot for itself (via lock timeout)
SMS_QUEUE_PROCESSING_LOCK_TIMEOUT = 5

# Number of minutes to wait before retrying an unsuccessful processing attempt
# for a single SMS
SMS_QUEUE_REPROCESS_INTERVAL = 5

# Max number of processing attempts before giving up on processing the SMS
SMS_QUEUE_MAX_PROCESSING_ATTEMPTS = 3

# Number of minutes to wait before retrying SMS that was delayed because the
# domain restricts sending SMS to certain days/times.
SMS_QUEUE_DOMAIN_RESTRICTED_RETRY_INTERVAL = 15

# The number of hours to wait before counting a message as stale. Stale
# messages will not be processed.
SMS_QUEUE_STALE_MESSAGE_DURATION = 7 * 24


####### Reminders Queue Settings #######

# Setting this to False will make the system fire reminders every
# minute on the periodic queue. Setting to True will queue up reminders
# on the reminders queue.
REMINDERS_QUEUE_ENABLED = False

# If a reminder still has not been processed in this number of minutes, enqueue it
# again.
REMINDERS_QUEUE_ENQUEUING_TIMEOUT = 60

# Number of minutes a celery task will alot for itself (via lock timeout)
REMINDERS_QUEUE_PROCESSING_LOCK_TIMEOUT = 5

# Number of minutes to wait before retrying an unsuccessful processing attempt
# for a single reminder
REMINDERS_QUEUE_REPROCESS_INTERVAL = 5

# Max number of processing attempts before giving up on processing the reminder
REMINDERS_QUEUE_MAX_PROCESSING_ATTEMPTS = 3

# The number of hours to wait before counting a reminder as stale. Stale
# reminders will not be processed.
REMINDERS_QUEUE_STALE_REMINDER_DURATION = 7 * 24


####### Pillow Retry Queue Settings #######

# Setting this to False no pillowtop errors will get processed.
PILLOW_RETRY_QUEUE_ENABLED = False

# If an error still has not been processed in this number of minutes, enqueue it
# again.
PILLOW_RETRY_QUEUE_ENQUEUING_TIMEOUT = 60

# Number of minutes a celery task will alot for itself (via lock timeout)
PILLOW_RETRY_PROCESSING_LOCK_TIMEOUT = 5

# Number of minutes to wait before retrying an unsuccessful processing attempt
PILLOW_RETRY_REPROCESS_INTERVAL = 5

# Max number of processing attempts before giving up on processing the error
PILLOW_RETRY_QUEUE_MAX_PROCESSING_ATTEMPTS = 3

# The backoff factor by which to increase re-process intervals by.
# next_interval = PILLOW_RETRY_REPROCESS_INTERVAL * attempts^PILLOW_RETRY_BACKOFF_FACTOR
PILLOW_RETRY_BACKOFF_FACTOR = 2

# After an error's total attempts exceeds this number it will only be re-attempted
# once after being reset. This is to prevent numerous retries of errors that aren't
# getting fixed
PILLOW_RETRY_MULTI_ATTEMPTS_CUTOFF = PILLOW_RETRY_QUEUE_MAX_PROCESSING_ATTEMPTS * 3

####### auditcare parameters #######
AUDIT_MODEL_SAVE = [
    'corehq.apps.app_manager.Application',
    'corehq.apps.app_manager.RemoteApp',
]

AUDIT_VIEWS = [
    'corehq.apps.settings.views.ChangeMyPasswordView',
    'corehq.apps.hqadmin.views.AuthenticateAs',
]

AUDIT_MODULES = [
    'corehq.apps.reports',
    'corehq.apps.userreports',
    'corehq.apps.data',
    'corehq.apps.registration',
    'tastypie',
]

# Don't use google analytics unless overridden in localsettings
ANALYTICS_IDS = {
    'GOOGLE_ANALYTICS_API_ID': '',
    'ANALYTICS_API_ID_PUBLIC_COMMCARE': '',
    'KISSMETRICS_KEY': '',
    'HUBSPOT_API_KEY': '',
    'HUBSPOT_API_ID': '',
}

ANALYTICS_CONFIG = {
    "HQ_INSTANCE": '',  # e.g. "www" or "staging"
}

OPEN_EXCHANGE_RATES_API_ID = ''

# for touchforms maps
GMAPS_API_KEY = "changeme"

# for touchforms authentication
TOUCHFORMS_API_USER = "changeme"
TOUCHFORMS_API_PASSWORD = "changeme"

# import local settings if we find them
LOCAL_APPS = ()
LOCAL_COUCHDB_APPS = ()
LOCAL_MIDDLEWARE_CLASSES = ()
LOCAL_PILLOWTOPS = {}

# Prelogin site
ENABLE_PRELOGIN_SITE = False
PRELOGIN_APPS = (
    'corehq.apps.prelogin',
)

# If there are existing doc_ids and case_ids you want to check directly,
# they are referenced in your localsettings for more accurate direct checks,
# otherwise use view-based which can be inaccurate.
ES_CASE_CHECK_DIRECT_DOC_ID = None
ES_XFORM_CHECK_DIRECT_DOC_ID = None

# our production logstash aggregation
LOGSTASH_DEVICELOG_PORT = 10777
LOGSTASH_COUCHLOG_PORT = 10888
LOGSTASH_AUDITCARE_PORT = 10999
LOGSTASH_HOST = 'localhost'

# on both a single instance or distributed setup this should assume localhost
ELASTICSEARCH_HOST = 'localhost'
ELASTICSEARCH_PORT = 9200

####### Couch Config #######
# for production this ought to be set to true on your configured couch instance
COUCH_HTTPS = False
COUCH_SERVER_ROOT = 'localhost:5984'  # 6984 for https couch
COUCH_USERNAME = ''
COUCH_PASSWORD = ''
COUCH_DATABASE_NAME = 'commcarehq'

BITLY_LOGIN = ''
BITLY_APIKEY = ''

# this should be overridden in localsettings
INTERNAL_DATA = defaultdict(list)

COUCH_STALE_QUERY = 'update_after'  # 'ok' for cloudant


MESSAGE_LOG_OPTIONS = {
    "abbreviated_phone_number_domains": ["mustmgh", "mgh-cgh-uganda"],
}

IVR_OUTBOUND_RETRIES = 3
IVR_OUTBOUND_RETRY_INTERVAL = 10

# List of Fluff pillow classes that ctable should process diffs for
# deprecated - use IndicatorDocument.save_direct_to_sql
FLUFF_PILLOW_TYPES_TO_SQL = {
    'UnicefMalawiFluff': 'SQL',
    'MalariaConsortiumFluff': 'SQL',
    'CareSAFluff': 'SQL',
    'OpmUserFluff': 'SQL',
}

PREVIEWER_RE = '^$'

MESSAGE_STORAGE = 'django.contrib.messages.storage.session.SessionStorage'

DIGEST_LOGIN_FACTORY = 'django_digest.NoEmailLoginFactory'

LOGGING = {
    'version': 1,
    'disable_existing_loggers': True,
    'formatters': {
        'verbose': {
            'format': '%(levelname)s %(asctime)s %(module)s %(process)d %(thread)d %(message)s'
        },
        'simple': {
            'format': '%(asctime)s %(levelname)s %(message)s'
        },
        'pillowtop': {
            'format': '%(asctime)s %(levelname)s %(module)s %(message)s'
        },
    },
    'filters': {
        'require_debug_false': {
            '()': 'django.utils.log.RequireDebugFalse'
        }
    },
    'handlers': {
        'pillowtop': {
            'level': 'INFO',
            'class': 'logging.StreamHandler',
            'formatter': 'pillowtop'
        },
        'console': {
            'level': 'INFO',
            'class': 'logging.StreamHandler',
            'formatter': 'simple'
        },
        'file': {
            'level': 'INFO',
            'class': 'logging.FileHandler',
            'formatter': 'verbose',
            'filename': DJANGO_LOG_FILE
        },
        'accountinglog': {
            'level': 'INFO',
            'class': 'logging.FileHandler',
            'formatter': 'verbose',
            'filename': ACCOUNTING_LOG_FILE
        },
        'analytics': {
            'level': 'DEBUG',
            'class': 'logging.FileHandler',
            'formatter': 'simple',
            'filename': ANALYTICS_LOG_FILE
        },
        'couchlog': {
            'level': 'WARNING',
            'class': 'couchlog.handlers.CouchHandler',
        },
        'mail_admins': {
            'level': 'ERROR',
            'filters': ['require_debug_false'],
            'class': 'corehq.util.log.HqAdminEmailHandler',
        },
        'notify_exception': {
            'level': 'ERROR',
            'filters': ['require_debug_false'],
            'class': 'corehq.util.log.NotifyExceptionEmailer',
        },
        'null': {
            'class': 'django.utils.log.NullHandler',
        },
    },
    'loggers': {
        '': {
            'handlers': ['console', 'file', 'couchlog'],
            'propagate': True,
            'level': 'INFO',
        },
        'django.request': {
            'handlers': ['mail_admins'],
            'level': 'ERROR',
            'propagate': True,
        },
        'django.security.DisallowedHost': {
            'handlers': ['null'],
            'propagate': False,
        },
        'notify': {
            'handlers': ['notify_exception'],
            'level': 'ERROR',
            'propagate': True,
        },
        'celery.task': {
            'handlers': ['console', 'file', 'couchlog'],
            'level': 'INFO',
            'propagate': True
        },
        'pillowtop': {
            'handlers': ['pillowtop'],
            'level': 'ERROR',
            'propagate': False,
        },
        'smsbillables': {
            'handlers': ['file'],
            'level': 'ERROR',
            'propagate': False,
        },
        'currency_update': {
            'handlers': ['file'],
            'level': 'INFO',
            'propagate': False,
        },
        'accounting': {
            'handlers': ['accountinglog', 'console', 'couchlog', 'mail_admins'],
            'level': 'INFO',
            'propagate': False,
        },
        'analytics': {
            'handlers': ['analytics'],
            'level': 'DEBUG',
            'propagate': True,
        },
    }
}

# Django Compressor
COMPRESS_PRECOMPILERS = (
    ('text/less', 'corehq.apps.style.precompilers.LessFilter'),
)
COMPRESS_ENABLED = True

LESS_B3_PATHS = {
    'variables': '../../../style/less/bootstrap3/includes/variables',
    'mixins': '../../../style/less/bootstrap3/includes/mixins',
}

LESS_FOR_BOOTSTRAP_3_BINARY = '/opt/lessc/bin/lessc'

# Invoicing
INVOICE_STARTING_NUMBER = 0
INVOICE_PREFIX = ''
INVOICE_TERMS = ''
INVOICE_FROM_ADDRESS = {}
BANK_ADDRESS = {}
BANK_NAME = ''
BANK_ACCOUNT_NUMBER = ''
BANK_ROUTING_NUMBER_ACH = ''
BANK_ROUTING_NUMBER_WIRE = ''
BANK_SWIFT_CODE = ''

STRIPE_PUBLIC_KEY = ''
STRIPE_PRIVATE_KEY = ''

SQL_REPORTING_DATABASE_URL = None
UCR_DATABASE_URL = None

# Override this in localsettings to specify custom reporting databases
CUSTOM_DATABASES = {}

# number of days since last access after which a saved export is considered unused
SAVED_EXPORT_ACCESS_CUTOFF = 35

# override for production
DEFAULT_PROTOCOL = 'http'

# Dropbox
DROPBOX_KEY = ''
DROPBOX_SECRET = ''
DROPBOX_APP_NAME = ''

# Amazon S3
S3_ACCESS_KEY = None
S3_SECRET_KEY = None

# Supervisor RPC
SUPERVISOR_RPC_ENABLED = False
SUBSCRIPTION_USERNAME = None
SUBSCRIPTION_PASSWORD = None

ENVIRONMENT_HOSTS = {
    'pillowtop': ['localhost']
}

DATADOG_API_KEY = None
DATADOG_APP_KEY = None

# Override with the PEM export of an RSA private key, for use with any
# encryption or signing workflows.
HQ_PRIVATE_KEY = None


KAFKA_URL = 'localhost:9092'

try:
    # try to see if there's an environmental variable set for local_settings
    if os.environ.get('CUSTOMSETTINGS', None) == "demo":
        # this sucks, but is a workaround for supporting different settings
        # in the same environment
        from settings_demo import *
    else:
        from localsettings import *
        _fix_logger_obfuscation = globals().get("FIX_LOGGER_ERROR_OBFUSCATION")
        if _fix_logger_obfuscation:
            # this is here because the logging config cannot import
            # corehq.util.log.HqAdminEmailHandler, for example, if there
            # is a syntax error in any module imported by corehq/__init__.py
            # Setting FIX_LOGGER_ERROR_OBFUSCATION = True in
            # localsettings.py will reveal the real error.
            # Note that changing this means you will not be able to use/test anything
            # related to email logging.
            for handler in LOGGING["handlers"].values():
                if handler["class"].startswith("corehq."):
                    if _fix_logger_obfuscation != 'quiet':
                        print "{} logger is being changed to {}".format(
                            handler['class'],
                            'logging.StreamHandler'
                        )
                    handler["class"] = "logging.StreamHandler"
except ImportError:
    # fallback in case nothing else is found - used for readthedocs
    from dev_settings import *

if DEBUG:
    try:
        import luna
        del luna
    except ImportError:
        pass
    else:
        INSTALLED_APPS = INSTALLED_APPS + (
            'luna',
        )

    INSTALLED_APPS = INSTALLED_APPS + ('corehq.apps.mocha',)

    import warnings
    warnings.simplefilter('default')
    os.environ['PYTHONWARNINGS'] = 'd'  # Show DeprecationWarning
else:
    TEMPLATE_LOADERS = [
        ('django.template.loaders.cached.Loader', TEMPLATE_LOADERS),
    ]

### Reporting database - use same DB as main database
db_settings = DATABASES["default"].copy()
db_settings['PORT'] = db_settings.get('PORT', '5432')
options = db_settings.get('OPTIONS')
db_settings['OPTIONS'] = '?{}'.format(urlencode(options)) if options else ''

if UNIT_TESTING:
    db_settings['NAME'] = 'test_{}'.format(db_settings['NAME'])

if not SQL_REPORTING_DATABASE_URL or UNIT_TESTING:
    SQL_REPORTING_DATABASE_URL = "postgresql+psycopg2://{USER}:{PASSWORD}@{HOST}:{PORT}/{NAME}{OPTIONS}".format(
        **db_settings
    )

if not UCR_DATABASE_URL or UNIT_TESTING:
    # by default just use the reporting DB for UCRs
    UCR_DATABASE_URL = SQL_REPORTING_DATABASE_URL

MVP_INDICATOR_DB = 'mvp-indicators'

INDICATOR_CONFIG = {
    "mvp-sauri": ['mvp_indicators'],
    "mvp-potou": ['mvp_indicators'],
}

####### Couch Forms & Couch DB Kit Settings #######
from settingshelper import (
    get_dynamic_db_settings,
    CouchSettingsHelper,
    SharedDriveConfiguration
)

_dynamic_db_settings = get_dynamic_db_settings(
    COUCH_SERVER_ROOT,
    COUCH_USERNAME,
    COUCH_PASSWORD,
    COUCH_DATABASE_NAME,
    use_https=COUCH_HTTPS,
)

# create local server and database configs
COUCH_DATABASE = _dynamic_db_settings["COUCH_DATABASE"]

NEW_USERS_GROUPS_DB = 'users'
USERS_GROUPS_DB = NEW_USERS_GROUPS_DB

NEW_FIXTURES_DB = 'fixtures'
FIXTURES_DB = NEW_FIXTURES_DB

NEW_DOMAINS_DB = 'domains'
DOMAINS_DB = None

COUCHDB_APPS = [
    'api',
    'app_manager',
    'appstore',
    'builds',
    'case',
    'casegroups',
    'cleanup',
    'cloudcare',
    'commtrack',
    'consumption',
    'couch',
    # This is necessary for abstract classes in dimagi.utils.couch.undo;
    # otherwise breaks tests
    'couchdbkit_aggregate',
    'couchforms',
    'couchexport',
    'ctable',
    'custom_data_fields',
    'hqadmin',
    'ext',
    'facilities',
    'fluff_filter',
    'hqcase',
    'hqmedia',
    'hope',
    'importer',
    'indicators',
    'locations',
    'mobile_auth',
    'phone',
    'pillowtop',
    'pillow_retry',
    'products',
    'programs',
    'reminders',
    'reports',
    'sofabed',
    'sms',
    'smsforms',
    'telerivet',
    'toggle',
    'translations',
    'utils',  # dimagi-utils
    'formplayer',
    'phonelog',
    'registration',
    'wisepill',
    'fri',
    'crs_reports',
    'grapevine',
    'uth',
    'dhis2',

    # custom reports
    'penn_state',
    'care_benin',
    'gsid',
    'hsph',
    'mvp',
    ('mvp_docs', MVP_INDICATOR_DB),
    'pathindia',
    'pact',
    'accounting',
    'succeed',
    'ilsgateway',
    'ewsghana',
    ('auditcare', 'auditcare'),
    ('couchlog', 'couchlog'),
    ('performance_sms', 'meta'),
    ('receiverwrapper', 'receiverwrapper'),
    ('userreports', 'meta'),
    ('custom_data_fields', 'meta'),
    # needed to make couchdbkit happy
    ('fluff', 'fluff-bihar'),
    ('bihar', 'fluff-bihar'),
    ('opm', 'fluff-opm'),
    ('fluff', 'fluff-opm'),
    ('cvsu', 'fluff-cvsu'),
    ('mc', 'fluff-mc'),
    ('m4change', 'm4change'),
    ('export', 'meta'),
    ('callcenter', 'meta'),

    # users and groups
    ('groups', USERS_GROUPS_DB),
    ('users', USERS_GROUPS_DB),

    # fixtures
    ('fixtures', FIXTURES_DB),

    # domains
    ('domain', DOMAINS_DB),
]

COUCHDB_APPS += LOCAL_COUCHDB_APPS

COUCH_SETTINGS_HELPER = CouchSettingsHelper(COUCH_DATABASE, COUCHDB_APPS, [
    NEW_USERS_GROUPS_DB, NEW_FIXTURES_DB, NEW_DOMAINS_DB,
])
COUCHDB_DATABASES = COUCH_SETTINGS_HELPER.make_couchdb_tuples()
EXTRA_COUCHDB_DATABASES = COUCH_SETTINGS_HELPER.get_extra_couchdbs()

INSTALLED_APPS += LOCAL_APPS

if ENABLE_PRELOGIN_SITE:
    INSTALLED_APPS += PRELOGIN_APPS

seen = set()
INSTALLED_APPS = [x for x in INSTALLED_APPS if x not in seen and not seen.add(x)]

MIDDLEWARE_CLASSES += LOCAL_MIDDLEWARE_CLASSES

### Shared drive settings ###
SHARED_DRIVE_CONF = SharedDriveConfiguration(
    SHARED_DRIVE_ROOT,
    RESTORE_PAYLOAD_DIR_NAME,
    TRANSFER_FILE_DIR_NAME,
    SHARED_TEMP_DIR_NAME
)
TRANSFER_MAPPINGS = {
    SHARED_DRIVE_CONF.transfer_dir: '/{}'.format(TRANSFER_FILE_DIR_NAME),  # e.g. '/mnt/shared/downloads': '/downloads',
}

# these are the official django settings
# which really we should be using over the custom ones
EMAIL_HOST = EMAIL_SMTP_HOST
EMAIL_PORT = EMAIL_SMTP_PORT
EMAIL_HOST_USER = EMAIL_LOGIN
EMAIL_HOST_PASSWORD = EMAIL_PASSWORD
# EMAIL_USE_TLS and SEND_BROKEN_LINK_EMAILS are set above
# so they can be overridden in localsettings (e.g. in a dev environment)

NO_HTML_EMAIL_MESSAGE = """
This is an email from CommCare HQ. You're seeing this message because your
email client chose to display the plaintext version of an email that CommCare
HQ can only provide in HTML.  Please set your email client to view this email
in HTML or read this email in a client that supports HTML email.

Thanks,
The CommCare HQ Team"""


MESSAGE_TAGS = {
    messages.INFO: 'alert-info',
    messages.DEBUG: '',
    messages.SUCCESS: 'alert-success',
    messages.WARNING: 'alert-error alert-danger',
    messages.ERROR: 'alert-error alert-danger',
}

COMMCARE_USER_TERM = "Mobile Worker"
WEB_USER_TERM = "Web User"

DEFAULT_CURRENCY = "USD"
DEFAULT_CURRENCY_SYMBOL = "$"

SMS_HANDLERS = [
    'corehq.apps.sms.handlers.forwarding.forwarding_handler',
    'custom.ilsgateway.tanzania.handler.handle',
    'custom.ewsghana.handler.handle',
    'corehq.apps.commtrack.sms.handle',
    'corehq.apps.sms.handlers.keyword.sms_keyword_handler',
    'corehq.apps.sms.handlers.form_session.form_session_handler',
    'corehq.apps.sms.handlers.fallback.fallback_handler',
]

SMS_LOADED_BACKENDS = [
    "corehq.messaging.smsbackends.unicel.api.UnicelBackend",
    "corehq.messaging.smsbackends.mach.api.MachBackend",
    "corehq.messaging.smsbackends.tropo.api.TropoBackend",
    "corehq.messaging.smsbackends.http.api.HttpBackend",
    "corehq.messaging.smsbackends.telerivet.models.TelerivetBackend",
    "corehq.messaging.smsbackends.test.api.TestSMSBackend",
    "corehq.apps.sms.backend.test.TestBackend",
    "corehq.messaging.smsbackends.grapevine.api.GrapevineBackend",
    "corehq.messaging.smsbackends.twilio.models.TwilioBackend",
    "corehq.messaging.smsbackends.megamobile.api.MegamobileBackend",
    "corehq.messaging.smsbackends.smsgh.models.SMSGHBackend",
    "corehq.messaging.smsbackends.apposit.models.AppositBackend",
]

IVR_BACKEND_MAP = {
    "91": "MOBILE_BACKEND_KOOKOO",
}

# The number of seconds to use as a timeout when making gateway requests
SMS_GATEWAY_TIMEOUT = 30
IVR_GATEWAY_TIMEOUT = 60

# These are functions that can be called
# to retrieve custom content in a reminder event.
# If the function is not in here, it will not be called.
ALLOWED_CUSTOM_CONTENT_HANDLERS = {
    "FRI_SMS_CONTENT": "custom.fri.api.custom_content_handler",
    "FRI_SMS_CATCHUP_CONTENT": "custom.fri.api.catchup_custom_content_handler",
    "FRI_SMS_SHIFT": "custom.fri.api.shift_custom_content_handler",
    "FRI_SMS_OFF_DAY": "custom.fri.api.off_day_custom_content_handler",
}

# These are custom templates which can wrap default the sms/chat.html template
CUSTOM_CHAT_TEMPLATES = {
    "FRI": "fri/chat.html",
}

SELENIUM_APP_SETTING_DEFAULTS = {
    'cloudcare': {
        # over-generous defaults for now
        'OPEN_FORM_WAIT_TIME': 20,
        'SUBMIT_FORM_WAIT_TIME': 20
    },
    'reports': {
        'MAX_PRELOAD_TIME': 20,
        'MAX_LOAD_TIME': 30,
    },
}

CASE_WRAPPER = 'corehq.apps.hqcase.utils.get_case_wrapper'

PILLOWTOPS = {
    'core': [
        'corehq.pillows.case.CasePillow',
        'corehq.pillows.xform.XFormPillow',
        'corehq.pillows.domain.DomainPillow',
        'corehq.pillows.user.UserPillow',
        'corehq.pillows.application.AppPillow',
        'corehq.pillows.group.GroupPillow',
        'corehq.pillows.sms.SMSPillow',
        'corehq.pillows.user.GroupToUserPillow',
        'corehq.pillows.user.UnknownUsersPillow',
        'corehq.pillows.sofabed.FormDataPillow',
        'corehq.pillows.sofabed.CaseDataPillow',
    ],
    'core_ext': [
        'corehq.pillows.reportcase.ReportCasePillow',
        'corehq.pillows.reportxform.ReportXFormPillow',
        'corehq.apps.userreports.pillow.ConfigurableIndicatorPillow',
        'corehq.apps.userreports.pillow.StaticDataSourcePillow',
    ],
    'cache': [
        'corehq.pillows.cacheinvalidate.CacheInvalidatePillow',
    ],
    'fluff': [
        'custom.bihar.models.CareBiharFluffPillow',
        'custom.opm.models.OpmUserFluffPillow',
        'custom.apps.cvsu.models.UnicefMalawiFluffPillow',
        'custom.reports.mc.models.MalariaConsortiumFluffPillow',
        'custom.m4change.models.AncHmisCaseFluffPillow',
        'custom.m4change.models.LdHmisCaseFluffPillow',
        'custom.m4change.models.ImmunizationHmisCaseFluffPillow',
        'custom.m4change.models.ProjectIndicatorsCaseFluffPillow',
        'custom.m4change.models.McctMonthlyAggregateFormFluffPillow',
        'custom.m4change.models.AllHmisCaseFluffPillow',
        'custom.intrahealth.models.CouvertureFluffPillow',
        'custom.intrahealth.models.TauxDeSatisfactionFluffPillow',
        'custom.intrahealth.models.IntraHealthFluffPillow',
        'custom.intrahealth.models.RecapPassageFluffPillow',
        'custom.intrahealth.models.TauxDeRuptureFluffPillow',
        'custom.intrahealth.models.LivraisonFluffPillow',
        'custom.intrahealth.models.RecouvrementFluffPillow',
        'custom.care_pathways.models.GeographyFluffPillow',
        'custom.care_pathways.models.FarmerRecordFluffPillow',
        'custom.world_vision.models.WorldVisionMotherFluffPillow',
        'custom.world_vision.models.WorldVisionChildFluffPillow',
        'custom.world_vision.models.WorldVisionHierarchyFluffPillow',
        'custom.succeed.models.UCLAPatientFluffPillow',
    ],
    'mvp_indicators': [
        'mvp_docs.pillows.MVPFormIndicatorPillow',
        'mvp_docs.pillows.MVPCaseIndicatorPillow',
    ],
    'experimental': [
        {
            'name': 'DefaultChangeFeedPillow',
            'class': 'corehq.apps.change_feed.pillow.ChangeFeedPillow',
            'instance': 'corehq.apps.change_feed.pillow.get_default_couch_db_change_feed_pillow',
        },
        {
            'name': 'KafkaCaseConsumerPillow',
            'class': 'pillowtop.pillow.interface.ConstructedPillow',
            'instance': 'corehq.apps.change_feed.consumer.pillow.get_demo_case_consumer_pillow',
        },
        {
            'name': 'LoggingPythonDemoPillow',
            'class': 'corehq.apps.change_feed.consumer.pillow.LoggingPythonPillow',
            'instance': 'corehq.apps.change_feed.consumer.pillow.get_demo_python_pillow_consumer',
        },

    ]
}


STATIC_UCR_REPORTS = [
    os.path.join('custom', '_legacy', 'mvp', 'ucr', 'reports', 'deidentified_va_report.json'),
    os.path.join('custom', 'abt', 'reports', 'incident_report.json'),
    os.path.join('custom', 'abt', 'reports', 'sms_indicator_report.json'),
    os.path.join('custom', 'abt', 'reports', 'spray_progress_country.json'),
    os.path.join('custom', 'abt', 'reports', 'spray_progress_level_1.json'),
    os.path.join('custom', 'abt', 'reports', 'spray_progress_level_2.json'),
    os.path.join('custom', 'abt', 'reports', 'spray_progress_level_3.json'),
    os.path.join('custom', 'abt', 'reports', 'spray_progress_level_4.json'),
    os.path.join('custom', 'abt', 'reports', 'supervisory_report.json'),
]


STATIC_DATA_SOURCES = [
    os.path.join('custom', 'up_nrhm', 'data_sources', 'location_hierarchy.json'),
    os.path.join('custom', 'up_nrhm', 'data_sources', 'asha_facilitators.json'),
    os.path.join('custom', 'succeed', 'data_sources', 'submissions.json'),
    os.path.join('custom', 'succeed', 'data_sources', 'patient_task_list.json'),
    os.path.join('custom', 'apps', 'gsid', 'data_sources', 'patient_summary.json'),
    os.path.join('custom', 'abt', 'reports', 'data_sources', 'sms.json'),
    os.path.join('custom', 'abt', 'reports', 'data_sources', 'supervisory.json'),
    os.path.join('custom', '_legacy', 'mvp', 'ucr', 'reports', 'data_sources', 'va_datasource.json'),
    os.path.join('custom', 'reports', 'mc', 'data_sources', 'malaria_consortium.json'),
    os.path.join('custom', 'reports', 'mc', 'data_sources', 'weekly_forms.json'),
    os.path.join('custom', 'apps', 'cvsu', 'data_sources', 'unicef_malawi.json')
]


for k, v in LOCAL_PILLOWTOPS.items():
    plist = PILLOWTOPS.get(k, [])
    plist.extend(v)
    PILLOWTOPS[k] = plist

COUCH_CACHE_BACKENDS = [
    'corehq.apps.cachehq.cachemodels.DomainGenerationCache',
    'corehq.apps.cachehq.cachemodels.UserGenerationCache',
    'corehq.apps.cachehq.cachemodels.GroupGenerationCache',
    'corehq.apps.cachehq.cachemodels.UserRoleGenerationCache',
    'corehq.apps.cachehq.cachemodels.ReportGenerationCache',
    'corehq.apps.cachehq.cachemodels.DefaultConsumptionGenerationCache',
    'corehq.apps.cachehq.cachemodels.LocationGenerationCache',
    'corehq.apps.cachehq.cachemodels.InvitationGenerationCache',
    'corehq.apps.cachehq.cachemodels.UserReportsDataSourceCache',
    'corehq.apps.cachehq.cachemodels.UserReportsReportConfigCache',
    'dimagi.utils.couch.cache.cache_core.gen.GlobalCache',
]

# Custom fully indexed domains for ReportCase index/pillowtop
# Adding a domain will not automatically index that domain's existing cases
ES_CASE_FULL_INDEX_DOMAINS = [
    'pact',
    'hsph',
    'care-bihar',
    'bihar',
    'hsph-dev',
    'hsph-betterbirth-pilot-2',
    'commtrack-public-demo',
    'uth-rhd-test',
    'crs-remind',
    'succeed',
    'opm',
]

# Custom fully indexed domains for ReportXForm index/pillowtop --
# only those domains that don't require custom pre-processing before indexing,
# otherwise list in XFORM_PILLOW_HANDLERS
# Adding a domain will not automatically index that domain's existing forms
ES_XFORM_FULL_INDEX_DOMAINS = [
    'commtrack-public-demo',
    'pact',
    'uth-rhd-test',
    'succeed'
]

CUSTOM_UCR_EXPRESSIONS = [
    ('abt_supervisor', 'custom.abt.reports.expressions.abt_supervisor_expression'),
    ('mvp_medical_cause', 'mvp.ucr.reports.expressions.medical_cause_expression'),
    ('mvp_no_treatment_reason', 'mvp.ucr.reports.expressions.no_treatment_reason_expression'),
    ('mvp_treatment_provider_name', 'mvp.ucr.reports.expressions.treatment_provider_name_expression'),
    ('mvp_treatment_place_name', 'mvp.ucr.reports.expressions.treatment_place_name_expression'),
    ('mvp_death_place', 'mvp.ucr.reports.expressions.death_place_expression'),
    ('succeed_referenced_id', 'custom.succeed.expressions.succeed_referenced_id'),
    ('location_type_name', 'corehq.apps.locations.ucr_expressions.location_type_name'),
    ('location_parent_id', 'corehq.apps.locations.ucr_expressions.location_parent_id'),
    ('cvsu_expression', 'custom.apps.cvsu.expressions.cvsu_expression')
]

CUSTOM_MODULES = [
    'custom.apps.crs_reports',
    'custom.ilsgateway',
    'custom.ewsghana',
]

CUSTOM_DASHBOARD_PAGE_URL_NAMES = {
    'ews-ghana': 'dashboard_page'
}

REMOTE_APP_NAMESPACE = "%(domain)s.commcarehq.org"

# mapping of domains to modules for those that aren't identical
# a DOMAIN_MODULE_CONFIG doc present in your couchdb can override individual
# items.
DOMAIN_MODULE_MAP = {
    'a5288-test': 'a5288',
    'a5288-study': 'a5288',
    'care-bihar': 'custom.bihar',
    'bihar': 'custom.bihar',
    'cvsulive': 'custom.apps.cvsu',
    'fri': 'custom.fri.reports',
    'fri-testing': 'custom.fri.reports',
    'gsid': 'custom.apps.gsid',
    'gsid-demo': 'custom.apps.gsid',
    'hsph-dev': 'hsph',
    'hsph-betterbirth-pilot-2': 'hsph',
    'mc-inscale': 'custom.reports.mc',
    'psu-legacy-together': 'custom.penn_state',
    'mvp-potou': 'mvp',
    'mvp-sauri': 'mvp',
    'mvp-bonsaaso': 'mvp',
    'mvp-ruhiira': 'mvp',
    'mvp-mwandama': 'mvp',
    'mvp-sada': 'mvp',
    'mvp-tiby': 'mvp',
    'mvp-mbola': 'mvp',
    'mvp-koraro': 'mvp',
    'mvp-pampaida': 'mvp',
    'opm': 'custom.opm',
    'project': 'custom.apps.care_benin',

    'ipm-senegal': 'custom.intrahealth',
    'testing-ipm-senegal': 'custom.intrahealth',
    'up-nrhm': 'custom.up_nrhm',

    'crs-remind': 'custom.apps.crs_reports',

    'm4change': 'custom.m4change',
    'succeed': 'custom.succeed',
    'ilsgateway-test-1': 'custom.ilsgateway',
    'ilsgateway-test-2': 'custom.ilsgateway',
    'ewsghana-test-1': 'custom.ewsghana',
    'ewsghana-test-2': 'custom.ewsghana',
    'test-pathfinder': 'custom.m4change',
    'wvindia2': 'custom.world_vision',
    'pathways-india-mis': 'custom.care_pathways',
    'pathways-tanzania': 'custom.care_pathways',
    'kemri': 'custom.openclinica',
    'novartis': 'custom.openclinica',
}

CASEXML_FORCE_DOMAIN_CHECK = True

# arbitrarily split up tests into two chunks
# that have approximately equal run times,
# the group shown here, plus a second group consisting of everything else
TRAVIS_TEST_GROUPS = (
    (
        'accounting', 'api', 'app_manager', 'appstore',
        'auditcare', 'bihar', 'builds', 'cachehq', 'callcenter', 'care_benin',
        'case', 'casegroups', 'cleanup', 'cloudcare', 'commtrack', 'consumption',
        'couchapps', 'couchlog', 'crud', 'cvsu', 'django_digest',
        'domain', 'domainsync', 'export',
        'facilities', 'fixtures', 'fluff_filter', 'formplayer',
        'formtranslate', 'fri', 'grapevine', 'groups', 'gsid', 'hope',
        'hqadmin', 'hqcase', 'hqcouchlog', 'hqmedia',
        'care_pathways', 'colalife', 'common', 'compressor', 'smsbillables',
    ),
)

#### Django Compressor Stuff after localsettings overrides ####

# This makes sure that Django Compressor does not run at all
# when LESS_DEBUG is set to True.
if LESS_DEBUG:
    COMPRESS_ENABLED = False
    COMPRESS_PRECOMPILERS = ()

COMPRESS_OFFLINE_CONTEXT = {
    'base_template': BASE_TEMPLATE,
    'login_template': LOGIN_TEMPLATE,
    'original_template': BASE_ASYNC_TEMPLATE,
    'less_debug': LESS_DEBUG,
    'less_watch': LESS_WATCH,
}

COMPRESS_CSS_HASHING_METHOD = 'content'


if 'locmem' not in CACHES:
    CACHES['locmem'] = {'BACKEND': 'django.core.cache.backends.locmem.LocMemCache'}
if 'dummy' not in CACHES:
    CACHES['dummy'] = {'BACKEND': 'django.core.cache.backends.dummy.DummyCache'}

try:
    from datadog import initialize
except ImportError:
    pass
else:
    initialize(DATADOG_API_KEY, DATADOG_APP_KEY)<|MERGE_RESOLUTION|>--- conflicted
+++ resolved
@@ -202,14 +202,11 @@
     'compressor',
     'mptt',
     'tastypie',
-<<<<<<< HEAD
     'django_otp',
     'django_otp.plugins.otp_static',
     'django_otp.plugins.otp_totp',
     'two_factor',
-=======
     'ws4redis',
->>>>>>> 24f26f4c
 )
 
 CRISPY_TEMPLATE_PACK = 'bootstrap'
