#!/usr/bin/env python
# vim: ai ts=4 sts=4 et sw=4 encoding=utf-8
from collections import defaultdict

import sys
import os
from urllib import urlencode
from django.contrib import messages

# odd celery fix
import djcelery

djcelery.setup_loader()

DEBUG = True
TEMPLATE_DEBUG = DEBUG
LESS_DEBUG = DEBUG
# Enable LESS_WATCH if you want less.js to constantly recompile.
# Useful if you're making changes to the less files and don't want to refresh
# your page.
LESS_WATCH = False

# clone http://github.com/dimagi/Vellum into submodules/formdesigner and use
# this to select various versions of Vellum source on the form designer page.
# Acceptable values:
# None - production mode
# "dev" - use raw vellum source (submodules/formdesigner/src)
# "dev-min" - use built/minified vellum (submodules/formdesigner/_build/src)
VELLUM_DEBUG = None

# gets set to False for unit tests that run without the database
DB_ENABLED = True
try:
    UNIT_TESTING = 'test' == sys.argv[1]
except IndexError:
    UNIT_TESTING = False

ADMINS = ()
MANAGERS = ADMINS

# Ensure that extraneous Tastypie formats are not actually used
# Curiously enough, browsers prefer html, then xml, lastly (or not at all) json
# so removing html from the this variable annoyingly makes it render as XML
# in the browser, when we want JSON. So I've added this commented
# to document intent, but it should only really be activated
# when we have logic in place to treat direct browser access specially.
#TASTYPIE_DEFAULT_FORMATS=['json', 'xml', 'yaml']

# default to the system's timezone settings
TIME_ZONE = "UTC"


# Language code for this installation. All choices can be found here:
# http://www.i18nguy.com/unicode/language-identifiers.html
LANGUAGE_CODE = 'en-us'

LANGUAGES = (
    ('en', 'English'),
    ('fr', 'French'),
    ('fra', 'French'),  # we need this alias
    ('hin', 'Hindi'),
    ('sw', 'Swahili'),
)

SITE_ID = 1

# If you set this to False, Django will make some optimizations so as not
# to load the internationalization machinery.
USE_I18N = True

# URL that handles the media served from MEDIA_ROOT. Make sure to use a
# trailing slash if there is a path component (optional in other cases).
# Examples: "http://media.lawrence.com", "http://example.com/media/"
MEDIA_URL = '/media/'
STATIC_URL = '/static/'

FILEPATH = os.path.abspath(os.path.dirname(__file__))
# media for user uploaded media.  in general this won't be used at all.
MEDIA_ROOT = os.path.join(FILEPATH, 'mediafiles')
STATIC_ROOT = os.path.join(FILEPATH, 'staticfiles')


# Django i18n searches for translation files (django.po) within this dir
# and then in the locale/ directories of installed apps
LOCALE_PATHS = (
    os.path.join(FILEPATH, 'locale'),
)

# Do not change, there's a weird bug with Django 1.7 that requires this to be bower_components when using
# collectstatic
BOWER_COMPONENTS_ROOT = os.path.join(FILEPATH, 'bower_components')

BOWER_INSTALLED_APPS = (
    'jquery#1.11.1',
    'jquery-1.7.1-legacy=jquery#1.7.1',
    'underscore#1.6.0',
    'underscore-legacy=underscore#1.4.4',
    'jquery-form#3.45.0',
    'jquery.cookie#1.4.1',
    'jquery-timeago#1.2.0',
    'angular#1.4.4',
    'angular-route#1.4.4',
    'angular-resource#1.4.4',
    'angular-message-format#1.4.4',
    'angular-messages#1.4.4',
    'angular-cookies#1.4.4',
<<<<<<< HEAD
    'knockout-2.3.0-legacy=knockout.js#2.3',
=======
    'angular-sanitize#1.4.4',
    'select2-3.4.5-legacy=select2#3.4.5',
>>>>>>> 5664e658
    'less#1.7.3',
    'backbone#0.9.1',
)

BOWER_PATH = '/usr/local/bin/bower'

STATICFILES_FINDERS = (
    "django.contrib.staticfiles.finders.FileSystemFinder",
    "django.contrib.staticfiles.finders.AppDirectoriesFinder",
    'compressor.finders.CompressorFinder',
    'djangobower.finders.BowerFinder',
)

STATICFILES_DIRS = ()

# bleh, why did this submodule have to be removed?
# deploy fails if this item is present and the path does not exist
_formdesigner_path = os.path.join(FILEPATH, 'submodules', 'formdesigner')
if os.path.exists(_formdesigner_path):
    STATICFILES_DIRS += (('formdesigner', _formdesigner_path),)
del _formdesigner_path

DJANGO_LOG_FILE = "%s/%s" % (FILEPATH, "commcarehq.django.log")
ACCOUNTING_LOG_FILE = "%s/%s" % (FILEPATH, "commcarehq.accounting.log")

# URL prefix for admin media -- CSS, JavaScript and images. Make sure to use a
# trailing slash.
# Examples: "http://foo.com/media/", "/media/".
ADMIN_MEDIA_PREFIX = '/static/admin/'

# Make this unique, and don't share it with anybody - put into localsettings.py
SECRET_KEY = 'you should really change this'

# List of callables that know how to import templates from various sources.
TEMPLATE_LOADERS = (
    'django.template.loaders.filesystem.Loader',
    'django.template.loaders.app_directories.Loader',
    'django.template.loaders.eggs.Loader',
)

MIDDLEWARE_CLASSES = [
    'django.middleware.common.CommonMiddleware',
    'django.contrib.sessions.middleware.SessionMiddleware',
    'django.middleware.locale.LocaleMiddleware',
    'django.contrib.auth.middleware.AuthenticationMiddleware',
    'django.contrib.messages.middleware.MessageMiddleware',
    'django.middleware.common.BrokenLinkEmailsMiddleware',
    'corehq.middleware.OpenRosaMiddleware',
    'corehq.util.global_request.middleware.GlobalRequestMiddleware',
    'corehq.apps.users.middleware.UsersMiddleware',
    'corehq.apps.domain.middleware.CCHQPRBACMiddleware',
    'corehq.apps.domain.middleware.DomainHistoryMiddleware',
    'casexml.apps.phone.middleware.SyncTokenMiddleware',
    'auditcare.middleware.AuditMiddleware',
    'no_exceptions.middleware.NoExceptionsMiddleware',
]

SESSION_ENGINE = "django.contrib.sessions.backends.cached_db"

PASSWORD_HASHERS = (
    # this is the default list with SHA1 moved to the front
    'django.contrib.auth.hashers.SHA1PasswordHasher',
    'django.contrib.auth.hashers.PBKDF2PasswordHasher',
    'django.contrib.auth.hashers.PBKDF2SHA1PasswordHasher',
    'django.contrib.auth.hashers.BCryptPasswordHasher',
    'django.contrib.auth.hashers.MD5PasswordHasher',
    'django.contrib.auth.hashers.UnsaltedMD5PasswordHasher',
    'django.contrib.auth.hashers.CryptPasswordHasher',
)

ROOT_URLCONF = "urls"

TEMPLATE_CONTEXT_PROCESSORS = [
    "django.contrib.auth.context_processors.auth",
    "django.core.context_processors.debug",
    "django.core.context_processors.i18n",
    "django.core.context_processors.media",
    "django.core.context_processors.request",
    "django.contrib.messages.context_processors.messages",
    'django.core.context_processors.static',
    "corehq.util.context_processors.current_url_name",
    'corehq.util.context_processors.domain',
    # sticks the base template inside all responses
    "corehq.util.context_processors.base_template",
    "corehq.util.context_processors.analytics_js",
    "corehq.util.context_processors.raven",
]

TEMPLATE_DIRS = []

DEFAULT_APPS = (
    'corehq.apps.userhack',  # this has to be above auth
    'django.contrib.admin',
    'django.contrib.auth',
    'django.contrib.contenttypes',
    'django.contrib.humanize',
    'django.contrib.sessions',
    'django.contrib.sites',
    'django.contrib.staticfiles',
    'djcelery',
    'djtables',
    'django_prbac',
    'djangobower',
    'djkombu',
    'djangular',
    'couchdbkit.ext.django',
    'crispy_forms',
    'gunicorn',
    'raven.contrib.django.raven_compat',
    'compressor',
    'mptt',
    'tastypie',
)

CRISPY_TEMPLATE_PACK = 'bootstrap'
CRISPY_ALLOWED_TEMPLATE_PACKS = (
    'bootstrap',
    'bootstrap3',
)

HQ_APPS = (
    'django_digest',
    'rosetta',
    'auditcare',
    'hqscripts',
    'casexml.apps.case',
    'corehq.apps.casegroups',
    'casexml.apps.phone',
    'casexml.apps.stock',
    'corehq.apps.cleanup',
    'corehq.apps.cloudcare',
    'corehq.apps.smsbillables',
    'corehq.apps.accounting',
    'corehq.apps.appstore',
    'corehq.apps.data_analytics',
    'corehq.apps.domain',
    'corehq.apps.domainsync',
    'corehq.apps.hqadmin',
    'corehq.apps.hqcase',
    'corehq.apps.hqcouchlog',
    'corehq.apps.hqwebapp',
    'corehq.apps.hqmedia',
    'corehq.apps.loadtestendpoints',
    'corehq.apps.locations',
    'corehq.apps.products',
    'corehq.apps.prelogin',
    'corehq.apps.programs',
    'corehq.apps.commtrack',
    'corehq.apps.consumption',
    'corehq.apps.tzmigration',
    'corehq.form_processor',
    'couchforms',
    'couchexport',
    'couchlog',
    'ctable',
    'ctable_view',
    'dimagi.utils',
    'formtranslate',
    'langcodes',
    'corehq.apps.analytics',
    'corehq.apps.callcenter',
    'corehq.apps.crud',
    'corehq.apps.custom_data_fields',
    'corehq.apps.receiverwrapper',
    'corehq.apps.app_manager',
    'corehq.apps.es',
    'corehq.apps.facilities',
    'corehq.apps.fixtures',
    'corehq.apps.importer',
    'corehq.apps.reminders',
    'corehq.apps.translations',
    'corehq.apps.users',
    'corehq.apps.settings',
    'corehq.apps.ota',
    'corehq.apps.groups',
    'corehq.apps.mobile_auth',
    'corehq.apps.sms',
    'corehq.apps.smsforms',
    'corehq.apps.ivr',
    'corehq.apps.tropo',
    'corehq.apps.twilio',
    'corehq.apps.dropbox',
    'corehq.apps.megamobile',
    'corehq.apps.kookoo',
    'corehq.apps.sislog',
    'corehq.apps.yo',
    'corehq.apps.telerivet',
    'corehq.apps.mach',
    'corehq.apps.performance_sms',
    'corehq.apps.registration',
    'corehq.apps.unicel',
    'corehq.apps.reports',
    'corehq.apps.reports_core',
    'corehq.apps.userreports',
    'corehq.apps.data_interfaces',
    'corehq.apps.export',
    'corehq.apps.builds',
    'corehq.apps.orgs',
    'corehq.apps.api',
    'corehq.apps.indicators',
    'corehq.apps.cachehq',
    'corehq.apps.toggle_ui',
    'corehq.apps.sofabed',
    'corehq.apps.hqpillow_retry',
    'corehq.couchapps',
    'corehq.preindex',
    'custom.apps.wisepill',
    'custom.fri',
    'fluff',
    'fluff.fluff_filter',
    'soil',
    'toggle',
    'touchforms.formplayer',
    'phonelog',
    'pillowtop',
    'pillow_retry',
    'corehq.apps.style',
    'corehq.apps.styleguide',
    'corehq.apps.grapevine',
    'corehq.apps.dashboard',
    'corehq.util',
    'dimagi.ext',
    'corehq.doctypemigrations',

    # custom reports
    'a5288',
    'custom.bihar',
    'custom.penn_state',
    'custom.apps.gsid',
    'hsph',
    'mvp',
    'mvp_docs',
    'mvp_indicators',
    'custom.opm',
    'pathindia',
    'pact',

    'custom.apps.care_benin',
    'custom.apps.cvsu',
    'custom.reports.mc',
    'custom.apps.crs_reports',
    'custom.hope',
    'custom.openlmis',
    'custom.logistics',
    'custom.ilsgateway',
    'custom.ewsghana',
    'custom.m4change',
    'custom.succeed',
    'custom.ucla',

    'custom.uth',

    'custom.colalife',
    'custom.intrahealth',
    'custom.world_vision',
    'custom.tdh',
    'custom.up_nrhm',

    'custom.care_pathways',
    'custom.common',

    'custom.dhis2',
    'custom.guinea_backup',

    # tests only
    # todo: figure out how to not put these into INSTALLED_APPS, TEST_APPS doesn't seem to work
    'testapps.test_pillowtop',
)

TEST_APPS = ()

# also excludes any app starting with 'django.'
APPS_TO_EXCLUDE_FROM_TESTS = (
    'a5288',
    'couchdbkit.ext.django',
    'corehq.apps.data_interfaces',
    'corehq.apps.ivr',
    'corehq.apps.mach',
    'corehq.apps.ota',
    'corehq.apps.settings',
    'corehq.apps.telerivet',
    'corehq.apps.tropo',
    'corehq.apps.megamobile',
    'corehq.apps.yo',
    'crispy_forms',
    'django_extensions',
    'djangobower',
    'django_prbac',
    'djcelery',
    'djtables',
    'djkombu',
    'gunicorn',
    'langcodes',
    'luna',
    'raven.contrib.django.raven_compat',
    'rosetta',
    'custom.apps.crs_reports',
    'custom.m4change',

    # submodules with tests that run on travis
    'ctable',
    'ctable_view',
    'dimagi.utils',
    'fluff',
    'fluff_filter',
    'freddy',
    'pillowtop',
    'pillow_retry',
)

INSTALLED_APPS = DEFAULT_APPS + HQ_APPS


# after login, django redirects to this URL
# rather than the default 'accounts/profile'
LOGIN_REDIRECT_URL = '/'

REPORT_CACHE = 'default'  # or e.g. 'redis'

####### Domain settings  #######

DOMAIN_MAX_REGISTRATION_REQUESTS_PER_DAY = 99
DOMAIN_SELECT_URL = "/domain/select/"

# This is not used by anything in CommCare HQ, leaving it here in case anything
# in Django unexpectedly breaks without it.  When you need the login url, you
# should use reverse('login', kwargs={'domain_type': domain_type}) in order to
# maintain CommCare HQ/CommCare Supply distinction.
LOGIN_URL = "/accounts/login/"
# If a user tries to access domain admin pages but isn't a domain
# administrator, here's where he/she is redirected
DOMAIN_NOT_ADMIN_REDIRECT_PAGE_NAME = "homepage"

# domain syncs
# e.g.
#               { sourcedomain1: { "domain": targetdomain1,
#                      "transform": path.to.transformfunction1 },
#                 sourcedomain2: {...} }
DOMAIN_SYNCS = {}
# if you want to deidentify app names, put a dictionary in your settings
# of source names to deidentified names
DOMAIN_SYNC_APP_NAME_MAP = {}
DOMAIN_SYNC_DATABASE_NAME = "commcarehq-public"


####### Release Manager App settings  #######
RELEASE_FILE_PATH = os.path.join("data", "builds")

## soil heartbead config ##
SOIL_HEARTBEAT_CACHE_KEY = "django-soil-heartbeat"


####### Shared/Global/UI Settings #######

# restyle some templates
BASE_TEMPLATE = "style/bootstrap2/base.html"  # should eventually be bootstrap3
BASE_ASYNC_TEMPLATE = "reports/async/basic.html"
LOGIN_TEMPLATE = "login_and_password/login.html"
LOGGEDOUT_TEMPLATE = LOGIN_TEMPLATE

CSRF_FAILURE_VIEW = 'corehq.apps.hqwebapp.views.csrf_failure'

# These are non-standard setting names that are used in localsettings
# The standard variables are then set to these variables after localsettings
# Todo: Change to use standard settings variables
# Todo: Will require changing salt pillar and localsettings template
# Todo: or more likely in ansible once that's a thing
EMAIL_LOGIN = "user@domain.com"
EMAIL_PASSWORD = "changeme"
EMAIL_SMTP_HOST = "smtp.gmail.com"
EMAIL_SMTP_PORT = 587
# These are the normal Django settings
EMAIL_USE_TLS = True

# put email addresses here to have them receive bug reports
BUG_REPORT_RECIPIENTS = ()
EXCHANGE_NOTIFICATION_RECIPIENTS = []

# the physical server emailing - differentiate if needed
SERVER_EMAIL = 'commcarehq-noreply@dimagi.com'
DEFAULT_FROM_EMAIL = 'commcarehq-noreply@dimagi.com'
SUPPORT_EMAIL = "commcarehq-support@dimagi.com"
PROBONO_SUPPORT_EMAIL = 'billing-support@dimagi.com'
CCHQ_BUG_REPORT_EMAIL = 'commcarehq-bug-reports@dimagi.com'
ACCOUNTS_EMAIL = 'accounts@dimagi.com'
FINANCE_EMAIL = 'finance@dimagi.com'
DATA_EMAIL = 'datatree@dimagi.com'
SUBSCRIPTION_CHANGE_EMAIL = 'accounts+subchange@dimagi.com'
INTERNAL_SUBSCRIPTION_CHANGE_EMAIL = 'accounts+subchange+internal@dimagi.com'
BILLING_EMAIL = 'billing-comm@dimagi.com'
INVOICING_CONTACT_EMAIL = 'billing-support@dimagi.com'
MASTER_LIST_EMAIL = 'master-list@dimagi.com'
EULA_CHANGE_EMAIL = 'eula-notifications@dimagi.com'
CONTACT_EMAIL = 'info@dimagi.com'
BOOKKEEPER_CONTACT_EMAILS = []
EMAIL_SUBJECT_PREFIX = '[commcarehq] '

SERVER_ENVIRONMENT = 'localdev'

PAGINATOR_OBJECTS_PER_PAGE = 15
PAGINATOR_MAX_PAGE_LINKS = 5

# OpenRosa Standards
OPENROSA_VERSION = "1.0"

# OTA restore fixture generators
FIXTURE_GENERATORS = {
    # fixtures that may be sent to the phone independent of cases
    'standalone': [
        # core
        "corehq.apps.users.fixturegenerators.user_groups",
        "corehq.apps.fixtures.fixturegenerators.item_lists",
        "corehq.apps.callcenter.fixturegenerators.indicators_fixture_generator",
        "corehq.apps.products.fixtures.product_fixture_generator",
        "corehq.apps.programs.fixtures.program_fixture_generator",
        "corehq.apps.userreports.fixtures.report_fixture_generator",
        # custom
        "custom.bihar.reports.indicators.fixtures.generator",
        "custom.m4change.fixtures.report_fixtures.generator",
        "custom.m4change.fixtures.location_fixtures.generator",
    ],
    # fixtures that must be sent along with the phones cases
    'case': [
        "corehq.apps.locations.fixtures.location_fixture_generator",
    ]
}

### Shared drive settings ###
# Also see section after localsettings import
SHARED_DRIVE_ROOT = None

# name of the directory within SHARED_DRIVE_ROOT
RESTORE_PAYLOAD_DIR_NAME = None

# name of the directory within SHARED_DRIVE_ROOT
SHARED_TEMP_DIR_NAME = None

## django-transfer settings
# These settings must match the apache / nginx config
TRANSFER_SERVER = None  # 'apache' or 'nginx'
# name of the directory within SHARED_DRIVE_ROOT
TRANSFER_FILE_DIR_NAME = None

GET_URL_BASE = 'dimagi.utils.web.get_url_base'

SMS_GATEWAY_URL = "http://localhost:8001/"
SMS_GATEWAY_PARAMS = "user=my_username&password=my_password&id=%(phone_number)s&text=%(message)s"

# celery
BROKER_URL = 'django://'  # default django db based

from settingshelper import celery_failure_handler

CELERY_ANNOTATIONS = {'*': {'on_failure': celery_failure_handler}}

CELERY_MAIN_QUEUE = 'celery'

# this is the default celery queue
# for periodic tasks on a separate queue override this to something else
CELERY_PERIODIC_QUEUE = CELERY_MAIN_QUEUE

# This is the celery queue to use for running reminder rules.
# It's set to the main queue here and can be overridden to put it
# on its own queue.
CELERY_REMINDER_RULE_QUEUE = CELERY_MAIN_QUEUE

# This is the celery queue to use for running reminder case updates.
# It's set to the main queue here and can be overridden to put it
# on its own queue.
CELERY_REMINDER_CASE_UPDATE_QUEUE = CELERY_MAIN_QUEUE

TEST_RUNNER = 'testrunner.TwoStageTestRunner'
# this is what gets appended to @domain after your accounts
HQ_ACCOUNT_ROOT = "commcarehq.org"

XFORMS_PLAYER_URL = "http://localhost:4444/"  # touchform's setting
OFFLINE_TOUCHFORMS_PORT = 4444

####### Couchlog config #######

COUCHLOG_BLUEPRINT_HOME = "%s%s" % (
    STATIC_URL, "hqwebapp/stylesheets/blueprint/")
COUCHLOG_DATATABLES_LOC = "%s%s" % (
    STATIC_URL, "hqwebapp/js/lib/datatables-1.9/js/jquery.dataTables.min.js")

COUCHLOG_JQMODAL_LOC = "%s%s" % (STATIC_URL, "hqwebapp/js/lib/jqModal.js")
COUCHLOG_JQMODAL_CSS_LOC = "%s%s" % (
    STATIC_URL, "hqwebapp/stylesheets/jqModal.css")

# These allow HQ to override what shows up in couchlog (add a domain column)
COUCHLOG_TABLE_CONFIG = {"id_column": 0,
                         "archived_column": 1,
                         "date_column": 2,
                         "message_column": 4,
                         "actions_column": 8,
                         "email_column": 9,
                         "no_cols": 10}
COUCHLOG_DISPLAY_COLS = ["id", "archived?", "date", "exception type", "message",
                         "domain", "user", "url", "actions", "report"]
COUCHLOG_RECORD_WRAPPER = "corehq.apps.hqcouchlog.wrapper"
COUCHLOG_DATABASE_NAME = "commcarehq-couchlog"
COUCHLOG_AUTH_DECORATOR = 'corehq.apps.domain.decorators.require_superuser_or_developer'

# couchlog/case search
LUCENE_ENABLED = False


# unicel sms config
UNICEL_CONFIG = {"username": "Dimagi",
                 "password": "changeme",
                 "sender": "Promo"}

# mach sms config
MACH_CONFIG = {"username": "Dimagi",
               "password": "changeme",
               "service_profile": "changeme"}

####### SMS Queue Settings #######

# Setting this to False will make the system process outgoing and incoming SMS
# immediately rather than use the queue.
SMS_QUEUE_ENABLED = False

# If an SMS still has not been processed in this number of minutes, enqueue it
# again.
SMS_QUEUE_ENQUEUING_TIMEOUT = 60

# Number of minutes a celery task will alot for itself (via lock timeout)
SMS_QUEUE_PROCESSING_LOCK_TIMEOUT = 5

# Number of minutes to wait before retrying an unsuccessful processing attempt
# for a single SMS
SMS_QUEUE_REPROCESS_INTERVAL = 5

# Max number of processing attempts before giving up on processing the SMS
SMS_QUEUE_MAX_PROCESSING_ATTEMPTS = 3

# Number of minutes to wait before retrying SMS that was delayed because the
# domain restricts sending SMS to certain days/times.
SMS_QUEUE_DOMAIN_RESTRICTED_RETRY_INTERVAL = 15

# The number of hours to wait before counting a message as stale. Stale
# messages will not be processed.
SMS_QUEUE_STALE_MESSAGE_DURATION = 7 * 24


####### Reminders Queue Settings #######

# Setting this to False will make the system fire reminders every
# minute on the periodic queue. Setting to True will queue up reminders
# on the reminders queue.
REMINDERS_QUEUE_ENABLED = False

# If a reminder still has not been processed in this number of minutes, enqueue it
# again.
REMINDERS_QUEUE_ENQUEUING_TIMEOUT = 60

# Number of minutes a celery task will alot for itself (via lock timeout)
REMINDERS_QUEUE_PROCESSING_LOCK_TIMEOUT = 5

# Number of minutes to wait before retrying an unsuccessful processing attempt
# for a single reminder
REMINDERS_QUEUE_REPROCESS_INTERVAL = 5

# Max number of processing attempts before giving up on processing the reminder
REMINDERS_QUEUE_MAX_PROCESSING_ATTEMPTS = 3

# The number of hours to wait before counting a reminder as stale. Stale
# reminders will not be processed.
REMINDERS_QUEUE_STALE_REMINDER_DURATION = 7 * 24


####### Pillow Retry Queue Settings #######

# Setting this to False no pillowtop errors will get processed.
PILLOW_RETRY_QUEUE_ENABLED = False

# If an error still has not been processed in this number of minutes, enqueue it
# again.
PILLOW_RETRY_QUEUE_ENQUEUING_TIMEOUT = 60

# Number of minutes a celery task will alot for itself (via lock timeout)
PILLOW_RETRY_PROCESSING_LOCK_TIMEOUT = 5

# Number of minutes to wait before retrying an unsuccessful processing attempt
PILLOW_RETRY_REPROCESS_INTERVAL = 5

# Max number of processing attempts before giving up on processing the error
PILLOW_RETRY_QUEUE_MAX_PROCESSING_ATTEMPTS = 3

# The backoff factor by which to increase re-process intervals by.
# next_interval = PILLOW_RETRY_REPROCESS_INTERVAL * attempts^PILLOW_RETRY_BACKOFF_FACTOR
PILLOW_RETRY_BACKOFF_FACTOR = 2

# After an error's total attempts exceeds this number it will only be re-attempted
# once after being reset. This is to prevent numerous retries of errors that aren't
# getting fixed
PILLOW_RETRY_MULTI_ATTEMPTS_CUTOFF = PILLOW_RETRY_QUEUE_MAX_PROCESSING_ATTEMPTS * 3

####### auditcare parameters #######
AUDIT_MODEL_SAVE = [
    'corehq.apps.app_manager.Application',
    'corehq.apps.app_manager.RemoteApp',
]

AUDIT_VIEWS = [
    'corehq.apps.settings.views.ChangeMyPasswordView',
    'corehq.apps.hqadmin.views.AuthenticateAs',
]

AUDIT_MODULES = [
    'corehq.apps.reports',
    'corehq.apps.userreports',
    'corehq.apps.data',
    'corehq.apps.registration',
    'tastypie',
]

# Don't use google analytics unless overridden in localsettings
ANALYTICS_IDS = {
    'GOOGLE_ANALYTICS_ID': '',
    'PINGDOM_ID': '',
    'ANALYTICS_ID_PUBLIC_COMMCARE': '',
    'KISSMETRICS_KEY': '',
    'HUBSPOT_API_KEY': '',
    'HUBSPOT_ID': '',
}

ANALYTICS_CONFIG = {
    "HQ_INSTANCE": '',  # e.g. "www" or "staging"
}

OPEN_EXCHANGE_RATES_ID = ''

# for touchforms maps
GMAPS_API_KEY = "changeme"

# for touchforms authentication
TOUCHFORMS_API_USER = "changeme"
TOUCHFORMS_API_PASSWORD = "changeme"

# import local settings if we find them
LOCAL_APPS = ()
LOCAL_COUCHDB_APPS = ()
LOCAL_MIDDLEWARE_CLASSES = ()
LOCAL_PILLOWTOPS = {}

# Prelogin site
ENABLE_PRELOGIN_SITE = False
PRELOGIN_APPS = (
    'corehq.apps.prelogin',
)

# If there are existing doc_ids and case_ids you want to check directly,
# they are referenced in your localsettings for more accurate direct checks,
# otherwise use view-based which can be inaccurate.
ES_CASE_CHECK_DIRECT_DOC_ID = None
ES_XFORM_CHECK_DIRECT_DOC_ID = None

# our production logstash aggregation
LOGSTASH_DEVICELOG_PORT = 10777
LOGSTASH_COUCHLOG_PORT = 10888
LOGSTASH_AUDITCARE_PORT = 10999
LOGSTASH_HOST = 'localhost'

# on both a single instance or distributed setup this should assume localhost
ELASTICSEARCH_HOST = 'localhost'
ELASTICSEARCH_PORT = 9200

####### Couch Config #######
# for production this ought to be set to true on your configured couch instance
COUCH_HTTPS = False
COUCH_SERVER_ROOT = 'localhost:5984'  # 6984 for https couch
COUCH_USERNAME = ''
COUCH_PASSWORD = ''
COUCH_DATABASE_NAME = 'commcarehq'

BITLY_LOGIN = ''
BITLY_APIKEY = ''

# this should be overridden in localsettings
INTERNAL_DATA = defaultdict(list)

COUCH_STALE_QUERY = 'update_after'  # 'ok' for cloudant


MESSAGE_LOG_OPTIONS = {
    "abbreviated_phone_number_domains": ["mustmgh", "mgh-cgh-uganda"],
}

IVR_OUTBOUND_RETRIES = 3
IVR_OUTBOUND_RETRY_INTERVAL = 10

# List of Fluff pillow classes that ctable should process diffs for
# deprecated - use IndicatorDocument.save_direct_to_sql
FLUFF_PILLOW_TYPES_TO_SQL = {
    'UnicefMalawiFluff': 'SQL',
    'MalariaConsortiumFluff': 'SQL',
    'CareSAFluff': 'SQL',
    'OpmUserFluff': 'SQL',
}

PREVIEWER_RE = '^$'

MESSAGE_STORAGE = 'django.contrib.messages.storage.session.SessionStorage'

DIGEST_LOGIN_FACTORY = 'django_digest.NoEmailLoginFactory'

LOGGING = {
    'version': 1,
    'disable_existing_loggers': True,
    'formatters': {
        'verbose': {
            'format': '%(levelname)s %(asctime)s %(module)s %(process)d %(thread)d %(message)s'
        },
        'simple': {
            'format': '%(asctime)s %(levelname)s %(message)s'
        },
        'pillowtop': {
            'format': '%(asctime)s %(levelname)s %(module)s %(message)s'
        },
    },
    'filters': {
        'require_debug_false': {
            '()': 'django.utils.log.RequireDebugFalse'
        }
    },
    'handlers': {
        'pillowtop': {
            'level': 'INFO',
            'class': 'logging.StreamHandler',
            'formatter': 'pillowtop'
        },
        'console': {
            'level': 'INFO',
            'class': 'logging.StreamHandler',
            'formatter': 'simple'
        },
        'file': {
            'level': 'INFO',
            'class': 'logging.FileHandler',
            'formatter': 'verbose',
            'filename': DJANGO_LOG_FILE
        },
        'accountinglog': {
            'level': 'INFO',
            'class': 'logging.FileHandler',
            'formatter': 'verbose',
            'filename': ACCOUNTING_LOG_FILE
        },
        'couchlog': {
            'level': 'WARNING',
            'class': 'couchlog.handlers.CouchHandler',
        },
        'mail_admins': {
            'level': 'ERROR',
            'filters': ['require_debug_false'],
            'class': 'corehq.util.log.HqAdminEmailHandler',
        },
        'notify_exception': {
            'level': 'ERROR',
            'filters': ['require_debug_false'],
            'class': 'corehq.util.log.NotifyExceptionEmailer',
        },
        'sentry': {
            'level': 'ERROR',
            'class': 'raven.contrib.django.raven_compat.handlers.SentryHandler',
        },
        'null': {
            'class': 'django.utils.log.NullHandler',
        },
    },
    'loggers': {
        '': {
            'handlers': ['console', 'file', 'couchlog', 'sentry'],
            'propagate': True,
            'level': 'INFO',
        },
        'django.request': {
            'handlers': ['mail_admins'],
            'level': 'ERROR',
            'propagate': True,
        },
        'django.security.DisallowedHost': {
            'handlers': ['null'],
            'propagate': False,
        },
        'notify': {
            'handlers': ['notify_exception'],
            'level': 'ERROR',
            'propagate': True,
        },
        'celery.task': {
            'handlers': ['console', 'file', 'couchlog', 'sentry'],
            'level': 'INFO',
            'propagate': True
        },
        'pillowtop': {
            'handlers': ['pillowtop', 'sentry'],
            'level': 'ERROR',
            'propagate': False,
        },
        'pillowtop_eval': {
            'handlers': ['sentry'],
            'level': 'INFO',
            'propagate': False,
        },
        'smsbillables': {
            'handlers': ['file', 'sentry'],
            'level': 'ERROR',
            'propagate': False,
        },
        'currency_update': {
            'handlers': ['file'],
            'level': 'INFO',
            'propagate': False,
        },
        'accounting': {
            'handlers': ['accountinglog', 'sentry', 'console', 'couchlog', 'mail_admins'],
            'level': 'INFO',
            'propagate': False,
        },
    }
}

# Django Compressor
COMPRESS_PRECOMPILERS = (
   ('text/less', 'corehq.apps.style.precompilers.LessFilter'),
)
COMPRESS_ENABLED = True

LESS_B3_PATHS = {
    'variables': '../../../style/less/bootstrap3/includes/variables',
    'mixins': '../../../style/less/bootstrap3/includes/mixins',
}

LESS_FOR_BOOTSTRAP_3_BINARY = '/opt/lessc/bin/lessc'

# Invoicing
INVOICE_STARTING_NUMBER = 0
INVOICE_PREFIX = ''
INVOICE_TERMS = ''
INVOICE_FROM_ADDRESS = {}
BANK_ADDRESS = {}
BANK_NAME = ''
BANK_ACCOUNT_NUMBER = ''
BANK_ROUTING_NUMBER_ACH = ''
BANK_ROUTING_NUMBER_WIRE = ''
BANK_SWIFT_CODE = ''

STRIPE_PUBLIC_KEY = ''
STRIPE_PRIVATE_KEY = ''

SQL_REPORTING_DATABASE_URL = None
UCR_DATABASE_URL = None

# number of days since last access after which a saved export is considered unused
SAVED_EXPORT_ACCESS_CUTOFF = 35

# override for production
DEFAULT_PROTOCOL = 'http'

# Dropbox
DROPBOX_KEY = ''
DROPBOX_SECRET = ''
DROPBOX_APP_NAME = ''

# Supervisor RPC
SUPERVISOR_RPC_ENABLED = False
SUBSCRIPTION_USERNAME = None
SUBSCRIPTION_PASSWORD = None

ENVIRONMENT_HOSTS = {
    'pillowtop': ['localhost']
}

# Override with the PEM export of an RSA private key, for use with any
# encryption or signing workflows.
HQ_PRIVATE_KEY = None

try:
    # try to see if there's an environmental variable set for local_settings
    if os.environ.get('CUSTOMSETTINGS', None) == "demo":
        # this sucks, but is a workaround for supporting different settings
        # in the same environment
        from settings_demo import *
    else:
        from localsettings import *
        if globals().get("FIX_LOGGER_ERROR_OBFUSCATION"):
            # this is here because the logging config cannot import
            # corehq.util.log.HqAdminEmailHandler, for example, if there
            # is a syntax error in any module imported by corehq/__init__.py
            # Setting FIX_LOGGER_ERROR_OBFUSCATION = True in
            # localsettings.py will reveal the real error.
            # Note that changing this means you will not be able to use/test anything
            # related to email logging.
            for handler in LOGGING["handlers"].values():
                if handler["class"].startswith("corehq."):
                    print "{} logger is being changed to {}".format(
                        handler['class'],
                        'logging.StreamHandler'
                    )
                    handler["class"] = "logging.StreamHandler"
except ImportError:
   # fallback in case nothing else is found - used for readthedocs
   from dev_settings import *

if DEBUG:
    try:
        import luna
        del luna
    except ImportError:
        pass
    else:
        INSTALLED_APPS = INSTALLED_APPS + (
            'luna',
        )

    import warnings
    warnings.simplefilter('default')
    os.environ['PYTHONWARNINGS'] = 'd'  # Show DeprecationWarning
else:
    TEMPLATE_LOADERS = [
        ('django.template.loaders.cached.Loader', TEMPLATE_LOADERS),
    ]

### Reporting database - use same DB as main database
db_settings = DATABASES["default"].copy()
db_settings['PORT'] = db_settings.get('PORT', '5432')
options = db_settings.get('OPTIONS')
db_settings['OPTIONS'] = '?{}'.format(urlencode(options)) if options else ''

if UNIT_TESTING:
    db_settings['NAME'] = 'test_{}'.format(db_settings['NAME'])

if not SQL_REPORTING_DATABASE_URL or UNIT_TESTING:
    SQL_REPORTING_DATABASE_URL = "postgresql+psycopg2://{USER}:{PASSWORD}@{HOST}:{PORT}/{NAME}{OPTIONS}".format(
        **db_settings
    )

if not UCR_DATABASE_URL or UNIT_TESTING:
    # by default just use the reporting DB for UCRs
    UCR_DATABASE_URL = SQL_REPORTING_DATABASE_URL

MVP_INDICATOR_DB = 'mvp-indicators'

INDICATOR_CONFIG = {
    "mvp-sauri": ['mvp_indicators'],
    "mvp-potou": ['mvp_indicators'],
}

####### Couch Forms & Couch DB Kit Settings #######
from settingshelper import (
    get_dynamic_db_settings,
    make_couchdb_tuples,
    get_extra_couchdbs,
    SharedDriveConfiguration
)

_dynamic_db_settings = get_dynamic_db_settings(
    COUCH_SERVER_ROOT,
    COUCH_USERNAME,
    COUCH_PASSWORD,
    COUCH_DATABASE_NAME,
    use_https=COUCH_HTTPS,
)

# create local server and database configs
COUCH_SERVER = _dynamic_db_settings["COUCH_SERVER"]
COUCH_DATABASE = _dynamic_db_settings["COUCH_DATABASE"]

NEW_USERS_GROUPS_DB = 'users'
USERS_GROUPS_DB = NEW_USERS_GROUPS_DB


COUCHDB_APPS = [
    'api',
    'app_manager',
    'appstore',
    'orgs',
    'builds',
    'case',
    'casegroups',
    'cleanup',
    'cloudcare',
    'commtrack',
    'consumption',
    'couch',
    # This is necessary for abstract classes in dimagi.utils.couch.undo;
    # otherwise breaks tests
    'couchdbkit_aggregate',
    'couchforms',
    'couchexport',
    'ctable',
    'custom_data_fields',
    'hqadmin',
    'domain',
    'ext',
    'facilities',
    'fluff_filter',
    'fixtures',
    'hqcase',
    'hqmedia',
    'hope',
    'importer',
    'indicators',
    'locations',
    'mobile_auth',
    'phone',
    'pillowtop',
    'pillow_retry',
    'products',
    'programs',
    'reminders',
    'reports',
    'sofabed',
    'sms',
    'smsforms',
    'telerivet',
    'toggle',
    'translations',
    'utils',  # dimagi-utils
    'formplayer',
    'phonelog',
    'registration',
    'wisepill',
    'fri',
    'crs_reports',
    'grapevine',
    'uth',
    'dhis2',

    # custom reports
    'penn_state',
    'care_benin',
    'gsid',
    'hsph',
    'mvp',
    ('mvp_docs', MVP_INDICATOR_DB),
    'pathindia',
    'pact',
    'accounting',
    'succeed',
    'ilsgateway',
    'ewsghana',
    ('auditcare', 'auditcare'),
    ('couchlog', 'couchlog'),
    ('performance_sms', 'meta'),
    ('receiverwrapper', 'receiverwrapper'),
    ('userreports', 'meta'),
    ('custom_data_fields', 'meta'),
    # needed to make couchdbkit happy
    ('fluff', 'fluff-bihar'),
    ('bihar', 'fluff-bihar'),
    ('opm', 'fluff-opm'),
    ('fluff', 'fluff-opm'),
    ('cvsu', 'fluff-cvsu'),
    ('mc', 'fluff-mc'),
    ('m4change', 'm4change'),
    ('export', 'meta'),
    'tdhtesting',
    ('callcenter', 'meta'),

    # users and groups
    ('groups', USERS_GROUPS_DB),
    ('users', USERS_GROUPS_DB),
]

COUCHDB_APPS += LOCAL_COUCHDB_APPS

COUCHDB_DATABASES = make_couchdb_tuples(COUCHDB_APPS, COUCH_DATABASE)
EXTRA_COUCHDB_DATABASES = get_extra_couchdbs(COUCHDB_APPS, COUCH_DATABASE,
                                             [NEW_USERS_GROUPS_DB])

INSTALLED_APPS += LOCAL_APPS

if ENABLE_PRELOGIN_SITE:
    INSTALLED_APPS += PRELOGIN_APPS

seen = set()
INSTALLED_APPS = [x for x in INSTALLED_APPS if x not in seen and not seen.add(x)]

MIDDLEWARE_CLASSES += LOCAL_MIDDLEWARE_CLASSES

### Shared drive settings ###
SHARED_DRIVE_CONF = SharedDriveConfiguration(
    SHARED_DRIVE_ROOT,
    RESTORE_PAYLOAD_DIR_NAME,
    TRANSFER_FILE_DIR_NAME,
    SHARED_TEMP_DIR_NAME
)
TRANSFER_MAPPINGS = {
    SHARED_DRIVE_CONF.transfer_dir: '/{}'.format(TRANSFER_FILE_DIR_NAME),  # e.g. '/mnt/shared/downloads': '/downloads',
}

# these are the official django settings
# which really we should be using over the custom ones
EMAIL_HOST = EMAIL_SMTP_HOST
EMAIL_PORT = EMAIL_SMTP_PORT
EMAIL_HOST_USER = EMAIL_LOGIN
EMAIL_HOST_PASSWORD = EMAIL_PASSWORD
# EMAIL_USE_TLS and SEND_BROKEN_LINK_EMAILS are set above
# so they can be overridden in localsettings (e.g. in a dev environment)

NO_HTML_EMAIL_MESSAGE = """
This is an email from CommCare HQ. You're seeing this message because your
email client chose to display the plaintext version of an email that CommCare
HQ can only provide in HTML.  Please set your email client to view this email
in HTML or read this email in a client that supports HTML email.

Thanks,
The CommCare HQ Team"""


MESSAGE_TAGS = {
    messages.INFO: 'alert-info',
    messages.DEBUG: '',
    messages.SUCCESS: 'alert-success',
    messages.WARNING: 'alert-error alert-danger',
    messages.ERROR: 'alert-error alert-danger',
}

COMMCARE_USER_TERM = "Mobile Worker"
WEB_USER_TERM = "Web User"

DEFAULT_CURRENCY = "USD"
DEFAULT_CURRENCY_SYMBOL = "$"

SMS_HANDLERS = [
    'corehq.apps.sms.handlers.forwarding.forwarding_handler',
    'custom.ilsgateway.tanzania.handler.handle',
    'custom.ewsghana.handler.handle',
    'corehq.apps.commtrack.sms.handle',
    'corehq.apps.sms.handlers.keyword.sms_keyword_handler',
    'corehq.apps.sms.handlers.form_session.form_session_handler',
    'corehq.apps.sms.handlers.fallback.fallback_handler',
]

SMS_LOADED_BACKENDS = [
    "corehq.apps.unicel.api.UnicelBackend",
    "corehq.apps.mach.api.MachBackend",
    "corehq.apps.tropo.api.TropoBackend",
    "corehq.apps.sms.backend.http_api.HttpBackend",
    "corehq.apps.telerivet.models.TelerivetBackend",
    "corehq.apps.sms.test_backend.TestSMSBackend",
    "corehq.apps.sms.backend.test.TestBackend",
    "corehq.apps.grapevine.api.GrapevineBackend",
    "corehq.apps.twilio.models.TwilioBackend",
    "corehq.apps.megamobile.api.MegamobileBackend",
]

IVR_BACKEND_MAP = {
    "91": "MOBILE_BACKEND_KOOKOO",
}

# The number of seconds to use as a timeout when making gateway requests
SMS_GATEWAY_TIMEOUT = 30
IVR_GATEWAY_TIMEOUT = 60

# These are functions that can be called
# to retrieve custom content in a reminder event.
# If the function is not in here, it will not be called.
ALLOWED_CUSTOM_CONTENT_HANDLERS = {
    "FRI_SMS_CONTENT": "custom.fri.api.custom_content_handler",
    "FRI_SMS_CATCHUP_CONTENT": "custom.fri.api.catchup_custom_content_handler",
    "FRI_SMS_SHIFT": "custom.fri.api.shift_custom_content_handler",
    "FRI_SMS_OFF_DAY": "custom.fri.api.off_day_custom_content_handler",
}

# These are custom templates which can wrap default the sms/chat.html template
CUSTOM_CHAT_TEMPLATES = {
    "FRI": "fri/chat.html",
}

SELENIUM_APP_SETTING_DEFAULTS = {
    'cloudcare': {
        # over-generous defaults for now
        'OPEN_FORM_WAIT_TIME': 20,
        'SUBMIT_FORM_WAIT_TIME': 20
    },
    'reports': {
        'MAX_PRELOAD_TIME': 20,
        'MAX_LOAD_TIME': 30,
    },
}

CASE_WRAPPER = 'corehq.apps.hqcase.utils.get_case_wrapper'

PILLOWTOPS = {
    'core': [
        'corehq.pillows.case.CasePillow',
        'corehq.pillows.xform.XFormPillow',
        'corehq.pillows.domain.DomainPillow',
        'corehq.pillows.user.UserPillow',
        'corehq.pillows.application.AppPillow',
        'corehq.pillows.group.GroupPillow',
        'corehq.pillows.sms.SMSPillow',
        'corehq.pillows.user.GroupToUserPillow',
        'corehq.pillows.user.UnknownUsersPillow',
        'corehq.pillows.sofabed.FormDataPillow',
        'corehq.pillows.sofabed.CaseDataPillow',
    ],
    'phonelog': [
        'corehq.pillows.log.PhoneLogPillow',
    ],
    'core_ext': [
        'corehq.pillows.reportcase.ReportCasePillow',
        'corehq.pillows.reportxform.ReportXFormPillow',
        'corehq.apps.userreports.pillow.ConfigurableIndicatorPillow',
        'corehq.apps.userreports.pillow.StaticDataSourcePillow',
    ],
    'cache': [
        'corehq.pillows.cacheinvalidate.CacheInvalidatePillow',
    ],
    'fluff': [
        'custom.bihar.models.CareBiharFluffPillow',
        'custom.opm.models.OpmCaseFluffPillow',
        'custom.opm.models.OpmUserFluffPillow',
        'custom.opm.models.OpmFormFluffPillow',
        'custom.opm.models.VhndAvailabilityFluffPillow',
        'custom.apps.cvsu.models.UnicefMalawiFluffPillow',
        'custom.reports.mc.models.MalariaConsortiumFluffPillow',
        'custom.m4change.models.AncHmisCaseFluffPillow',
        'custom.m4change.models.LdHmisCaseFluffPillow',
        'custom.m4change.models.ImmunizationHmisCaseFluffPillow',
        'custom.m4change.models.ProjectIndicatorsCaseFluffPillow',
        'custom.m4change.models.McctMonthlyAggregateFormFluffPillow',
        'custom.m4change.models.AllHmisCaseFluffPillow',
        'custom.intrahealth.models.CouvertureFluffPillow',
        'custom.intrahealth.models.TauxDeSatisfactionFluffPillow',
        'custom.intrahealth.models.IntraHealthFluffPillow',
        'custom.intrahealth.models.RecapPassageFluffPillow',
        'custom.intrahealth.models.TauxDeRuptureFluffPillow',
        'custom.intrahealth.models.LivraisonFluffPillow',
        'custom.intrahealth.models.RecouvrementFluffPillow',
        'custom.care_pathways.models.GeographyFluffPillow',
        'custom.care_pathways.models.FarmerRecordFluffPillow',
        'custom.world_vision.models.WorldVisionMotherFluffPillow',
        'custom.world_vision.models.WorldVisionChildFluffPillow',
        'custom.world_vision.models.WorldVisionHierarchyFluffPillow',
        'custom.tdh.models.TDHEnrollChildFluffPillow',
        'custom.tdh.models.TDHInfantClassificationFluffPillow',
        'custom.tdh.models.TDHInfantTreatmentFluffPillow',
        'custom.tdh.models.TDHNewbornClassificationFluffPillow',
        'custom.tdh.models.TDHNewbornTreatmentFluffPillow',
        'custom.tdh.models.TDHChildClassificationFluffPillow',
        'custom.tdh.models.TDHChildTreatmentFluffPillow',
        'custom.succeed.models.UCLAPatientFluffPillow',
    ],
    'mvp_indicators': [
        'mvp_docs.pillows.MVPFormIndicatorPillow',
        'mvp_docs.pillows.MVPCaseIndicatorPillow',
    ],
}


STATIC_UCR_REPORTS = [
    os.path.join('custom', '_legacy', 'mvp', 'ucr', 'reports', 'deidentified_va_report.json'),
    os.path.join('custom', 'abt', 'reports', 'incident_report.json'),
    os.path.join('custom', 'abt', 'reports', 'sms_indicator_report.json'),
    os.path.join('custom', 'abt', 'reports', 'spray_progress_country.json'),
    os.path.join('custom', 'abt', 'reports', 'spray_progress_level_1.json'),
    os.path.join('custom', 'abt', 'reports', 'spray_progress_level_2.json'),
    os.path.join('custom', 'abt', 'reports', 'spray_progress_level_3.json'),
    os.path.join('custom', 'abt', 'reports', 'spray_progress_level_4.json'),
    os.path.join('custom', 'abt', 'reports', 'supervisory_report.json'),
]


STATIC_DATA_SOURCES = [
    os.path.join('custom', 'up_nrhm', 'data_sources', 'location_hierarchy.json'),
    os.path.join('custom', 'up_nrhm', 'data_sources', 'asha_facilitators.json'),
    os.path.join('custom', 'succeed', 'data_sources', 'submissions.json'),
    os.path.join('custom', 'succeed', 'data_sources', 'patient_task_list.json'),
    os.path.join('custom', 'apps', 'gsid', 'data_sources', 'patient_summary.json'),
    os.path.join('custom', 'abt', 'reports', 'data_sources', 'sms.json'),
    os.path.join('custom', 'abt', 'reports', 'data_sources', 'supervisory.json'),
    os.path.join('custom', '_legacy', 'mvp', 'ucr', 'reports', 'data_sources', 'va_datasource.json'),
]


for k, v in LOCAL_PILLOWTOPS.items():
    plist = PILLOWTOPS.get(k, [])
    plist.extend(v)
    PILLOWTOPS[k] = plist

COUCH_CACHE_BACKENDS = [
    'corehq.apps.cachehq.cachemodels.DomainGenerationCache',
    'corehq.apps.cachehq.cachemodels.OrganizationGenerationCache',
    'corehq.apps.cachehq.cachemodels.UserGenerationCache',
    'corehq.apps.cachehq.cachemodels.GroupGenerationCache',
    'corehq.apps.cachehq.cachemodels.UserRoleGenerationCache',
    'corehq.apps.cachehq.cachemodels.TeamGenerationCache',
    'corehq.apps.cachehq.cachemodels.ReportGenerationCache',
    'corehq.apps.cachehq.cachemodels.DefaultConsumptionGenerationCache',
    'corehq.apps.cachehq.cachemodels.LocationGenerationCache',
    'corehq.apps.cachehq.cachemodels.DomainInvitationGenerationCache',
    'corehq.apps.cachehq.cachemodels.CommtrackConfigGenerationCache',
    'corehq.apps.cachehq.cachemodels.UserReportsDataSourceCache',
    'corehq.apps.cachehq.cachemodels.UserReportsReportConfigCache',
    'dimagi.utils.couch.cache.cache_core.gen.GlobalCache',
]

# Custom fully indexed domains for ReportCase index/pillowtop
# Adding a domain will not automatically index that domain's existing cases
ES_CASE_FULL_INDEX_DOMAINS = [
    'pact',
    'hsph',
    'care-bihar',
    'bihar',
    'hsph-dev',
    'hsph-betterbirth-pilot-2',
    'commtrack-public-demo',
    'uth-rhd-test',
    'crs-remind',
    'succeed',
    'opm',
]

# Custom fully indexed domains for ReportXForm index/pillowtop --
# only those domains that don't require custom pre-processing before indexing,
# otherwise list in XFORM_PILLOW_HANDLERS
# Adding a domain will not automatically index that domain's existing forms
ES_XFORM_FULL_INDEX_DOMAINS = [
    'commtrack-public-demo',
    'pact',
    'uth-rhd-test',
    'succeed'
]

CUSTOM_UCR_EXPRESSIONS = [
    ('abt_supervisor', 'custom.abt.reports.expressions.abt_supervisor_expression'),
    ('mvp_medical_cause', 'mvp.ucr.reports.expressions.medical_cause_expression'),
    ('mvp_no_treatment_reason', 'mvp.ucr.reports.expressions.no_treatment_reason_expression'),
    ('mvp_treatment_provider_name', 'mvp.ucr.reports.expressions.treatment_provider_name_expression'),
    ('mvp_treatment_place_name', 'mvp.ucr.reports.expressions.treatment_place_name_expression'),
    ('mvp_death_place', 'mvp.ucr.reports.expressions.death_place_expression'),
    ('succeed_referenced_id', 'custom.succeed.expressions.succeed_referenced_id'),
]

CUSTOM_MODULES = [
    'custom.apps.crs_reports',
    'custom.ilsgateway',
    'custom.ewsghana',
]

REMOTE_APP_NAMESPACE = "%(domain)s.commcarehq.org"

# mapping of domains to modules for those that aren't identical
# a DOMAIN_MODULE_CONFIG doc present in your couchdb can override individual
# items.
DOMAIN_MODULE_MAP = {
    'a5288-test': 'a5288',
    'a5288-study': 'a5288',
    'care-bihar': 'custom.bihar',
    'bihar': 'custom.bihar',
    'cvsulive': 'custom.apps.cvsu',
    'fri': 'custom.fri.reports',
    'fri-testing': 'custom.fri.reports',
    'gsid': 'custom.apps.gsid',
    'gsid-demo': 'custom.apps.gsid',
    'hsph-dev': 'hsph',
    'hsph-betterbirth-pilot-2': 'hsph',
    'mc-inscale': 'custom.reports.mc',
    'psu-legacy-together': 'custom.penn_state',
    'mvp-potou': 'mvp',
    'mvp-sauri': 'mvp',
    'mvp-bonsaaso': 'mvp',
    'mvp-ruhiira': 'mvp',
    'mvp-mwandama': 'mvp',
    'mvp-sada': 'mvp',
    'mvp-tiby': 'mvp',
    'mvp-mbola': 'mvp',
    'mvp-koraro': 'mvp',
    'mvp-pampaida': 'mvp',
    'opm': 'custom.opm',
    'project': 'custom.apps.care_benin',

    'ipm-senegal': 'custom.intrahealth',
    'testing-ipm-senegal': 'custom.intrahealth',
    'up-nrhm': 'custom.up_nrhm',

    'crs-remind': 'custom.apps.crs_reports',

    'm4change': 'custom.m4change',
    'succeed': 'custom.succeed',
    'ilsgateway-test-1': 'custom.ilsgateway',
    'ilsgateway-test-2': 'custom.ilsgateway',
    'ewsghana-test-1': 'custom.ewsghana',
    'ewsghana-test-2': 'custom.ewsghana',
    'test-pathfinder': 'custom.m4change',
    'wvindia2': 'custom.world_vision',
    'pathways-india-mis': 'custom.care_pathways',
    'pathways-tanzania': 'custom.care_pathways',
    'tdhtesting': 'custom.tdh',
    'rec': 'custom.tdh'
}

CASEXML_FORCE_DOMAIN_CHECK = True

# arbitrarily split up tests into two chunks
# that have approximately equal run times,
# the group shown here, plus a second group consisting of everything else
TRAVIS_TEST_GROUPS = (
    (
        'accounting', 'api', 'app_manager', 'appstore',
        'auditcare', 'bihar', 'builds', 'cachehq', 'callcenter', 'care_benin',
        'case', 'casegroups', 'cleanup', 'cloudcare', 'commtrack', 'consumption',
        'couchapps', 'couchlog', 'crud', 'cvsu', 'django_digest',
        'domain', 'domainsync', 'export',
        'facilities', 'fixtures', 'fluff_filter', 'formplayer',
        'formtranslate', 'fri', 'grapevine', 'groups', 'gsid', 'hope',
        'hqadmin', 'hqcase', 'hqcouchlog', 'hqmedia',
        'care_pathways', 'colalife', 'common', 'compressor',
    ),
)

#### Django Compressor Stuff after localsettings overrides ####

# This makes sure that Django Compressor does not run at all
# when LESS_DEBUG is set to True.
if LESS_DEBUG:
    COMPRESS_ENABLED = False
    COMPRESS_PRECOMPILERS = ()

COMPRESS_OFFLINE_CONTEXT = {
    'base_template': BASE_TEMPLATE,
    'login_template': LOGIN_TEMPLATE,
    'original_template': BASE_ASYNC_TEMPLATE,
    'less_debug': LESS_DEBUG,
    'less_watch': LESS_WATCH,
}

COMPRESS_CSS_HASHING_METHOD = 'content'


if 'locmem' not in CACHES:
    CACHES['locmem'] = {'BACKEND': 'django.core.cache.backends.locmem.LocMemCache'}
if 'dummy' not in CACHES:
    CACHES['dummy'] = {'BACKEND': 'django.core.cache.backends.dummy.DummyCache'}<|MERGE_RESOLUTION|>--- conflicted
+++ resolved
@@ -104,12 +104,9 @@
     'angular-message-format#1.4.4',
     'angular-messages#1.4.4',
     'angular-cookies#1.4.4',
-<<<<<<< HEAD
+    'angular-sanitize#1.4.4',
     'knockout-2.3.0-legacy=knockout.js#2.3',
-=======
-    'angular-sanitize#1.4.4',
     'select2-3.4.5-legacy=select2#3.4.5',
->>>>>>> 5664e658
     'less#1.7.3',
     'backbone#0.9.1',
 )
